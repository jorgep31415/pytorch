# Copyright (c) Meta Platforms, Inc. and affiliates
# Owner(s): ["oncall: distributed"]

import torch
import torch.distributed as dist
import torch.nn.functional as F
from numpy.testing import assert_array_equal

from torch.distributed._tensor import DeviceMesh, distribute_tensor, DTensor
from torch.distributed._tensor.placement_types import _Partial, Replicate, Shard
from torch.distributed.tensor.parallel import PairwiseParallel, parallelize_module

from torch.testing._internal.common_utils import run_tests
from torch.testing._internal.distributed._tensor.common_dtensor import (
    DTensorTestBase,
    with_comms,
)
from torch.testing._internal.distributed.fake_pg import FakeStore


class DummyMLP(torch.nn.Module):
    def __init__(self, device):
        super().__init__()
        self.net1 = torch.nn.Linear(5, 1024, device=device)
        self.relu = torch.nn.ReLU()
        self.net2 = torch.nn.Linear(1024, 4, device=device)

    def forward(self, x):
        return self.net2(F.relu(self.net1(x)))

    def reset_parameters(self, *args, **kwargs):
        with torch.no_grad():
            self.net1.weight.fill_(0.5)
            self.net2.weight.fill_(1)
            self.net1.bias.fill_(1.5)
            self.net2.bias.fill_(1.2)


class DTensorTest(DTensorTestBase):
    @with_comms
    def test_dtensor_constructor(self):
        device_mesh = DeviceMesh(self.device_type, list(range(self.world_size)))
        shard_spec = [Shard(0)]
        local_tensor = torch.randn(3, 3, requires_grad=True)
        dist_tensor_shape = torch.Size([self.world_size * 3, 3])
        dist_tensor = DTensor(
            local_tensor,
            device_mesh,
            shard_spec,
            shape=dist_tensor_shape,
            dtype=local_tensor.dtype,
            requires_grad=True,
            stride=local_tensor.stride(),
        )
        self.assertEqual(dist_tensor.size(), torch.Size((self.world_size * 3, 3)))

        with self.assertWarnsRegex(UserWarning, "To construct"):
            DTensor(
                local_tensor,
                device_mesh,
                shard_spec,
                shape=dist_tensor_shape,
                dtype=local_tensor.dtype,
                requires_grad=False,
                stride=local_tensor.stride(),
            )

        local_tensor = torch.randn(3, 3, requires_grad=False)
        with self.assertWarnsRegex(UserWarning, "To construct"):
            dist_tensor = DTensor(
                local_tensor,
                device_mesh,
                shard_spec,
                shape=dist_tensor_shape,
                dtype=local_tensor.dtype,
                requires_grad=True,
                stride=local_tensor.stride(),
            )

    @with_comms
    def test_meta_dtensor(self):
        device_mesh = self.build_device_mesh()
        dist_specs = [[Shard(0)], [Replicate()]]
        meta_tensor = torch.randn(1024, 2048, device="meta")
        for dist_spec in dist_specs:
            # Test distribute_tensor on meta tensor
            meta_dtensor = distribute_tensor(meta_tensor, device_mesh, dist_spec)
            self.assertTrue(meta_dtensor.is_meta)
            meta_dtensor = torch.empty_like(meta_dtensor, device=self.device_type)
            torch.nn.init.constant_(meta_dtensor, 1.2)
            value_tensor = torch.empty_like(meta_dtensor.to_local()).fill_(1.2)
            self.assertFalse(meta_dtensor.is_meta)
            self.assertEqual(meta_dtensor.device.type, self.device_type)
            self.assertEqual(meta_dtensor.to_local(), value_tensor)
            # Test from_local on meta tensor
            meta_dtensor = DTensor.from_local(meta_tensor, device_mesh, dist_spec)
            meta_dtensor = torch.empty_like(meta_dtensor, device=self.device_type)
            torch.nn.init.constant_(meta_dtensor, 1.5)
            self.assertEqual(meta_dtensor.device.type, self.device_type)
            value_tensor = torch.empty_like(meta_dtensor.to_local()).fill_(1.5)
            self.assertEqual(meta_dtensor.to_local(), value_tensor)

    @with_comms
    def test_modules_w_meta_dtensor(self):
        model = DummyMLP("meta")
        device_mesh = self.build_device_mesh()
        model_tp = parallelize_module(model, device_mesh, PairwiseParallel())
        model_tp.to_empty(device=self.device_type)
        model_tp.reset_parameters()
        optim = torch.optim.SGD(model_tp.parameters(), lr=0.1)
        model_regular = DummyMLP(self.device_type)
        model_regular_tp = parallelize_module(
            model_regular, device_mesh, PairwiseParallel()
        )
        optim_regular = torch.optim.SGD(model_regular_tp.parameters(), lr=0.1)
        model_regular_tp.reset_parameters()
        torch.manual_seed(0)
        inp = torch.randn(20, 5, device=self.device_type)

        output = model_tp(inp)
        output_regular = model_regular_tp(inp)
        self.assertEqual(output, output_regular)

        output.sum().backward()
        output_regular.sum().backward()

        optim.step()
        optim_regular.step()

        torch.manual_seed(1)
        inp = torch.randn(20, 5, device=self.device_type)
        self.assertEqual(model_tp(inp), model_regular_tp(inp))

    @with_comms
    def test_dtensor_stride(self):
        device_mesh = DeviceMesh(self.device_type, list(range(self.world_size)))
        shard0_spec = [Shard(0)]
        local_tensor = torch.randn(4, 8)
        global_shape = torch.Size([self.world_size * 4, 8])
        dist_tensor = DTensor.from_local(local_tensor, device_mesh, shard0_spec)
        # won't affect stride
        self.assertEqual(dist_tensor.stride(), (8, 1))

        shard1_spec = [Shard(1)]
        local_tensor = torch.randn(8, 4)
        global_shape = torch.Size([8, self.world_size * 4])
        dist_tensor = DTensor.from_local(local_tensor, device_mesh, shard1_spec)
        # will affect stride after DT initialized
        self.assertEqual(dist_tensor.stride(), (4 * self.world_size, 1))

        # if initialized from a transposed mat
        local_tensor = torch.randn(8, 4, 8)
        local_tensor_t = local_tensor.permute(1, 2, 0)
        global_shape = torch.Size([4, self.world_size * 8, 8])
        self.assertEqual(local_tensor_t.stride(), (8, 1, 32))
        dist_tensor = DTensor.from_local(local_tensor_t, device_mesh, shard1_spec)
        global_stride = (8 * self.world_size, 1, 32 * self.world_size)
        self.assertEqual(dist_tensor.stride(), global_stride)

    @with_comms
    def test_from_local(self):
        device_mesh = DeviceMesh(self.device_type, list(range(self.world_size)))
        shard_spec = [Shard(0)]
        local_tensor = torch.randn(3, 3)
        sharded_tensor = DTensor.from_local(local_tensor, device_mesh, shard_spec)
        self.assertEqual(sharded_tensor.size(), torch.Size([self.world_size * 3, 3]))

        replica_spec = [Replicate()]
        ddp_tensor = DTensor.from_local(local_tensor, device_mesh, replica_spec)
        self.assertEqual(ddp_tensor.size(), local_tensor.size())

        partial_spec = [_Partial()]
        partial_tensor = DTensor.from_local(local_tensor, device_mesh, partial_spec)
        self.assertEqual(partial_tensor.size(), local_tensor.size())

        # test dist tensor works with torch.Tensor during backwards
        local_tensor_with_grad = torch.randn(3, 3, requires_grad=True)
        # do some operations on local tensor
        local_tensor_temp = local_tensor_with_grad * 3
        # create the dist tensor with non leaf local tensor, dist tensor created
        # should also be non leaf node
        dist_tensor = DTensor.from_local(local_tensor_temp, device_mesh, shard_spec)
        self.assertFalse(dist_tensor.is_leaf)
        # do some random operations on dist tensor
        output = dist_tensor * 3
        self.assertIsInstance(output, DTensor)
        # trigger .backward() on dist tensor directly
        local_grad = torch.ones(3, 3)
        grad_output = DTensor.from_local(local_grad, device_mesh, shard_spec)
        # run backward directly on dist tensor
        output.backward(grad_output)
        # check it gradients flow back to original torch.Tensor
        self.assertIsNotNone(local_tensor_with_grad.grad)
        expected_grad = torch.ones(3, 3) * 9
        self.assertEqual(local_tensor_with_grad.grad, expected_grad)

    @with_comms
    def test_to_local(self):
        device_mesh = DeviceMesh(self.device_type, list(range(self.world_size)))
        shard_spec = [Shard(0)]
        dist_tensor_shape = torch.Size([self.world_size * 3, 3])
        local_tensor_with_grad = torch.randn(
            3, 3, device=self.device_type, requires_grad=True
        )

        sharded_tensor = DTensor(
            local_tensor_with_grad,
            device_mesh,
            shard_spec,
            shape=dist_tensor_shape,
            dtype=local_tensor_with_grad.dtype,
            requires_grad=True,
            stride=local_tensor_with_grad.stride(),
        )
        self.assertEqual(sharded_tensor.size(), dist_tensor_shape)
        self.assertEqual(sharded_tensor.to_local(), local_tensor_with_grad)

        # test dist tensor works with torch.Tensor during backwards
        # dist tensor created is a leaf node, do some operation on dist tensor
        temp_st = sharded_tensor * 3

        # do some operation on local tensor of the dist tensor
        new_tensor_with_grad = torch.randn(
            3, 3, device=self.device_type, requires_grad=True
        )
        res = temp_st.to_local() + new_tensor_with_grad
        # call backward directly on torch.Tensor, and see if it works by
        # propagating through dist tensor
        res.sum().backward()
        self.assertIsNotNone(sharded_tensor.grad)

        self.assertEqual(sharded_tensor.grad.to_local(), torch.ones(3, 3) * 3)

        # test the case when grad stride is different from fwd input.
        res = sharded_tensor.to_local()
        model = torch.nn.ReLU()
        res.register_hook(lambda grad: grad.t())
        target = torch.randn(3, 3, device=self.device_type)
        mae_loss = torch.nn.L1Loss()
        output = mae_loss(model(res), target)
        # The manual change to grad stride leads to the failure of the copy op afterwards.
        # so that we need a try-catch here.
        try:
            output.backward()
        except RuntimeError:
            self.assertEqual(sharded_tensor.grad.stride(), [1, 3 * self.world_size])

    @with_comms
    def test_from_local_then_to_local(self):
        # this test ensure end to end from torch.Tensor -> dist tensor -> torch.Tensor works
        device_mesh = DeviceMesh(self.device_type, list(range(self.world_size)))
        shard_spec = [Shard(0)]

        # step 1. construct from construct local tensor
        local_tensor_with_grad = torch.randn(
            3, 3, device=self.device_type, requires_grad=True
        )
        # do some operations on local tensor
        local_tensor_temp = local_tensor_with_grad + 8
        # step 2. create the dist tensor with non leaf local tensor, dist tensor
        # created should also be non leaf node
        dist_tensor = DTensor.from_local(local_tensor_temp, device_mesh, shard_spec)
        self.assertFalse(dist_tensor.is_leaf)
        # do some random operations on dist tensor
        output = dist_tensor * 6
        self.assertIsInstance(output, DTensor)

        # step 3. do some operation on local tensor of the dist tensor
        new_tensor_with_grad = torch.randn(
            3, 3, device=self.device_type, requires_grad=True
        )
        res = output.to_local() + new_tensor_with_grad
        # call backward directly on torch.Tensor, and see if it works by
        # propagating all the way back to the original torch.Tensor
        res.sum().backward()
        self.assertIsNotNone(local_tensor_with_grad.grad)

        expected_grad = torch.ones(3, 3) * 6
        self.assertEqual(local_tensor_with_grad.grad, expected_grad)

    @with_comms
    def test_dtensor_spec_read_only_after_set(self):
        device_mesh = DeviceMesh(self.device_type, list(range(self.world_size)))
        shard_spec = [Shard(0)]
        local_tensor = torch.randn(3, 3)
        sharded_tensor = DTensor.from_local(local_tensor, device_mesh, shard_spec)

        # modify shard_spec, and dist_tensor's spec should not be changed
        shard_spec[0] = Replicate()
        self.assertTrue(sharded_tensor.placements is not shard_spec)
        self.assertNotEqual(sharded_tensor.placements, shard_spec)

    @with_comms
    def test_dtensor_spec_hash(self):
        device_mesh = DeviceMesh(self.device_type, list(range(self.world_size)))
        shard_spec = [Shard(0)]
        local_tensor = torch.randn(3, 3)
        local_tensor2 = torch.randn(3, 3)
        sharded_tensor = DTensor.from_local(local_tensor, device_mesh, shard_spec)
        sharded_tensor2 = DTensor.from_local(local_tensor2, device_mesh, shard_spec)
        # note that DTensorSpec without real tensor data, so the hash would be the same
        # as long as the mesh, placements and tensor properties are the same
        self.assertEqual(hash(sharded_tensor._spec), hash(sharded_tensor2._spec))

        # change the placements would change the hash
        local_tensor3 = torch.ones(3, 3)
        replica_spec = [Replicate()]
        replica_tensor = DTensor.from_local(
            local_tensor3, device_mesh, replica_spec, run_check=False
        )
        self.assertNotEqual(hash(sharded_tensor._spec), hash(replica_tensor._spec))

    @with_comms
    def test_dtensor_properties(self):
        device_mesh = DeviceMesh(self.device_type, list(range(self.world_size)))
        shard_spec = [Shard(0)]
        local_tensor = torch.randn(3, 3)
        sharded_tensor = DTensor.from_local(local_tensor, device_mesh, shard_spec)
        self.assertEqual(sharded_tensor.device.type, self.device_type)

    @with_comms
    def test_dtensor_save_load(self):
        import io

        device_mesh = self.build_device_mesh()
        shard_spec = [Shard(0)]
        local_tensor = torch.randn(3, 3)
        sharded_tensor = DTensor.from_local(local_tensor, device_mesh, shard_spec)
        buffer = io.BytesIO()
        torch.save(sharded_tensor, buffer)
        buffer.seek(0)
        reloaded_st = torch.load(buffer)
        self.assertEqual(sharded_tensor, reloaded_st)


class DTensorMeshTest(DTensorTestBase):
    @property
    def world_size(self):
        return 8

    def sub_mesh_assert_equal(self, mesh, exp_in_mesh, exp_out_of_mesh, tensor):
        if self.rank in mesh:
            self.assertEqual(tensor, exp_in_mesh)
        else:
            self.assertEqual(tensor, exp_out_of_mesh)

    @with_comms
    def test_dtensor_device_mesh_device_conversion(self):
        # construct a cuda device mesh
        mesh = DeviceMesh(self.device_type, torch.arange(self.world_size))

        # construct from a cpu local tensor with cuda device mesh
        # should automatically convert the dist tensor to cuda
        shard_spec = [Shard(0)]
        local_tensor = torch.randn(3, 3)
        dist_tensor = DTensor.from_local(local_tensor, mesh, shard_spec)
        self.assertEqual(dist_tensor.device.type, self.device_type)
        self.assertEqual(dist_tensor.to_local().device.type, self.device_type)

    @with_comms
    def test_dtensor_api_device_mesh_context_manager(self):
        with DeviceMesh(self.device_type, list(range(self.world_size))) as mesh:
            shard_spec = [Shard(0)]
            local_tensor = torch.randn(3, 3)
            sharded_tensor = DTensor.from_local(
                local_tensor, device_mesh=mesh, placements=shard_spec
            )

        with DeviceMesh(self.device_type, list(range(self.world_size))):
            shard_spec = [Shard(0)]
            local_tensor = torch.randn(3, 3)
            sharded_tensor = DTensor.from_local(local_tensor, placements=shard_spec)
            replica_spec = [Replicate()]
            replica_tensor = sharded_tensor.redistribute(placements=replica_spec)
            self.assertEqual(
                replica_tensor.size(), torch.Size([3 * self.world_size, 3])
            )

        with DeviceMesh(self.device_type, torch.arange(self.world_size)):
            shard_spec = [Shard(0)]
            global_shape = torch.Size([3 * self.world_size, 3])
            global_tensor = torch.randn(global_shape)
            sharded_tensor = distribute_tensor(global_tensor, placements=shard_spec)
            self.assertEqual(sharded_tensor.to_local().shape, torch.Size([3, 3]))

            mesh_2d = DeviceMesh(
                self.device_type, torch.arange(self.world_size).reshape(2, 4)
            )

            with mesh_2d:
                shard_2d_spec = [Shard(0), Replicate()]
                tensor_2d = distribute_tensor(global_tensor, placements=shard_2d_spec)

                self.assertEqual(tensor_2d.to_local().shape, torch.Size([3 * 4, 3]))

            sharded_after_2d = distribute_tensor(global_tensor, placements=shard_spec)
            self.assertEqual(sharded_after_2d.to_local().shape, torch.Size([3, 3]))

    @with_comms
    def test_dtensor_2d_mesh(self):
        mesh_tensor = torch.arange(self.world_size).reshape(2, 4)
        # construct a cuda device mesh
        mesh = DeviceMesh(self.device_type, mesh_tensor)

        # construct a dist tensor on 2d device mesh and test if works
        shard_spec = [Shard(0), Shard(1)]
        local_tensor = torch.randn(3, 3)
        dist_tensor = DTensor.from_local(local_tensor, mesh, shard_spec)
        self.assertEqual(
            dist_tensor.size(), torch.Size([3 * mesh.size(0), 3 * mesh.size(1)])
        )
        self.assertEqual(dist_tensor.device.type, self.device_type)
        self.assertEqual(dist_tensor.to_local().device.type, self.device_type)

        # if shard on the same tensor dimension
        # we should correctly construct the global tensor size
        shard_same_dim_spec = [Shard(0), Shard(0)]
        local_tensor = torch.randn(3, 3)
        dist_tensor = DTensor.from_local(local_tensor, mesh, shard_same_dim_spec)
        self.assertEqual(dist_tensor.size(), torch.Size([3 * self.world_size, 3]))

    @with_comms
    def test_device_mesh_nd(self):
        # construct a cuda device mesh
        mesh_tensor = torch.arange(self.world_size).reshape(2, 2, 2)
        mesh = DeviceMesh(self.device_type, mesh_tensor)
        # construct a dist tensor on 3d device mesh and test if works
        shard_spec = [Shard(0), Shard(1), Shard(2)]
        local_tensor = torch.randn(3, 3, 3)
        dist_tensor = DTensor.from_local(local_tensor, mesh, shard_spec)
        self.assertEqual(dist_tensor.size(), torch.Size([6, 6, 6]))
        self.assertEqual(dist_tensor.device.type, self.device_type)
        self.assertEqual(dist_tensor.to_local().device.type, self.device_type)

        # construct a dist tensor on 3d device mesh with some shards on same dim
        shard_spec = [Shard(0), Shard(0), Shard(2)]
        local_tensor = torch.randn(3, 3, 3)
        dist_tensor = DTensor.from_local(local_tensor, mesh, shard_spec)
        self.assertEqual(dist_tensor.size(), torch.Size([12, 3, 6]))
        self.assertEqual(dist_tensor.device.type, self.device_type)
        self.assertEqual(dist_tensor.to_local().device.type, self.device_type)

    @with_comms
    def test_dtensor_spec_local_shard_offset(self):
        device_mesh = DeviceMesh(
            self.device_type, torch.arange(self.world_size).reshape(2, 4)
        )
        tensor_shape = (3 * self.world_size, 3 * self.world_size)
        # sharding specs and its corresponding local shard offsets
        shard_spec_and_offsets = [
            (
                [Shard(0), Replicate()],
                (3 * (self.world_size // 2) * (self.rank // 4), 0),
            ),
            (
                [Shard(1), Replicate()],
                (0, 3 * (self.world_size // 2) * (self.rank // 4)),
            ),
            (
                [Replicate(), Shard(0)],
                (3 * (self.world_size // 4) * (self.rank % 4), 0),
            ),
            (
                [Replicate(), Shard(1)],
                (0, 3 * (self.world_size // 4) * (self.rank % 4)),
            ),
        ]

        from torch.distributed._tensor._utils import compute_local_offset

        # loop through all sharding specs and check local shard offsets
        logical_tensor = torch.randn(tensor_shape)
        for shard_spec, expected_shard_offsets in shard_spec_and_offsets:
            dtensor = distribute_tensor(logical_tensor, device_mesh, shard_spec)
            offset = compute_local_offset(
                dtensor.shape, device_mesh, dtensor.placements
            )
            self.assertEqual(expected_shard_offsets, offset)

    @with_comms
    def test_from_local_sub_mesh(self):
        mesh = DeviceMesh(self.device_type, [0, 2])
        local_tensor = torch.ones(3, 4)

        dtensor = DTensor.from_local(local_tensor, mesh, [Shard(0)])
        self.assertEqual(dtensor.size(), torch.Size([6, 4]))

        self.sub_mesh_assert_equal(
            mesh.mesh,
            torch.ones(3, 4),
            torch.tensor([]),
            dtensor.to_local(),
        )

        # test dtensor created in submesh, the operation should only
        # be applied to the local shard inside the mesh, not the whole
        # world, so only 0/2 really run the computation
        dtensor = dtensor + 2

        self.sub_mesh_assert_equal(
            mesh.mesh,
            torch.ones(3, 4) + 2,
            torch.tensor([]),
            dtensor.to_local(),
        )

    @with_comms
    def test_default_value_sub_mesh(self):
        mesh = DeviceMesh(self.device_type, [0, 2])

        # test scalar return value
        local_tensor1 = torch.ones(4, 3)
        local_tensor2 = torch.ones(4, 3)
        dtensor1 = DTensor.from_local(local_tensor1, mesh, [Shard(0)])
        dtensor2 = DTensor.from_local(local_tensor2, mesh, [Shard(0)])
        local_res = dtensor1.equal(dtensor2)  # equal returns local result
        self.sub_mesh_assert_equal(
            mesh.mesh,
            True,
            True,
            local_res,
        )

        # test 0-d tensor return value
        local_tensor = torch.ones(4, 3)
        dtensor = DTensor.from_local(local_tensor, mesh, [Shard(0)]).sum()
        self.sub_mesh_assert_equal(
            mesh.mesh,
            torch.tensor(12.0),
            torch.tensor(0.0),
            dtensor.to_local(),
        )

        # test List[torch.Tensor] return value
        local_tensor = torch.ones(3, 4)
        dtensor = DTensor.from_local(local_tensor, mesh, [Shard(0)])
        dtensor_list = dtensor.split([2, 2], dim=1)
        self.sub_mesh_assert_equal(
            mesh.mesh,
            [torch.ones(3, 2)] * 2,
            [torch.tensor([])] * 2,
            [dt.to_local() for dt in dtensor_list],
        )

    @with_comms
    def test_redistribute_sub_mesh(self):
        mesh = DeviceMesh(self.device_type, [0, 2])

        # test redistribute on a submesh
        local_tensor1 = torch.ones(4, 3)
        sharded_dtensor = DTensor.from_local(local_tensor1, mesh, [Shard(0)])
        replicated_dtensor = sharded_dtensor.redistribute(placements=[Replicate()])
        self.sub_mesh_assert_equal(
            mesh.mesh, torch.ones(8, 3), torch.tensor([]), replicated_dtensor.to_local()
        )
        sharded_again = replicated_dtensor.redistribute(placements=[Shard(0)])
        self.sub_mesh_assert_equal(
            mesh.mesh, torch.ones(4, 3), torch.tensor([]), sharded_again.to_local()
        )


class TestDTensorPlacementTypes(DTensorTestBase):
    @property
    def world_size(self):
        return 8

    def _create_tensor(self, size):
        # Keep everything deterministic.
        torch.manual_seed(0)
        tensor = torch.rand(size)
        if torch.cuda.is_available():
            return tensor.cuda()
        else:
            return tensor

    @with_comms
    def test_split_tensor(self) -> None:
        mesh = DeviceMesh(self.device_type, torch.arange(self.world_size))
        shard_placement = Shard(0)

        for size in range(8):
            tensor = self._create_tensor(size)
            if size == 0:
                with self.assertRaisesRegex(
                    Exception,
                    "Tensor size along dim0 is 0. There is nothing to be sharded.",
                ):
                    _, _ = shard_placement._split_tensor(
                        tensor,
                        mesh.size(),
                        with_padding=True,
                        contiguous=True,
                    )
            else:
                splitted_tensor_list, pad_sizes = shard_placement._split_tensor(
                    tensor,
                    mesh.size(),
                    with_padding=True,
                    contiguous=True,
                )
                expected_pad_sizes = [
                    0 if idx < size else 1
                    for idx, _ in enumerate(range(dist.get_world_size()))
                ]
                assert_array_equal(expected_pad_sizes, pad_sizes)

                unpadded_list = [
                    shard_placement._unpad_tensor(tensor, pad_sizes[i])
                    if pad_sizes[i] > 0
                    else tensor
                    for i, tensor in enumerate(splitted_tensor_list)
                ]
                expected_is_tensor_empty = [
                    False if idx < size else True
                    for idx, _ in enumerate(range(dist.get_world_size()))
                ]
                is_tensor_empty = [
                    False if unpadded_tensor.numel() > 0 else True
                    for unpadded_tensor in unpadded_list
                ]
                assert_array_equal(expected_is_tensor_empty, is_tensor_empty)


class TestDynamoDTensor(torch._dynamo.test_case.TestCase):
    def setUp(self):
        super().setUp()
        fake_store = FakeStore()
        dist.init_process_group(
            "fake", store=fake_store, rank=0, world_size=self.world_size
        )

    def tearDown(self):
        super().tearDown()
        dist.destroy_process_group()

    @property
    def device_type(self) -> str:
        return "cuda" if torch.cuda.is_available() else "cpu"

    @property
    def world_size(self) -> int:
        return 2

<<<<<<< HEAD
    def test_dynamo_dtensor_from_local(self):
        mesh = DeviceMesh(self.device_type, torch.arange(self.world_size))

        # create DTensor inside fn and run some compute
        def fn(x):
            dt = DTensor.from_local(x, mesh, [Replicate()], run_check=False)
            return dt.to_local() + 2

        # below is the op approach for reference
        # from torch.distributed._tensor.api import _FromTorchTensor
        # def from_local_tensor(x):
        #     return _FromTorchTensor.apply(x, mesh, [Replicate()], False)

        # _dt_lib_def = torch.library.Library("dtensor", "DEF")
        # _dt_lib_def.define("from_local(Tensor self) -> Tensor")

        # _dt_lib_impl = torch.library.Library("dtensor", "IMPL")
        # _dt_lib_impl.impl("from_local", from_local_tensor, "Autograd")

        x = torch.ones(1)
        ref = fn(x)
        opt_fn = torch.compile(fn, backend="eager", fullgraph=True)
        res = opt_fn(x)
        self.assertEqual(res, ref)

    def test_dynamo_dtensor_from_local_redistribute(self):
        mesh = DeviceMesh(self.device_type, torch.arange(self.world_size))

        # pass in tensor as inputs/outputs, create DTensor and run collective
        # inside the fn
        def fn(x):
            dt = DTensor.from_local(x, mesh, [Shard(0)], run_check=False)
            return dt.redistribute(mesh, [Replicate()]).to_local() + 2

        x = torch.ones(1)
        ref = fn(x)
        opt_fn = torch.compile(fn, backend="eager", fullgraph=True)
        res = opt_fn(x)
        self.assertEqual(res, ref)

    def test_dynamo_dtensor(self):
=======
    def test_fakify_dtensor(self):
>>>>>>> 4d535780
        mesh = DeviceMesh(self.device_type, torch.arange(self.world_size))

        # pass in DTensor as inputs/outputs to the function
        def fn(x):
<<<<<<< HEAD
            return x.redistribute(mesh, [Replicate()])
=======
            return x
>>>>>>> 4d535780

        x = DTensor.from_local(torch.rand(1), mesh, [Shard(0)], run_check=False)
        ref = fn(x)

        opt_fn = torch.compile(fn, backend="eager", fullgraph=True)
        res = opt_fn(x)
        self.assertEqual(res, ref)


if __name__ == "__main__":
    run_tests()<|MERGE_RESOLUTION|>--- conflicted
+++ resolved
@@ -641,7 +641,34 @@
     def world_size(self) -> int:
         return 2
 
-<<<<<<< HEAD
+    def test_fakify_dtensor(self):
+        mesh = DeviceMesh(self.device_type, torch.arange(self.world_size))
+
+        # pass in DTensor as inputs/outputs to the function
+        def fn(x):
+            return x
+
+        x = DTensor.from_local(torch.rand(1), mesh, [Shard(0)], run_check=False)
+        ref = fn(x)
+
+        opt_fn = torch.compile(fn, backend="eager", fullgraph=True)
+        res = opt_fn(x)
+        self.assertEqual(res, ref)
+
+    def test_dynamo_dtensor(self):
+        mesh = DeviceMesh(self.device_type, torch.arange(self.world_size))
+
+        # test passing in DTensor as inputs/outputs and run some tensor computation
+        def fn(x):
+            return x * x + 2
+
+        x = DTensor.from_local(torch.rand(1), mesh, [Shard(0)], run_check=False)
+        ref = fn(x)
+
+        opt_fn = torch.compile(fn, backend="eager", fullgraph=True)
+        res = opt_fn(x)
+        self.assertEqual(res, ref)
+
     def test_dynamo_dtensor_from_local(self):
         mesh = DeviceMesh(self.device_type, torch.arange(self.world_size))
 
@@ -670,8 +697,8 @@
     def test_dynamo_dtensor_from_local_redistribute(self):
         mesh = DeviceMesh(self.device_type, torch.arange(self.world_size))
 
-        # pass in tensor as inputs/outputs, create DTensor and run collective
-        # inside the fn
+        # pass in tensor as inputs/outputs, create DTensor and run redistribute
+        # (allgather collective) inside the fn
         def fn(x):
             dt = DTensor.from_local(x, mesh, [Shard(0)], run_check=False)
             return dt.redistribute(mesh, [Replicate()]).to_local() + 2
@@ -682,27 +709,6 @@
         res = opt_fn(x)
         self.assertEqual(res, ref)
 
-    def test_dynamo_dtensor(self):
-=======
-    def test_fakify_dtensor(self):
->>>>>>> 4d535780
-        mesh = DeviceMesh(self.device_type, torch.arange(self.world_size))
-
-        # pass in DTensor as inputs/outputs to the function
-        def fn(x):
-<<<<<<< HEAD
-            return x.redistribute(mesh, [Replicate()])
-=======
-            return x
->>>>>>> 4d535780
-
-        x = DTensor.from_local(torch.rand(1), mesh, [Shard(0)], run_check=False)
-        ref = fn(x)
-
-        opt_fn = torch.compile(fn, backend="eager", fullgraph=True)
-        res = opt_fn(x)
-        self.assertEqual(res, ref)
-
 
 if __name__ == "__main__":
     run_tests()
# Owner(s): ["oncall: quantization"]
import copy
import operator
from typing import Any, List, Optional, Tuple

import torch
import torch._dynamo as torchdynamo
from torch import Tensor
from torch.ao.ns.fx.utils import compute_sqnr
from torch.ao.quantization import (
    FusedMovingAvgObsFakeQuantize,
    MovingAverageMinMaxObserver,
    MovingAveragePerChannelMinMaxObserver,
    observer,
    ObserverOrFakeQuantize,
    QConfigMapping,
)
from torch.ao.quantization._pt2e.quantizer import (
    ComposableQuantizer,
    DerivedQuantizationSpec,
    EmbeddingQuantizer,
    FixedQParamsQuantizationSpec,
    OperatorConfig,
    QNNPackQuantizer,
    QuantizationAnnotation,
    QuantizationSpec,
    Quantizer,
    SharedQuantizationSpec,
)
from torch.ao.quantization._pt2e.quantizer.composable_quantizer import (  # noqa: F811
    ComposableQuantizer,
)
from torch.ao.quantization._pt2e.quantizer.qnnpack_quantizer import (
    get_symmetric_quantization_config,
)
from torch.ao.quantization._quantize_pt2e import (
    _convert_to_reference_decomposed_fx,
    convert_pt2e,
    prepare_pt2e_quantizer,
    prepare_qat_pt2e_quantizer,
)
from torch.ao.quantization.backend_config import (
    get_executorch_backend_config,
    get_qnnpack_backend_config,
)

from torch.ao.quantization.qconfig import (
    default_per_channel_symmetric_qnnpack_qat_qconfig,
    default_per_channel_symmetric_qnnpack_qconfig,
    default_symmetric_qnnpack_qconfig,
    default_symmetric_qnnpack_qat_qconfig,
    float_qparams_weight_only_qconfig,
    per_channel_weight_observer_range_neg_127_to_127,
    QConfig,
    weight_observer_range_neg_127_to_127,
)
from torch.ao.quantization.quantize_fx import (
    convert_to_reference_fx,
    prepare_fx,
    prepare_qat_fx,
)
from torch.fx import Node

from torch.testing._internal.common_quantization import (
    NodeSpec as ns,
    QuantizationTestCase,
    skip_if_no_torchvision,
    skipIfNoQNNPACK,
)
from torch.ao.quantization import (
    default_dynamic_qconfig,
)
from torch.testing._internal.common_quantized import override_quantized_engine

# TODO: Move to common utils or use existing quant utils to fetch model instances
class TestHelperModules:
    class Conv2dPropAnnotaton(torch.nn.Module):
        def __init__(self):
            super().__init__()
            self.conv = torch.nn.Conv2d(3, 3, 3)
            self.linear = torch.nn.Linear(3, 3)

        def forward(self, x):
            x = self.conv(x)
            x = x.view(-1, 3)
            x = torch.nn.functional.hardtanh(x, -0.5, 0.5)
            x = self.linear(x)
            return x

    class Conv2dWithObsSharingOps(torch.nn.Module):
        def __init__(self):
            super().__init__()
            self.conv = torch.nn.Conv2d(3, 3, 3)
            self.hardtanh = torch.nn.Hardtanh()
            self.adaptive_avg_pool2d = torch.nn.AdaptiveAvgPool2d((1, 1))

        def forward(self, x):
            x = self.conv(x)
            x = self.adaptive_avg_pool2d(x)
            x = self.hardtanh(x)
            x = torch.mean(x)
            return x

    class Conv2dWithTwoLinearPermute(torch.nn.Module):
        def __init__(self):
            super().__init__()
            self.conv = torch.nn.Conv2d(3, 16, 3)
            self.linear1 = torch.nn.Linear(16, 8, bias=False)
            self.linear2 = torch.nn.Linear(8, 8)

        def forward(self, x):
            conv_out = self.conv(x)
            permute_out = torch.permute(conv_out, (0, 2, 3, 1))
            return self.linear2(self.linear1(permute_out))

    class Conv2dWithTwoLinear(torch.nn.Module):
        def __init__(self):
            super().__init__()
            self.conv = torch.nn.Conv2d(3, 16, 3)
            self.linear1 = torch.nn.Linear(64, 8, bias=False)
            self.linear2 = torch.nn.Linear(8, 8)

        def forward(self, x):
            conv_out = self.conv(x)
            reshape_out = torch.reshape(conv_out, (2, 64))
            return self.linear2(self.linear1(reshape_out))

    class ConvLinearWPermute(torch.nn.Module):
        def __init__(self):
            super().__init__()
            self.conv = torch.nn.Conv2d(3, 8, 3)
            self.linear1 = torch.nn.Linear(8, 8)

        def forward(self, x):
            conv_out = self.conv(x)
            permute_out = torch.permute(conv_out, (0, 2, 3, 1))
            return self.linear1(permute_out)

    class TwoLinearModule(torch.nn.Module):
        def __init__(self):
            super().__init__()
            self.linear1 = torch.nn.Linear(8, 16, bias=False)
            self.linear2 = torch.nn.Linear(16, 8)

        def forward(self, x):
            return self.linear2(self.linear1(x))

    class ConvMaxPool2d(torch.nn.Module):
        def __init__(self, use_maxpool2d=True):
            super(TestHelperModules.ConvMaxPool2d, self).__init__()
            self.conv = torch.nn.Conv2d(2, 2, 1)
            self.pool = torch.nn.MaxPool2d(1, 1)
            self.use_maxpool2d = use_maxpool2d

        def forward(self, x):
            x = self.conv(x)
            if self.use_maxpool2d:
                x = self.pool(x)
            return x

    class ConvWithBNRelu(torch.nn.Module):
        def __init__(self, relu, bn=True, bias=True):
            super().__init__()
            self.conv = torch.nn.Conv2d(3, 3, 3, bias=bias)
            if bn:
                self.bn = torch.nn.BatchNorm2d(3)
            else:
                self.bn = torch.nn.Identity()
            if relu:
                self.relu = torch.nn.ReLU()
            else:
                self.relu = torch.nn.Identity()

        def forward(self, x):
            x = self.conv(x)
            x = self.bn(x)
            return self.relu(x)

    class EmbeddingModule(torch.nn.Module):
        def __init__(self):
            super().__init__()
            self.emb = torch.nn.Embedding(num_embeddings=10, embedding_dim=12)

        def forward(self, indices):
            return self.emb(indices)

    class EmbeddingConvLinearModule(torch.nn.Module):
        def __init__(self):
            super().__init__()
            self.emb = torch.nn.Embedding(num_embeddings=10, embedding_dim=8)
            self.conv = torch.nn.Conv2d(8, 16, (1, 3))
            self.linear = torch.nn.Linear(16, 8)

        def forward(self, indices):
            embeddings = self.emb(indices)
            embeddings = torch.unsqueeze(embeddings, dim=0)
            embeddings = torch.permute(embeddings, (0, 3, 1, 2))
            conv_out = self.conv(embeddings)
            conv_out = torch.permute(conv_out, (0, 2, 3, 1))
            conv_out = torch.squeeze(conv_out, dim=0)
            return self.linear(conv_out)


class PT2EQuantizationTestCase(QuantizationTestCase):
    """
    Base QuantizationTestCase for PT2 with some helper methods.
    """
    _MAP_TO_FX_TRACED_OPS = {
        torch.ops.quantized_decomposed.quantize_per_tensor: torch.ops.quantized_decomposed.quantize_per_tensor.default,
        torch.ops.quantized_decomposed.dequantize_per_tensor: torch.ops.quantized_decomposed.dequantize_per_tensor.default,
        torch.ops.quantized_decomposed.quantize_per_channel: torch.ops.quantized_decomposed.quantize_per_channel.default,
        torch.ops.quantized_decomposed.dequantize_per_channel: torch.ops.quantized_decomposed.dequantize_per_channel.default,
        torch.ops.quantized_decomposed.quantize_per_tensor.tensor: torch.ops.quantized_decomposed.quantize_per_tensor.tensor,
        torch.ops.quantized_decomposed.dequantize_per_tensor.tensor: torch.ops.quantized_decomposed.dequantize_per_tensor.tensor,
    }

    def _test_quantizer(
        self,
        model,
        example_inputs,
        quantizer,
        expected_node_occurrence,
        expected_node_list=None,
        check_against_fx_quant=False,
        fx_qconfig_mapping=None,
    ):
        m_eager = model.eval()

        # program capture
        m = copy.deepcopy(m_eager)
        m, guards = torchdynamo.export(
            m,
            *copy.deepcopy(example_inputs),
            aten_graph=True,
            tracing_mode="real",
        )

        m = prepare_pt2e_quantizer(m, quantizer)
        # Calibrate
        m(*example_inputs)
        m = convert_pt2e(m)
        pt2_quant_output = m(*example_inputs)
        node_occurrence = {
            ns.call_function(k): v for k, v in expected_node_occurrence.items()
        }
        if expected_node_list is None:
            expected_node_list = []
        node_list = [ns.call_function(n) for n in expected_node_list]
        self.checkGraphModuleNodes(
            m, expected_node_occurrence=node_occurrence, expected_node_list=node_list
        )
        if check_against_fx_quant:
            qconfig_mapping = fx_qconfig_mapping
            backend_config = get_executorch_backend_config()
            m_copy = copy.deepcopy(m_eager)
            m_fx = prepare_fx(
                m_copy, qconfig_mapping, example_inputs, backend_config=backend_config
            )
            m_fx(*example_inputs)
            m_fx = _convert_to_reference_decomposed_fx(
                m_fx, backend_config=backend_config
            )
            m_fx, guards = torchdynamo.export(
                m_fx,
                *copy.deepcopy(example_inputs),
                aten_graph=True,
                tracing_mode="real",
            )
            node_occurrence = {}
            for k, v in PT2EQuantizationTestCase._MAP_TO_FX_TRACED_OPS.items():
                if k in expected_node_occurrence:
                    node_occurrence[ns.call_function(v)] = expected_node_occurrence[k]
            self.checkGraphModuleNodes(m_fx, expected_node_occurrence=node_occurrence)
            fx_quant_output = m_fx(*example_inputs)
            self.assertTrue(torch.allclose(fx_quant_output, pt2_quant_output))

    def _verify_symmetric_qnnpack_qat_numerics(
        self,
        model: torch.nn.Module,
        example_inputs: Tuple[Any, ...],
        is_per_channel: bool,
        verify_convert: bool = False,
    ):
        """
        Helper method to verify that the QAT numerics for PT2E quantization match those of
        FX graph mode quantization for symmetric qnnpack.
        """
        # PT2 export

        model_pt2e = copy.deepcopy(model)
        quantizer = QNNPackQuantizer()
        quantizer.set_global(
            get_symmetric_quantization_config(
                is_per_channel=is_per_channel, is_qat=True
            )
        )
        model_pt2e, guards = torchdynamo.export(
            model_pt2e,
            *copy.deepcopy(example_inputs),
            aten_graph=True,
        )
        model_pt2e = prepare_qat_pt2e_quantizer(model_pt2e, quantizer)
        after_prepare_result_pt2e = model_pt2e(*example_inputs)

        # FX
        # Note: In order to match the PT2E numerics exactly, we need to feed the
        # example inputs to the model once before calling prepare, since this is
        # what torchdynamo.export does. Otherwise, the BN running mean and variance
        # would diverge in the two flows and this test would fail. For more detail,
        # see https://github.com/pytorch/pytorch/issues/95900.
        model_fx = copy.deepcopy(model)
        model_fx(*example_inputs)
        if is_per_channel:
            default_qconfig = default_per_channel_symmetric_qnnpack_qat_qconfig
        else:
            default_qconfig = default_symmetric_qnnpack_qat_qconfig
        qconfig_mapping = QConfigMapping().set_global(default_qconfig)
        backend_config = get_qnnpack_backend_config()
        model_fx = prepare_qat_fx(
            model_fx, qconfig_mapping, example_inputs, backend_config=backend_config
        )
        after_prepare_result_fx = model_fx(*example_inputs)

        # Verify that numerics match
        self.assertEqual(after_prepare_result_pt2e, after_prepare_result_fx)

        if verify_convert:
            model_pt2e.eval()
            model_pt2e = convert_pt2e(model_pt2e)
            quant_result_pt2e = model_pt2e(*example_inputs)
            model_fx.eval()
            model_fx = _convert_to_reference_decomposed_fx(
                model_fx, backend_config=backend_config,
            )
            quant_result_fx = model_fx(*example_inputs)
            self.assertEqual(quant_result_pt2e, quant_result_fx)

    def _verify_symmetric_qnnpack_qat_graph(
        self,
        m: torch.fx.GraphModule,
        example_inputs: Tuple[Any, ...],
        is_per_channel: bool,
        has_relu: bool,
        has_bias: bool = True,
        expected_conv_literal_args: Optional[Tuple[Any, ...]] = None,
    ):
        """
        Verify that the graph module matches the fused QAT [conv - bn (- relu)] pattern
        with fake quantizes inserted into the correct places.
        # TODO: also verify that metadata is copied over to the new nodes.
        """
        quantizer = QNNPackQuantizer()
        quantizer.set_global(
            get_symmetric_quantization_config(is_per_channel, is_qat=True)
        )
        m, guards = torchdynamo.export(
            m,
            *copy.deepcopy(example_inputs),
            aten_graph=True,
            tracing_mode="real",
        )
        m = prepare_qat_pt2e_quantizer(m, quantizer)
        m(*example_inputs)

        # Verify: getitem output activation fake quantize
        output_node = list(m.graph.nodes)[-1]
        output_fq_node = output_node.args[0][0]
        self.assertTrue(output_fq_node.target.startswith("activation_post_process_"))
        output_fq_mod = getattr(m, output_fq_node.target)
        self.assertEqual(type(output_fq_mod), FusedMovingAvgObsFakeQuantize)
        self.assertEqual(
            type(output_fq_mod.activation_post_process), MovingAverageMinMaxObserver
        )
        self.assertEqual(output_fq_mod.dtype, torch.qint8)
        self.assertEqual(output_fq_mod.quant_min, -128)
        self.assertEqual(output_fq_mod.quant_max, 127)

        # Verify: getitem(bn, 0) or relu(getitem(bn, 0))
        if has_relu:
            relu_node = output_fq_node.args[0]
            getitem_node = relu_node.args[0]
            self.assertEqual(relu_node.target, torch.ops.aten.relu.default)
        else:
            relu_node = None
            getitem_node = output_fq_node.args[0]
        bn_node = getitem_node.args[0]
        self.assertEqual(getitem_node.target, operator.getitem)
        self.assertEqual(
            bn_node.target, torch.ops.aten._native_batch_norm_legit.default
        )

        # Verify: conv / scale_factor.reshape [+ bias.reshape]
        if has_bias:
            add_bias_node = bn_node.args[0]
            (div_scale_factor_node, bias_reshape_node) = add_bias_node.args
            self.assertEqual(add_bias_node.target, torch.ops.aten.add.Tensor)
            self.assertEqual(bias_reshape_node.target, torch.ops.aten.view.default)
        else:
            div_scale_factor_node = bn_node.args[0]
        (conv_node, scale_factor_reshape_node) = div_scale_factor_node.args
        self.assertEqual(div_scale_factor_node.target, torch.ops.aten.div.Tensor)
        self.assertEqual(conv_node.target, torch.ops.aten.convolution.default)
        self.assertEqual(scale_factor_reshape_node.target, torch.ops.aten.view.default)

        # Verify: conv literal args
        if expected_conv_literal_args is not None:
            assert (
                len(expected_conv_literal_args) == 6
            ), "wrong num conv args, bad test setup"
            for i in range(6):
                self.assertEqual(conv_node.args[i + 3], expected_conv_literal_args[i])

        # Verify: conv input activation fake quantize
        conv_input_fq_node = conv_node.args[0]
        conv_input_node = conv_input_fq_node.args[0]
        self.assertTrue(
            conv_input_fq_node.target.startswith("activation_post_process_")
        )
        conv_input_fq_mod = getattr(m, conv_input_fq_node.target)
        self.assertEqual(type(conv_input_fq_mod), FusedMovingAvgObsFakeQuantize)
        self.assertEqual(
            type(conv_input_fq_mod.activation_post_process), MovingAverageMinMaxObserver
        )
        self.assertEqual(conv_input_fq_mod.dtype, torch.qint8)
        self.assertEqual(conv_input_fq_mod.quant_min, -128)
        self.assertEqual(conv_input_fq_mod.quant_max, 127)
        self.assertTrue(conv_input_node.op, "placeholder")

        # Verify: conv weight fake quantize
        conv_weight_fq_node = conv_node.args[1]
        self.assertTrue(
            conv_weight_fq_node.target.startswith("activation_post_process_")
        )
        conv_weight_fq_mod = getattr(m, conv_weight_fq_node.target)
        if is_per_channel:
            expected_weight_observer_type = MovingAveragePerChannelMinMaxObserver
        else:
            expected_weight_observer_type = MovingAverageMinMaxObserver
        self.assertEqual(type(conv_weight_fq_mod), FusedMovingAvgObsFakeQuantize)
        self.assertEqual(
            type(conv_weight_fq_mod.activation_post_process),
            expected_weight_observer_type,
        )
        self.assertEqual(conv_weight_fq_mod.dtype, torch.qint8)
        self.assertEqual(conv_weight_fq_mod.quant_min, -127)
        self.assertEqual(conv_weight_fq_mod.quant_max, 127)

        # Verify: conv(fq(input), fq(weight * scale_factor.reshape), zero_bias)
        zero_bias_node = conv_node.args[2]
        mul_weight_scale_factor_node = conv_weight_fq_node.args[0]
        (
            conv_weight_fq_node,
            scale_factor_reshape_node,
        ) = mul_weight_scale_factor_node.args
        if has_bias:
            self.assertEqual(zero_bias_node.target, torch.ops.aten.zeros_like.default)
        else:
            self.assertTrue(zero_bias_node is None)
        self.assertEqual(mul_weight_scale_factor_node.target, torch.ops.aten.mul.Tensor)
        self.assertEqual(scale_factor_reshape_node.target, torch.ops.aten.view.default)

        # Verify: scale_factor = bn_weight / sqrt(bn_running_var + eps)
        scale_factor_node = scale_factor_reshape_node.args[0]
        (bn_weight_node, sqrt_node) = scale_factor_node.args
        bn_running_var_add_node = sqrt_node.args[0]
        (bn_running_var_node, eps) = bn_running_var_add_node.args
        self.assertEqual(scale_factor_node.target, torch.ops.aten.div.Tensor)
        self.assertTrue("param_constant" in bn_weight_node.target)
        self.assertEqual(sqrt_node.target, torch.ops.aten.sqrt.default)
        self.assertEqual(bn_running_var_add_node.target, torch.ops.aten.add.Tensor)
        self.assertTrue("tensor_constant" in bn_running_var_node.target)
        self.assertEqual(eps, 1e-5)


@skipIfNoQNNPACK
class TestQuantizePT2E(PT2EQuantizationTestCase):
    def test_simple_quantizer(self):
        class BackendAQuantizer(Quantizer):
            def annotate(self, model: torch.fx.GraphModule) -> torch.fx.GraphModule:
                for node in model.graph.nodes:
                    if (
                        node.op == "call_function"
                        and node.target == torch.ops.aten.convolution.default
                    ):
                        input_act = node.args[0]
                        assert isinstance(input_act, Node)
                        weight = node.args[1]
                        assert isinstance(weight, Node)
                        bias = node.args[2]
                        assert isinstance(bias, Node)
                        act_qspec = QuantizationSpec(
                            dtype=torch.uint8,
                            quant_min=0,
                            quant_max=255,
                            qscheme=torch.per_tensor_affine,
                            is_dynamic=False,
                            observer_or_fake_quant_ctr=observer.default_observer,
                        )
                        weight_qspec = QuantizationSpec(
                            dtype=torch.int8,
                            quant_min=-128,
                            quant_max=127,
                            qscheme=torch.per_tensor_affine,
                            is_dynamic=False,
                            observer_or_fake_quant_ctr=observer.default_weight_observer,
                        )
                        bias_qspec = QuantizationSpec(
                            dtype=torch.float32,
                            is_dynamic=False,
                            observer_or_fake_quant_ctr=observer.PlaceholderObserver,
                        )
                        node.meta["quantization_annotation"] = QuantizationAnnotation(
                            input_qspec_map={
                                input_act: act_qspec,
                                weight: weight_qspec,
                                bias: bias_qspec,
                            },
                            output_qspec=act_qspec,
                            _annotated=True,
                        )

            def validate(self, model: torch.fx.GraphModule) -> None:
                pass

            @classmethod
            def get_supported_operators(cls) -> List[OperatorConfig]:
                pass

        example_inputs = (torch.randn(1, 3, 5, 5),)
        node_occurrence = {
            # two for input of the first conv, one for output for the first conv
            torch.ops.quantized_decomposed.quantize_per_tensor.default: 3,
            torch.ops.quantized_decomposed.dequantize_per_tensor.default: 3,
        }
        node_list = [
            torch.ops.quantized_decomposed.dequantize_per_tensor.default,
            torch.ops.quantized_decomposed.dequantize_per_tensor.default,
            torch.ops.aten.convolution.default,
            torch.ops.quantized_decomposed.quantize_per_tensor.default,
        ]
        self._test_quantizer(
            TestHelperModules.ConvWithBNRelu(relu=False, bn=False),
            example_inputs,
            BackendAQuantizer(),
            node_occurrence,
            node_list,
        )

    def test_max_pool2d_quantizer(self):
        class BackendAQuantizer(Quantizer):
            def annotate(self, model: torch.fx.GraphModule) -> torch.fx.GraphModule:
                act_qspec = QuantizationSpec(
                    dtype=torch.uint8,
                    quant_min=0,
                    quant_max=255,
                    qscheme=torch.per_tensor_affine,
                    is_dynamic=False,
                    observer_or_fake_quant_ctr=observer.default_observer,
                )
                weight_qspec = QuantizationSpec(
                    dtype=torch.int8,
                    quant_min=-128,
                    quant_max=127,
                    qscheme=torch.per_tensor_affine,
                    is_dynamic=False,
                    observer_or_fake_quant_ctr=observer.default_weight_observer,
                )
                bias_qspec = QuantizationSpec(
                    dtype=torch.float32,
                    is_dynamic=False,
                    observer_or_fake_quant_ctr=observer.PlaceholderObserver,
                )
                for node in model.graph.nodes:
                    if (
                        node.op == "call_function"
                        and node.target == torch.ops.aten.convolution.default
                    ):
                        input_act = node.args[0]
                        assert isinstance(input_act, Node)
                        weight = node.args[1]
                        assert isinstance(weight, Node)
                        bias = node.args[2]
                        assert isinstance(bias, Node)
                        node.meta["quantization_annotation"] = QuantizationAnnotation(
                            input_qspec_map={
                                input_act: act_qspec,
                                weight: weight_qspec,
                                bias: bias_qspec,
                            },
                            _annotated=True,
                        )
                    if (
                        node.op == "call_function"
                        and node.target == operator.getitem
                        and node.args[1] == 0
                    ):
                        getitem_node = node
                        maxpool_node = getitem_node.args[0]
                        input_act = maxpool_node.args[0]
                        assert isinstance(input_act, Node)
                        maxpool_node.meta[
                            "quantization_annotation"
                        ] = QuantizationAnnotation(
                            input_qspec_map={
                                input_act: act_qspec,
                            },
                            _annotated=True,
                        )
                        getitem_node.meta[
                            "quantization_annotation"
                        ] = QuantizationAnnotation(
                            output_qspec=SharedQuantizationSpec(
                                (input_act, maxpool_node)
                            ),
                            _annotated=True,
                        )

            def validate(self, model: torch.fx.GraphModule) -> None:
                pass

            @classmethod
            def get_supported_operators(cls) -> List[OperatorConfig]:
                pass

<<<<<<< HEAD
        for use_maxpool2d in [True, False]:
            m = TestHelperModules.ConvMaxPool2d(use_maxpool2d=use_maxpool2d)
            x = torch.rand(1, 2, 14, 14)
            example_inputs = (x,)
            # program capture
            m, guards = torchdynamo.export(
                m,
                *copy.deepcopy(example_inputs),
                aten_graph=True,
            )
            m = prepare_pt2e_quantizer(m, BackendAQuantizer())
            m(*example_inputs)
            m = convert_pt2e(m)
            if use_maxpool2d:
                node_occurrence = {
                    # two for input of conv
                    # one for input of maxpool
                    # one for output of maxpool
                    ns.call_function(torch.ops.quantized_decomposed.quantize_per_tensor): 4,
                    ns.call_function(torch.ops.quantized_decomposed.dequantize_per_tensor): 4,
                }
                node_list = [
                    ns.call_function(torch.ops.quantized_decomposed.dequantize_per_tensor),
                    ns.call_function(torch.ops.quantized_decomposed.dequantize_per_tensor),
                    ns.call_function(torch.ops.aten.convolution.default),
                    ns.call_function(torch.ops.quantized_decomposed.quantize_per_tensor),
                    ns.call_function(torch.ops.quantized_decomposed.dequantize_per_tensor),
                    ns.call_function(torch.ops.aten.max_pool2d_with_indices.default),
                ]
            else:
                # Ensure the conv has no observer inserted at output
                node_occurrence = {
                    # two for input of conv
                    ns.call_function(torch.ops.quantized_decomposed.quantize_per_tensor): 2,
                    ns.call_function(torch.ops.quantized_decomposed.dequantize_per_tensor): 2,
                }
                node_list = [
                    ns.call_function(torch.ops.quantized_decomposed.dequantize_per_tensor),
                    ns.call_function(torch.ops.quantized_decomposed.dequantize_per_tensor),
                    ns.call_function(torch.ops.aten.convolution.default),
                ]
            self.checkGraphModuleNodes(
                m, expected_node_list=node_list, expected_node_occurrence=node_occurrence
            )
=======
        m = TestHelperModules.ConvMaxPool2d()
        x = torch.rand(1, 2, 14, 14)
        example_inputs = (x,)
        node_occurrence = {
            # two for input of maxpool
            # one for input for maxpool
            # one for output of maxpool
            torch.ops.quantized_decomposed.quantize_per_tensor.default: 4,
            torch.ops.quantized_decomposed.dequantize_per_tensor.default: 4,
        }
        node_list = [
            torch.ops.quantized_decomposed.dequantize_per_tensor.default,
            torch.ops.quantized_decomposed.dequantize_per_tensor.default,
            torch.ops.aten.convolution.default,
            torch.ops.quantized_decomposed.quantize_per_tensor.default,
            torch.ops.quantized_decomposed.dequantize_per_tensor.default,
            torch.ops.aten.max_pool2d_with_indices.default,
            torch.ops.quantized_decomposed.quantize_per_tensor.default,
            torch.ops.quantized_decomposed.dequantize_per_tensor.default,
        ]
        self._test_quantizer(
            m, example_inputs, BackendAQuantizer(), node_occurrence, node_list
        )
>>>>>>> 918fe519

    def test_derived_qspec(self):
        class BackendAQuantizer(Quantizer):
            def annotate(self, model: torch.fx.GraphModule) -> torch.fx.GraphModule:
                for node in model.graph.nodes:
                    if (
                        node.op == "call_function"
                        and node.target == torch.ops.aten.convolution.default
                    ):
                        input_act = node.args[0]
                        assert isinstance(input_act, Node)
                        weight = node.args[1]
                        assert isinstance(weight, Node)
                        bias = node.args[2]
                        assert isinstance(bias, Node)
                        act_qspec = QuantizationSpec(
                            dtype=torch.uint8,
                            quant_min=0,
                            quant_max=255,
                            qscheme=torch.per_tensor_affine,
                            is_dynamic=False,
                            observer_or_fake_quant_ctr=observer.default_observer,
                        )
                        weight_qspec = QuantizationSpec(
                            dtype=torch.int8,
                            quant_min=-128,
                            quant_max=127,
                            qscheme=torch.per_tensor_affine,
                            is_dynamic=False,
                            observer_or_fake_quant_ctr=observer.default_weight_observer,
                        )

                        def derive_qparams_fn(
                            obs_or_fqs: List[ObserverOrFakeQuantize],
                        ) -> Tuple[Tensor, Tensor]:
                            assert (
                                len(obs_or_fqs) == 2
                            ), "Expecting two obs/fqs, one for activation and one for weight, got: {}".format(
                                len(obs_or_fq)
                            )
                            act_obs_or_fq = obs_or_fqs[0]
                            weight_obs_or_fq = obs_or_fqs[1]
                            act_scale, act_zp = act_obs_or_fq.calculate_qparams()
                            (
                                weight_scale,
                                weight_zp,
                            ) = weight_obs_or_fq.calculate_qparams()
                            return torch.tensor([act_scale * weight_scale]).to(
                                torch.float32
                            ), torch.tensor([0]).to(torch.int32)

                        bias_qspec = DerivedQuantizationSpec(
                            derived_from=[(input_act, node), (weight, node)],
                            derive_qparams_fn=derive_qparams_fn,
                            dtype=torch.int32,
                            quant_min=-(2**31),
                            quant_max=2**31 - 1,
                            qscheme=torch.per_tensor_symmetric,
                        )
                        node.meta["quantization_annotation"] = QuantizationAnnotation(
                            input_qspec_map={
                                input_act: act_qspec,
                                weight: weight_qspec,
                                bias: bias_qspec,
                            },
                            output_qspec=act_qspec,
                            _annotated=True,
                        )

            def validate(self, model: torch.fx.GraphModule) -> None:
                pass

            @classmethod
            def get_supported_operators(cls) -> List[OperatorConfig]:
                pass

        m = TestHelperModules.ConvWithBNRelu(relu=False, bn=False).eval()
        example_inputs = (torch.randn(1, 3, 5, 5),)

        # program capture
        m, guards = torchdynamo.export(
            m,
            *copy.deepcopy(example_inputs),
            aten_graph=True,
        )
        m = prepare_pt2e_quantizer(m, BackendAQuantizer())
        m(*example_inputs)
        m = convert_pt2e(m)
        node_occurrence = {
            # input, weight, bias, output for the conv
            ns.call_function(
                torch.ops.quantized_decomposed.quantize_per_tensor.default
            ): 4,
            ns.call_function(
                torch.ops.quantized_decomposed.dequantize_per_tensor.default
            ): 4,
        }
        node_list = [
            ns.call_function(
                torch.ops.quantized_decomposed.dequantize_per_tensor.default
            ),
            ns.call_function(
                torch.ops.quantized_decomposed.dequantize_per_tensor.default
            ),
            ns.call_function(
                torch.ops.quantized_decomposed.dequantize_per_tensor.default
            ),
            ns.call_function(torch.ops.aten.convolution.default),
            ns.call_function(
                torch.ops.quantized_decomposed.quantize_per_tensor.default
            ),
        ]
        self.checkGraphModuleNodes(
            m, expected_node_list=node_list, expected_node_occurrence=node_occurrence
        )

    def test_fixed_qparams_qspec(self):
        class M(torch.nn.Module):
            def forward(self, x):
                return torch.sigmoid(x)

        class BackendAQuantizer(Quantizer):
            def annotate(self, model: torch.fx.GraphModule) -> torch.fx.GraphModule:
                for node in model.graph.nodes:
                    if (
                        node.op == "call_function"
                        and node.target == torch.ops.aten.sigmoid.default
                    ):
                        input_act = node.args[0]
                        assert isinstance(input_act, Node)
                        act_qspec = FixedQParamsQuantizationSpec(
                            dtype=torch.uint8,
                            quant_min=0,
                            quant_max=255,
                            qscheme=torch.per_tensor_affine,
                            scale=1.0 / 256.0,
                            zero_point=0,
                        )
                        node.meta["quantization_annotation"] = QuantizationAnnotation(
                            input_qspec_map={
                                input_act: act_qspec,
                            },
                            output_qspec=act_qspec,
                            _annotated=True,
                        )

            def validate(self, model: torch.fx.GraphModule) -> None:
                pass

            @classmethod
            def get_supported_operators(cls) -> List[OperatorConfig]:
                pass

        m = M().eval()
        example_inputs = (torch.randn(1, 3, 5, 5),)

        # program capture
        m, guards = torchdynamo.export(
            m,
            *copy.deepcopy(example_inputs),
            aten_graph=True,
        )
        m = prepare_pt2e_quantizer(m, BackendAQuantizer())
        m(*example_inputs)
        m = convert_pt2e(m)
        fixed_scale = 1.0 / 256.0
        fixed_zero_point = 0
        for n in m.graph.nodes:
            if n.op == "call_function":
                if (
                    n.target
                    == torch.ops.quantized_decomposed.quantize_per_tensor.default
                ):
                    scale_0 = n.args[1]
                    zero_point_0 = n.args[2]
                if (
                    n.target
                    == torch.ops.quantized_decomposed.dequantize_per_tensor.default
                ):
                    scale_1 = n.args[1]
                    zero_point_1 = n.args[2]
        self.assertEqual(scale_0, fixed_scale)
        self.assertEqual(zero_point_0, fixed_zero_point)
        self.assertEqual(scale_1, fixed_scale)
        self.assertEqual(zero_point_1, fixed_zero_point)
        node_occurrence = {
            # two for input of the first conv, one for output for the first conv
            ns.call_function(
                torch.ops.quantized_decomposed.quantize_per_tensor.default
            ): 2,
            ns.call_function(
                torch.ops.quantized_decomposed.dequantize_per_tensor.default
            ): 2,
        }
        node_list = [
            ns.call_function(
                torch.ops.quantized_decomposed.dequantize_per_tensor.default
            ),
            ns.call_function(torch.ops.aten.sigmoid.default),
            ns.call_function(
                torch.ops.quantized_decomposed.quantize_per_tensor.default
            ),
        ]
        self.checkGraphModuleNodes(
            m, expected_node_list=node_list, expected_node_occurrence=node_occurrence
        )

    def test_qnnpack_quantizer_conv(self):
        quantizer = QNNPackQuantizer()
        operator_config = get_symmetric_quantization_config(is_per_channel=True)
        quantizer.set_global(operator_config)
        example_inputs = (torch.randn(1, 3, 5, 5),)
        node_occurrence = {
            # input and output are using quantize_per_tensor and weight is using quantize_per_channel
            torch.ops.quantized_decomposed.quantize_per_tensor.default: 2,
            torch.ops.quantized_decomposed.dequantize_per_tensor.default: 2,
            torch.ops.quantized_decomposed.quantize_per_channel.default: 1,
            torch.ops.quantized_decomposed.dequantize_per_channel.default: 1,
        }
        node_list = [
            torch.ops.quantized_decomposed.dequantize_per_tensor.default,
            torch.ops.quantized_decomposed.dequantize_per_channel.default,
            torch.ops.aten.convolution.default,
            torch.ops.quantized_decomposed.quantize_per_tensor.default,
        ]
        self._test_quantizer(
            TestHelperModules.ConvWithBNRelu(relu=False, bn=False),
            example_inputs,
            quantizer,
            node_occurrence,
            node_list,
        )

    def test_qnnpack_quantizer_linear(self):
        quantizer = QNNPackQuantizer()
        operator_config = get_symmetric_quantization_config(is_per_channel=True)
        quantizer.set_global(operator_config)
        m_eager = TestHelperModules.TwoLinearModule().eval()

        # Test with 2d inputs
        example_inputs_2d = (torch.randn(9, 8),)
        example_inputs_3d = (torch.randn(9, 10, 8),)
        example_inputs_4d = (torch.randn(9, 10, 11, 8),)
        node_occurrence = {
            # input and output are using quantize_per_tensor and weight is using quantize_per_channel
            torch.ops.quantized_decomposed.quantize_per_tensor.default: 3,
            torch.ops.quantized_decomposed.dequantize_per_tensor.default: 3,
            torch.ops.quantized_decomposed.quantize_per_channel.default: 2,
            torch.ops.quantized_decomposed.dequantize_per_channel.default: 2,
        }
        qconfig = default_per_channel_symmetric_qnnpack_qconfig
        qconfig_mapping = QConfigMapping().set_global(qconfig)
        for example_inputs in [example_inputs_2d, example_inputs_3d, example_inputs_4d]:
            self._test_quantizer(
                m_eager,
                example_inputs,
                quantizer,
                node_occurrence,
                [],
                True,
                qconfig_mapping,
            )

    def test_qnnpack_quantizer_conv_linear_no_permute(self):
        quantizer = QNNPackQuantizer()
        operator_config = get_symmetric_quantization_config(is_per_channel=True)
        quantizer.set_global(operator_config)
        node_occurrence = {
            # input and output are using quantize_per_tensor and weight is using quantize_per_channel
            torch.ops.quantized_decomposed.quantize_per_tensor.default: 5,
            torch.ops.quantized_decomposed.dequantize_per_tensor.default: 5,
            torch.ops.quantized_decomposed.quantize_per_channel.default: 3,
            torch.ops.quantized_decomposed.dequantize_per_channel.default: 3,
        }
        qconfig = default_per_channel_symmetric_qnnpack_qconfig
        qconfig_mapping = QConfigMapping().set_global(qconfig)
        # Test with 2d inputs
        example_inputs = (torch.randn(2, 3, 4, 4),)
        self._test_quantizer(
            TestHelperModules.Conv2dWithTwoLinear(),
            example_inputs,
            quantizer,
            node_occurrence,
            [],
            True,
            qconfig_mapping,
        )

    def test_qnnpack_quantizer_conv_linear(self):
        quantizer = QNNPackQuantizer()
        operator_config = get_symmetric_quantization_config(is_per_channel=True)
        quantizer.set_global(operator_config)

        # Test with 2d inputs
        example_inputs = (torch.randn(2, 3, 4, 4),)
        node_occurrence = {
            torch.ops.quantized_decomposed.quantize_per_tensor.default: 5,
            torch.ops.quantized_decomposed.dequantize_per_tensor.default: 5,
            torch.ops.quantized_decomposed.quantize_per_channel.default: 3,
            torch.ops.quantized_decomposed.dequantize_per_channel.default: 3,
        }
        qconfig = default_per_channel_symmetric_qnnpack_qconfig
        qconfig_mapping = QConfigMapping().set_global(qconfig)
        self._test_quantizer(
            TestHelperModules.Conv2dWithTwoLinearPermute(),
            example_inputs,
            quantizer,
            node_occurrence,
            [],
            True,
            qconfig_mapping,
        )

    def test_qnnpack_quantizer_obs_sharing_ops(self):
        quantizer = QNNPackQuantizer()
        operator_config = get_symmetric_quantization_config(is_per_channel=True)
        quantizer.set_global(operator_config)
        m = TestHelperModules.Conv2dWithObsSharingOps().eval()
        example_inputs = (torch.randn(1, 3, 5, 5),)
        node_occurrence = {
            # input and output are using quantize_per_tensor and weight is using quantize_per_channel
            torch.ops.quantized_decomposed.quantize_per_tensor.default: 5,
            torch.ops.quantized_decomposed.dequantize_per_tensor.default: 5,
            torch.ops.quantized_decomposed.quantize_per_channel.default: 1,
            torch.ops.quantized_decomposed.dequantize_per_channel.default: 1,
        }
        node_list = [
            torch.ops.quantized_decomposed.dequantize_per_tensor.default,
            torch.ops.quantized_decomposed.dequantize_per_channel.default,
            torch.ops.aten.convolution.default,
            torch.ops.quantized_decomposed.quantize_per_tensor.default,
            torch.ops.quantized_decomposed.dequantize_per_tensor.default,
            torch.ops.aten.mean.dim,
            torch.ops.quantized_decomposed.quantize_per_tensor.default,
            torch.ops.quantized_decomposed.dequantize_per_tensor.default,
            torch.ops.aten.hardtanh.default,
            torch.ops.quantized_decomposed.quantize_per_tensor.default,
            torch.ops.quantized_decomposed.dequantize_per_tensor.default,
            torch.ops.aten.mean.default,
            torch.ops.quantized_decomposed.quantize_per_tensor.default,
            torch.ops.quantized_decomposed.dequantize_per_tensor.default,
        ]
        self._test_quantizer(m, example_inputs, quantizer, node_occurrence, node_list)

    def test_propagate_annotation(self):
        quantizer = QNNPackQuantizer()
        operator_config = get_symmetric_quantization_config(is_per_channel=True)
        quantizer.set_global(operator_config)
        m = TestHelperModules.Conv2dPropAnnotaton().eval()
        example_inputs = (torch.randn(1, 3, 5, 5),)

        # program capture
        m, guards = torchdynamo.export(
            m,
            *copy.deepcopy(example_inputs),
            aten_graph=True,
        )

        m = prepare_pt2e_quantizer(m, quantizer)
        m(*example_inputs)
        self.assertEqual(
            id(m.activation_post_process_2), id(m.activation_post_process_3)
        )
        self.assertEqual(
            id(m.activation_post_process_3), id(m.activation_post_process_4)
        )
        m = convert_pt2e(m)
        node_occurrence = {
            # input and output are using quantize_per_tensor and weight is using quantize_per_channel
            ns.call_function(
                torch.ops.quantized_decomposed.quantize_per_tensor.default
            ): 5,
            ns.call_function(
                torch.ops.quantized_decomposed.dequantize_per_tensor.default
            ): 5,
            ns.call_function(
                torch.ops.quantized_decomposed.quantize_per_channel.default
            ): 2,
            ns.call_function(
                torch.ops.quantized_decomposed.dequantize_per_channel.default
            ): 2,
        }
        self.checkGraphModuleNodes(m, expected_node_occurrence=node_occurrence)

    def test_qnnpack_quantizer_dynamic_linear(self):
        quantizer = QNNPackQuantizer()
        operator_config = get_symmetric_quantization_config(
            is_per_channel=True, is_dynamic=True
        )
        quantizer.set_global(operator_config)
        m_eager = TestHelperModules.TwoLinearModule().eval()

        node_occurrence = {
            # input and output are using quantize_per_tensor and weight is using quantize_per_channel
            torch.ops.quantized_decomposed.quantize_per_tensor.tensor: 2,
            torch.ops.quantized_decomposed.dequantize_per_tensor.tensor: 2,
            torch.ops.quantized_decomposed.quantize_per_channel.default: 2,
            torch.ops.quantized_decomposed.dequantize_per_channel.default: 2,
        }
        act_affine_quant_obs = observer.PlaceholderObserver.with_args(
            dtype=torch.qint8,
            qscheme=torch.per_tensor_affine,
            quant_min=-128,
            quant_max=127,
            eps=2**-12,
            is_dynamic=True,
        )
        qconfig = QConfig(
            activation=act_affine_quant_obs,
            weight=per_channel_weight_observer_range_neg_127_to_127,
        )
        qconfig_mapping = QConfigMapping().set_global(qconfig)
        # Test with 2d inputs
        example_inputs_2d = (torch.randn(9, 8),)
        example_inputs_4d = (torch.randn(9, 10, 11, 8),)
        for example_inputs in [example_inputs_2d, example_inputs_4d]:
            # program capture
            self._test_quantizer(
                m_eager,
                example_inputs,
                quantizer,
                node_occurrence,
                [],
                True,
                qconfig_mapping,
            )

    def test_qnnpack_quantizer_dynamic_linear_with_conv(self):
        quantizer = QNNPackQuantizer()
        operator_config = get_symmetric_quantization_config(
            is_per_channel=False, is_dynamic=True
        )
        quantizer.set_global(operator_config)
        m_eager = TestHelperModules.ConvLinearWPermute().eval()

        node_occurrence = {
            # input and output are using quantize_per_tensor and weight is using quantize_per_channel
            torch.ops.quantized_decomposed.quantize_per_tensor.tensor: 1,
            torch.ops.quantized_decomposed.dequantize_per_tensor.tensor: 1,
            torch.ops.quantized_decomposed.quantize_per_tensor.default: 1,
            torch.ops.quantized_decomposed.dequantize_per_tensor.default: 1,
        }
        act_affine_quant_obs = observer.PlaceholderObserver.with_args(
            dtype=torch.qint8,
            qscheme=torch.per_tensor_affine,
            quant_min=-128,
            quant_max=127,
            eps=2**-12,
            is_dynamic=True,
        )
        qconfig = QConfig(
            activation=act_affine_quant_obs,
            weight=weight_observer_range_neg_127_to_127,
        )
        # Test with 2d inputs
        example_inputs = (torch.randn(2, 3, 4, 4),)
        qconfig_mapping = QConfigMapping().set_global(qconfig)
        self._test_quantizer(
            m_eager,
            example_inputs,
            quantizer,
            node_occurrence,
            [],
            True,
            qconfig_mapping,
        )

    def test_composable_quantizer_linear_conv(self):
        dynamic_quantizer = QNNPackQuantizer()
        operator_config_dynamic = get_symmetric_quantization_config(
            is_per_channel=False, is_dynamic=True
        )
        dynamic_quantizer.set_global(operator_config_dynamic)
        static_quantizer = QNNPackQuantizer()
        operator_config = get_symmetric_quantization_config(is_per_channel=True)
        static_quantizer.set_global(operator_config)
        # Note that dynamic quantization must be applied first here.
        # this is because static quantizer also quantizes linear with static qspec
        # and if we apply static_quantizer first then dynamic_quantizer cannot be applied
        composable_quantizer = ComposableQuantizer(
            [dynamic_quantizer, static_quantizer]
        )
        m_eager = TestHelperModules.ConvLinearWPermute().eval()

        node_occurrence = {
            torch.ops.quantized_decomposed.quantize_per_tensor.tensor: 1,
            torch.ops.quantized_decomposed.dequantize_per_tensor.tensor: 1,
            torch.ops.quantized_decomposed.quantize_per_tensor.default: 4,
            torch.ops.quantized_decomposed.dequantize_per_tensor.default: 4,
            torch.ops.quantized_decomposed.quantize_per_channel.default: 1,
            torch.ops.quantized_decomposed.dequantize_per_channel.default: 1,
        }
        act_affine_quant_obs = observer.PlaceholderObserver.with_args(
            dtype=torch.qint8,
            qscheme=torch.per_tensor_affine,
            quant_min=-128,
            quant_max=127,
            eps=2**-12,
            is_dynamic=True,
        )
        dynamic_qconfig = QConfig(
            activation=act_affine_quant_obs,
            weight=weight_observer_range_neg_127_to_127,
        )
        # Test with 2d inputs
        example_inputs = (torch.randn(2, 3, 4, 4),)
        qconfig = default_per_channel_symmetric_qnnpack_qconfig
        qconfig_mapping = QConfigMapping().set_global(qconfig)
        qconfig_mapping.set_object_type(torch.nn.Linear, dynamic_qconfig)
        # Had to turn off check against fx because fx quant workflow does not seem
        # to propagate observers for permute node for this model.
        # Suprisingly it does propagate it for EmbeddingConvLinearModule
        # TODO: Figure out the right behavior for propagation
        self._test_quantizer(
            m_eager,
            example_inputs,
            composable_quantizer,
            node_occurrence,
            [],
            False,
            qconfig_mapping,
        )

    def test_composable_quantizer_throw(self):
        class BadQuantizer(Quantizer):
            def annotate(self, gm: torch.fx.GraphModule) -> torch.fx.GraphModule:
                for n in gm.graph.nodes:
                    n.meta["quantization_annotation"] = None

            def validate(self, model: torch.fx.GraphModule) -> None:
                pass

            @classmethod
            def get_supported_operators(cls) -> List[OperatorConfig]:
                pass

        quantizer = QNNPackQuantizer()
        operator_config = get_symmetric_quantization_config(is_per_channel=True)
        quantizer.set_global(operator_config)
        bad_quantizer = BadQuantizer()
        composable_quantizer = ComposableQuantizer([quantizer, bad_quantizer])
        m_eager = TestHelperModules.ConvLinearWPermute().eval()
        example_inputs = (torch.randn(2, 3, 4, 4),)
        self.assertRaises(
            RuntimeError,
            lambda: self._test_quantizer(
                m_eager, example_inputs, composable_quantizer, {}
            ),
        )

    def test_embedding_quantizer(self):
        m_eager = TestHelperModules.EmbeddingModule().eval()
        indices = torch.tensor(
            [
                9,
                6,
                5,
                7,
                8,
                8,
                9,
                2,
                8,
                6,
                6,
                9,
                1,
                6,
                8,
                8,
                3,
                2,
                3,
                6,
                3,
                6,
                5,
                7,
                0,
                8,
                4,
                6,
                5,
                8,
                2,
                3,
            ]
        )
        example_inputs = (indices,)

        quantizer = EmbeddingQuantizer()
        node_occurrence = {
            torch.ops.quantized_decomposed.quantize_per_channel.default: 1,
            torch.ops.quantized_decomposed.dequantize_per_channel.default: 1,
        }
        node_list = [
            torch.ops.quantized_decomposed.quantize_per_channel.default,
            torch.ops.quantized_decomposed.dequantize_per_channel.default,
            torch.ops.aten.embedding.default,
        ]
        # Compare against short term workflow
        # cannot compare against fx quant because of the numerical differences coming
        # from quantize and dequantize ops
        qconfig = default_per_channel_symmetric_qnnpack_qconfig
        qconfig_mapping = QConfigMapping().set_global(qconfig)
        qconfig_mapping = qconfig_mapping.set_object_type(
            torch.nn.Embedding, float_qparams_weight_only_qconfig
        )
        self._test_quantizer(
            m_eager,
            example_inputs,
            quantizer,
            node_occurrence,
            node_list,
            True,
            qconfig_mapping,
        )

    def test_embedding_conv_linear_quantization(self):
        m_eager = TestHelperModules.EmbeddingConvLinearModule().eval()
        indices = torch.tensor(
            [
                9,
                6,
                5,
                7,
                8,
                8,
                9,
                2,
                8,
                6,
                6,
                9,
                1,
                6,
                8,
                8,
                3,
                2,
                3,
                6,
                3,
                6,
                5,
                7,
                0,
                8,
                4,
                6,
                5,
                8,
                2,
                3,
            ]
        )
        indices = torch.unsqueeze(indices, 0)
        example_inputs = (indices,)

        embedding_quantizer = EmbeddingQuantizer()
        dynamic_quantizer = QNNPackQuantizer()
        operator_config_dynamic = get_symmetric_quantization_config(
            is_per_channel=True, is_dynamic=True
        )
        dynamic_quantizer.set_global(operator_config_dynamic)
        static_quantizer = QNNPackQuantizer()
        operator_config = get_symmetric_quantization_config(is_per_channel=True)
        static_quantizer.set_global(operator_config)
        composed_quantizer = ComposableQuantizer(
            [embedding_quantizer, dynamic_quantizer, static_quantizer]
        )

        act_affine_quant_obs = observer.PlaceholderObserver.with_args(
            dtype=torch.qint8,
            qscheme=torch.per_tensor_affine,
            quant_min=-128,
            quant_max=127,
            eps=2**-12,
            is_dynamic=True,
        )
        dynamic_qconfig = QConfig(
            activation=act_affine_quant_obs,
            weight=per_channel_weight_observer_range_neg_127_to_127,
        )
        qconfig = default_per_channel_symmetric_qnnpack_qconfig
        qconfig_mapping = QConfigMapping().set_global(qconfig)
        qconfig_mapping.set_object_type(torch.nn.Linear, dynamic_qconfig)
        qconfig_mapping = qconfig_mapping.set_object_type(
            torch.nn.Embedding, float_qparams_weight_only_qconfig
        )

        node_occurrence = {
            torch.ops.quantized_decomposed.quantize_per_tensor.default: 4,
            torch.ops.quantized_decomposed.dequantize_per_tensor.default: 4,
            torch.ops.quantized_decomposed.quantize_per_tensor.tensor: 1,
            torch.ops.quantized_decomposed.dequantize_per_tensor.tensor: 1,
            torch.ops.quantized_decomposed.quantize_per_channel.default: 3,
            torch.ops.quantized_decomposed.dequantize_per_channel.default: 3,
        }
        self._test_quantizer(
            m_eager,
            example_inputs,
            composed_quantizer,
            node_occurrence,
            [],
            True,
            qconfig_mapping,
        )

    def test_prepare_qat_conv_bn_fusion(self):
        example_inputs = (torch.randn(1, 3, 5, 5),)
        m = TestHelperModules.ConvWithBNRelu(relu=False)
        self._verify_symmetric_qnnpack_qat_graph(
            m, example_inputs, is_per_channel=False, has_relu=False
        )
        m = TestHelperModules.ConvWithBNRelu(relu=False)
        self._verify_symmetric_qnnpack_qat_graph(
            m, example_inputs, is_per_channel=True, has_relu=False
        )

    def test_qat_conv_bn_fusion_literal_args(self):
        class M(torch.nn.Module):
            def __init__(self):
                super().__init__()
                self.conv = torch.nn.Conv2d(3, 3, 3, stride=(2, 2), padding=(4, 4))
                self.bn = torch.nn.BatchNorm2d(3)

            def forward(self, x):
                x = self.conv(x)
                x = self.bn(x)
                return x

        example_inputs = (torch.randn(1, 3, 5, 5),)
        # stride, padding, dilation, transposed, output_padding, groups
        conv_args = ((2, 2), (4, 4), (1, 1), False, (0, 0), 1)
        self._verify_symmetric_qnnpack_qat_graph(
            M(),
            example_inputs,
            is_per_channel=False,
            has_relu=False,
            expected_conv_literal_args=conv_args,
        )
        self._verify_symmetric_qnnpack_qat_graph(
            M(),
            example_inputs,
            is_per_channel=True,
            has_relu=False,
            expected_conv_literal_args=conv_args,
        )
        self._verify_symmetric_qnnpack_qat_numerics(
            M(), example_inputs, is_per_channel=False, verify_convert=True,
        )
        self._verify_symmetric_qnnpack_qat_numerics(
            M(), example_inputs, is_per_channel=True, verify_convert=True,
        )

    def test_qat_conv_bn_fusion_no_conv_bias(self):
        class M2(torch.nn.Module):
            """
            Mixed conv + BN with and without conv bias.
            """
            def __init__(self):
                super().__init__()
                self.conv1 = torch.nn.Conv2d(3, 3, 3, bias=False)
                self.bn1 = torch.nn.BatchNorm2d(3)
                self.conv2 = torch.nn.Conv2d(3, 3, 3, bias=True)
                self.bn2 = torch.nn.BatchNorm2d(3)

            def forward(self, x):
                x = self.conv1(x)
                x = self.bn1(x)
                x = self.conv2(x)
                x = self.bn2(x)
                return x

        m1 = TestHelperModules.ConvWithBNRelu(relu=False, bias=False)
        example_inputs = (torch.randn(3, 3, 5, 5),)
        self._verify_symmetric_qnnpack_qat_graph(
            m1, example_inputs, is_per_channel=False, has_relu=False, has_bias=False,
        )
        m1 = TestHelperModules.ConvWithBNRelu(relu=False, bias=False)
        self._verify_symmetric_qnnpack_qat_graph(
            m1, example_inputs, is_per_channel=True, has_relu=False, has_bias=False,
        )
        m1 = TestHelperModules.ConvWithBNRelu(relu=False, bias=False)
        self._verify_symmetric_qnnpack_qat_numerics(
            m1, example_inputs, is_per_channel=False, verify_convert=True,
        )
        m1 = TestHelperModules.ConvWithBNRelu(relu=False, bias=False)
        self._verify_symmetric_qnnpack_qat_numerics(
            m1, example_inputs, is_per_channel=True, verify_convert=True,
        )
        self._verify_symmetric_qnnpack_qat_numerics(
            M2(), example_inputs, is_per_channel=False, verify_convert=True,
        )
        self._verify_symmetric_qnnpack_qat_numerics(
            M2(), example_inputs, is_per_channel=True, verify_convert=True,
        )

    def test_prepare_qat_conv_bn_relu_fusion(self):
        m1 = TestHelperModules.ConvWithBNRelu(relu=True)
        example_inputs = (torch.randn(1, 3, 5, 5),)
        self._verify_symmetric_qnnpack_qat_graph(
            m1, example_inputs, is_per_channel=False, has_relu=True
        )
        m1 = TestHelperModules.ConvWithBNRelu(relu=True)
        self._verify_symmetric_qnnpack_qat_graph(
            m1, example_inputs, is_per_channel=True, has_relu=True
        )

    def test_qat_inplace_add_relu(self):
        class M(torch.nn.Module):
            def __init__(self):
                super().__init__()
                self.conv = torch.nn.Conv2d(1, 1, 1)
                self.relu = torch.nn.ReLU(inplace=True)

            def forward(self, x):
                x0 = x
                x = self.conv(x)
                x += x0
                x = self.relu(x)
                return x

        example_inputs = (torch.randn(1, 1, 3, 3),)
        self._verify_symmetric_qnnpack_qat_numerics(
            M(), example_inputs, is_per_channel=False, verify_convert=True,
        )
        self._verify_symmetric_qnnpack_qat_numerics(
            M(), example_inputs, is_per_channel=True, verify_convert=True,
        )

    def test_prepare_qat_conv_bn_fusion_getitem_placeholder(self):
        """
        Test this special case seen in resnet18:

          maxpool -> maxpool_getitem -> conv -> bn -> conv_bn_getitem

        We want the metadata to be copied from the `conv_bn_getitem` node, not `maxpool_getitem`.
        """
        class M(torch.nn.Module):
            def __init__(self):
                super().__init__()
                self.maxpool = torch.nn.MaxPool2d(kernel_size=1)
                self.conv = torch.nn.Conv2d(3, 3, 3)
                self.bn = torch.nn.BatchNorm2d(3)

            def forward(self, x):
                x = self.maxpool(x)
                x = self.conv(x)
                x = self.bn(x)
                return x

        def _get_getitem_nodes(m: torch.fx.GraphModule):
            """
            Return a 2-tuple of (maxpool_getitem_node, conv_bn_getitem_node) from the graph.
            """
            maxpool_getitem_node, conv_bn_getitem_node = None, None
            for node in m.graph.nodes:
                if node.target != operator.getitem:
                    continue
                if (
                    node.args[0].target
                    == torch.ops.aten.max_pool2d_with_indices.default
                ):
                    maxpool_getitem_node = node
                elif (
                    node.args[0].target
                    == torch.ops.aten._native_batch_norm_legit.default
                ):
                    conv_bn_getitem_node = node
                else:
                    raise ValueError("Unexpected getitem node ", node, node.args)
            assert (
                maxpool_getitem_node is not None
            ), "did not find maxpool getitem node, bad test setup"
            assert (
                conv_bn_getitem_node is not None
            ), "did not find conv bn getitem node, bad test setup"
            return (maxpool_getitem_node, conv_bn_getitem_node)

        # Program capture
        example_inputs = (torch.randn(1, 3, 5, 5),)
        m, guards = torchdynamo.export(
            M(),
            *copy.deepcopy(example_inputs),
            aten_graph=True,
        )
        m.graph.eliminate_dead_code()
        m.recompile()
        (_, original_conv_bn_getitem_node) = _get_getitem_nodes(m)

        # Prepare QAT
        quantizer = QNNPackQuantizer()
        quantizer.set_global(
            get_symmetric_quantization_config(is_per_channel=False, is_qat=True)
        )
        m = prepare_qat_pt2e_quantizer(m, quantizer)
        (maxpool_getitem_node, conv_bn_getitem_node) = _get_getitem_nodes(m)

        # Verify that the metadata was copied from `conv_bn_getitem`, not `maxpool_getitem`
        original_conv_bn_getitem_meta = original_conv_bn_getitem_node.meta[
            "quantization_annotation"
        ]
        conv_bn_getitem_meta = conv_bn_getitem_node.meta["quantization_annotation"]
        self.assertEqual(conv_bn_getitem_meta, original_conv_bn_getitem_meta)

    # TODO: merge these numerics tests with the graph tests above
    def test_qat_conv_bn_numerics(self):
        m = TestHelperModules.ConvWithBNRelu(relu=False)
        example_inputs = (torch.randn(1, 3, 5, 5),)
        self._verify_symmetric_qnnpack_qat_numerics(
            m, example_inputs, is_per_channel=False, verify_convert=True,
        )
        self._verify_symmetric_qnnpack_qat_numerics(
            m, example_inputs, is_per_channel=True, verify_convert=True,
        )

    def test_qat_conv_bn_relu_numerics(self):
        m = TestHelperModules.ConvWithBNRelu(relu=True)
        example_inputs = (torch.randn(1, 3, 5, 5),)
        self._verify_symmetric_qnnpack_qat_numerics(
            m, example_inputs, is_per_channel=False, verify_convert=True,
        )
        self._verify_symmetric_qnnpack_qat_numerics(
            m, example_inputs, is_per_channel=True, verify_convert=True,
        )

@skipIfNoQNNPACK
class TestQuantizePT2EOps(QuantizationTestCase):
    def test_gru(self):
        """ this is a test for annotating fp32 GRU so that it produces
        q -> dq -> fp32_gru -> q -> dq, this is currently enough for our use cases,
        but we may change the annotation to be more precise in the future
        """
        class RNNDynamicModel(torch.nn.Module):
            def __init__(self, mod_type):
                super().__init__()
                self.qconfig = default_dynamic_qconfig
                if mod_type == 'GRU':
                    self.mod = torch.nn.GRU(2, 2).to(dtype=torch.float)
                if mod_type == 'LSTM':
                    self.mod = torch.nn.LSTM(2, 2).to(dtype=torch.float)

            def forward(self, input_tensor, hidden_tensor):
                input_tensor = 1 * input_tensor
                hidden_tensor = 1 * hidden_tensor
                output_tensor, hidden_out = self.mod(input_tensor, hidden_tensor)
                return 1 * output_tensor, 1 * hidden_out

        with override_quantized_engine("qnnpack"):
            model_fx = RNNDynamicModel("GRU")
            module_types = [torch.nn.GRU]
            niter = 10
            example_inputs = (
                # input_tensor
                torch.tensor([[100, -155],
                              [-155, 100],
                              [100, -155]], dtype=torch.float).unsqueeze(0).repeat(niter, 1, 1),
                # hidden_tensor
                # (D * num_layers, N, H_out)
                torch.tensor([[[100, -155]]], dtype=torch.float).repeat(1, 3, 1),
            )
            model_graph = copy.deepcopy(model_fx)

            qconfig_mapping = QConfigMapping().set_object_type(operator.mul, default_symmetric_qnnpack_qconfig)
            model_fx = prepare_fx(model_fx, qconfig_mapping, example_inputs, backend_config=get_qnnpack_backend_config())
            model_fx(*example_inputs)
            model_fx = _convert_to_reference_decomposed_fx(model_fx)

            torchdynamo.config.allow_rnn = True
            model_graph, guards = torchdynamo.export(
                model_graph,
                *copy.deepcopy(example_inputs),
                aten_graph=True,
                tracing_mode="real",
            )
            quantizer = QNNPackQuantizer()
            operator_config = get_symmetric_quantization_config(
                is_per_channel=False, is_dynamic=False
            )
            quantizer.set_global(operator_config)
            model_graph = prepare_pt2e_quantizer(model_graph, quantizer)
            model_graph(*example_inputs)
            model_graph = convert_pt2e(model_graph)
            self.assertEqual(model_fx(*example_inputs), model_graph(*example_inputs))


    def test_linear_gru(self):
        """ this test is to make sure GRU annotation does not interfere with linear annotation
        """
        class RNNDynamicModel(torch.nn.Module):
            def __init__(self, mod_type):
                super().__init__()
                self.qconfig = default_dynamic_qconfig
                self.linear = torch.nn.Linear(2, 2)
                if mod_type == 'GRU':
                    self.mod = torch.nn.GRU(2, 2).to(dtype=torch.float)
                if mod_type == 'LSTM':
                    self.mod = torch.nn.LSTM(2, 2).to(dtype=torch.float)

            def forward(self, input_tensor, hidden_tensor):
                input_tensor = self.linear(input_tensor)
                input_tensor = 1 * input_tensor
                hidden_tensor = 1 * hidden_tensor
                output_tensor, hidden_out = self.mod(input_tensor, hidden_tensor)
                return 1 * output_tensor, 1 * hidden_out

        with override_quantized_engine("qnnpack"):
            model_fx = RNNDynamicModel("GRU")
            module_types = [torch.nn.GRU]
            niter = 10
            example_inputs = (
                # input_tensor
                torch.tensor([[100, -155],
                              [-155, 100],
                              [100, -155]], dtype=torch.float).unsqueeze(0).repeat(niter, 1, 1),
                # hidden_tensor
                # (D * num_layers, N, H_out)
                torch.tensor([[[100, -155]]], dtype=torch.float).repeat(1, 3, 1),
            )
            model_graph = copy.deepcopy(model_fx)

            qconfig_mapping = (
                QConfigMapping().set_object_type(
                    operator.mul, default_symmetric_qnnpack_qconfig
                ).set_object_type(
                    torch.nn.Linear, default_symmetric_qnnpack_qconfig
                )
            )
            model_fx = prepare_fx(model_fx, qconfig_mapping, example_inputs, backend_config=get_qnnpack_backend_config())
            model_fx(*example_inputs)
            model_fx = _convert_to_reference_decomposed_fx(model_fx)

            torchdynamo.config.allow_rnn = True
            model_graph, guards = torchdynamo.export(
                model_graph,
                *copy.deepcopy(example_inputs),
                aten_graph=True,
                tracing_mode="real",
            )
            quantizer = QNNPackQuantizer()
            operator_config = get_symmetric_quantization_config(
                is_per_channel=False, is_dynamic=False
            )
            quantizer.set_global(operator_config)
            model_graph = prepare_pt2e_quantizer(model_graph, quantizer)
            model_graph(*example_inputs)
            model_graph = convert_pt2e(model_graph)
            self.assertEqual(model_fx(*example_inputs), model_graph(*example_inputs))


# TODO: express this using self._test_quantizer
class TestQuantizePT2EModels(PT2EQuantizationTestCase):
    @skip_if_no_torchvision
    @skipIfNoQNNPACK
    def test_resnet18_with_quantizer_api(self):
        import torchvision

        with override_quantized_engine("qnnpack"):
            example_inputs = (torch.randn(1, 3, 224, 224),)
            m = torchvision.models.resnet18().eval()
            m_copy = copy.deepcopy(m)
            # program capture
            m, guards = torchdynamo.export(
                m,
                *copy.deepcopy(example_inputs),
                aten_graph=True,
            )

            quantizer = QNNPackQuantizer()
            operator_config = get_symmetric_quantization_config(is_per_channel=True)
            quantizer.set_global(operator_config)
            m = prepare_pt2e_quantizer(m, quantizer)
            # checking that we inserted observers correctly for maxpool operator (input and
            # output share observer instance)
            self.assertEqual(
                id(m.activation_post_process_3), id(m.activation_post_process_2)
            )
            after_prepare_result = m(*example_inputs)
            m = convert_pt2e(m)

            after_quant_result = m(*example_inputs)

            # comparing with existing fx graph mode quantization reference flow
            qconfig = default_per_channel_symmetric_qnnpack_qconfig
            qconfig_mapping = QConfigMapping().set_global(qconfig)
            backend_config = get_qnnpack_backend_config()
            m_fx = prepare_fx(
                m_copy, qconfig_mapping, example_inputs, backend_config=backend_config
            )
            after_prepare_result_fx = m_fx(*example_inputs)
            m_fx = convert_to_reference_fx(m_fx, backend_config=backend_config)

            after_quant_result_fx = m_fx(*example_inputs)

            # the result matches exactly after prepare
            # Note: this currently will always be true since we are inserting observers
            # the check becomes useful when we add qat examples
            # but we can still manully inspect the printed observers to make sure
            # it matches
            self.assertEqual(after_prepare_result, after_prepare_result_fx)
            self.assertEqual(
                compute_sqnr(after_prepare_result, after_prepare_result_fx),
                torch.tensor(float("inf")),
            )
            # there are slight differences after convert due to different implementations
            # of quant/dequant
            self.assertTrue(
                torch.max(after_quant_result - after_quant_result_fx) < 1e-1
            )
            self.assertTrue(
                compute_sqnr(after_quant_result, after_quant_result_fx) > 35
            )

    @skip_if_no_torchvision
    @skipIfNoQNNPACK
    def test_qat_resnet18(self):
        import torchvision
        with override_quantized_engine("qnnpack"):
            example_inputs = (torch.randn(1, 3, 224, 224),)
            m = torchvision.models.resnet18()
            # TODO: verify convert numerics in a future PR
            self._verify_symmetric_qnnpack_qat_numerics(
                m, example_inputs, is_per_channel=False,
            )
            self._verify_symmetric_qnnpack_qat_numerics(
                m, example_inputs, is_per_channel=True,
            )<|MERGE_RESOLUTION|>--- conflicted
+++ resolved
@@ -146,16 +146,14 @@
             return self.linear2(self.linear1(x))
 
     class ConvMaxPool2d(torch.nn.Module):
-        def __init__(self, use_maxpool2d=True):
+        def __init__(self):
             super(TestHelperModules.ConvMaxPool2d, self).__init__()
             self.conv = torch.nn.Conv2d(2, 2, 1)
             self.pool = torch.nn.MaxPool2d(1, 1)
-            self.use_maxpool2d = use_maxpool2d
 
         def forward(self, x):
             x = self.conv(x)
-            if self.use_maxpool2d:
-                x = self.pool(x)
+            x = self.pool(x)
             return x
 
     class ConvWithBNRelu(torch.nn.Module):
@@ -544,6 +542,84 @@
             BackendAQuantizer(),
             node_occurrence,
             node_list,
+        )
+
+    def test_wo_annotate_conv_output_quantizer(self):
+        class BackendAQuantizer(Quantizer):
+            def annotate(self, model: torch.fx.GraphModule) -> torch.fx.GraphModule:
+                act_qspec = QuantizationSpec(
+                    dtype=torch.uint8,
+                    quant_min=0,
+                    quant_max=255,
+                    qscheme=torch.per_tensor_affine,
+                    is_dynamic=False,
+                    observer_or_fake_quant_ctr=observer.default_observer,
+                )
+                weight_qspec = QuantizationSpec(
+                    dtype=torch.int8,
+                    quant_min=-128,
+                    quant_max=127,
+                    qscheme=torch.per_tensor_affine,
+                    is_dynamic=False,
+                    observer_or_fake_quant_ctr=observer.default_weight_observer,
+                )
+                bias_qspec = QuantizationSpec(
+                    dtype=torch.float32,
+                    is_dynamic=False,
+                    observer_or_fake_quant_ctr=observer.PlaceholderObserver,
+                )
+                for node in model.graph.nodes:
+                    if (
+                        node.op == "call_function"
+                        and node.target == torch.ops.aten.convolution.default
+                    ):
+                        input_act = node.args[0]
+                        assert isinstance(input_act, Node)
+                        weight = node.args[1]
+                        assert isinstance(weight, Node)
+                        bias = node.args[2]
+                        assert isinstance(bias, Node)
+                        node.meta["quantization_annotation"] = QuantizationAnnotation(
+                            input_qspec_map={
+                                input_act: act_qspec,
+                                weight: weight_qspec,
+                                bias: bias_qspec,
+                            },
+                            _annotated=True,
+                        )
+
+            def validate(self, model: torch.fx.GraphModule) -> None:
+                pass
+
+            @classmethod
+            def get_supported_operators(cls) -> List[OperatorConfig]:
+                pass
+
+        m = torch.nn.Conv2d(2, 2, 1)
+        x = torch.rand(1, 2, 14, 14)
+        example_inputs = (x,)
+        # program capture
+        m, guards = torchdynamo.export(
+            m,
+            *copy.deepcopy(example_inputs),
+            aten_graph=True,
+        )
+        m = prepare_pt2e_quantizer(m, BackendAQuantizer())
+        m(*example_inputs)
+        m = convert_pt2e(m)
+        # Ensure the conv has no observer inserted at output
+        node_occurrence = {
+            # two for input of conv
+            ns.call_function(torch.ops.quantized_decomposed.quantize_per_tensor.default): 2,
+            ns.call_function(torch.ops.quantized_decomposed.dequantize_per_tensor.default): 2,
+        }
+        node_list = [
+            ns.call_function(torch.ops.quantized_decomposed.dequantize_per_tensor.default),
+            ns.call_function(torch.ops.quantized_decomposed.dequantize_per_tensor.default),
+            ns.call_function(torch.ops.aten.convolution.default),
+        ]
+        self.checkGraphModuleNodes(
+            m, expected_node_list=node_list, expected_node_occurrence=node_occurrence
         )
 
     def test_max_pool2d_quantizer(self):
@@ -622,76 +698,36 @@
             def get_supported_operators(cls) -> List[OperatorConfig]:
                 pass
 
-<<<<<<< HEAD
-        for use_maxpool2d in [True, False]:
-            m = TestHelperModules.ConvMaxPool2d(use_maxpool2d=use_maxpool2d)
-            x = torch.rand(1, 2, 14, 14)
-            example_inputs = (x,)
-            # program capture
-            m, guards = torchdynamo.export(
-                m,
-                *copy.deepcopy(example_inputs),
-                aten_graph=True,
-            )
-            m = prepare_pt2e_quantizer(m, BackendAQuantizer())
-            m(*example_inputs)
-            m = convert_pt2e(m)
-            if use_maxpool2d:
-                node_occurrence = {
-                    # two for input of conv
-                    # one for input of maxpool
-                    # one for output of maxpool
-                    ns.call_function(torch.ops.quantized_decomposed.quantize_per_tensor): 4,
-                    ns.call_function(torch.ops.quantized_decomposed.dequantize_per_tensor): 4,
-                }
-                node_list = [
-                    ns.call_function(torch.ops.quantized_decomposed.dequantize_per_tensor),
-                    ns.call_function(torch.ops.quantized_decomposed.dequantize_per_tensor),
-                    ns.call_function(torch.ops.aten.convolution.default),
-                    ns.call_function(torch.ops.quantized_decomposed.quantize_per_tensor),
-                    ns.call_function(torch.ops.quantized_decomposed.dequantize_per_tensor),
-                    ns.call_function(torch.ops.aten.max_pool2d_with_indices.default),
-                ]
-            else:
-                # Ensure the conv has no observer inserted at output
-                node_occurrence = {
-                    # two for input of conv
-                    ns.call_function(torch.ops.quantized_decomposed.quantize_per_tensor): 2,
-                    ns.call_function(torch.ops.quantized_decomposed.dequantize_per_tensor): 2,
-                }
-                node_list = [
-                    ns.call_function(torch.ops.quantized_decomposed.dequantize_per_tensor),
-                    ns.call_function(torch.ops.quantized_decomposed.dequantize_per_tensor),
-                    ns.call_function(torch.ops.aten.convolution.default),
-                ]
-            self.checkGraphModuleNodes(
-                m, expected_node_list=node_list, expected_node_occurrence=node_occurrence
-            )
-=======
         m = TestHelperModules.ConvMaxPool2d()
         x = torch.rand(1, 2, 14, 14)
         example_inputs = (x,)
+        # program capture
+        m, guards = torchdynamo.export(
+            m,
+            *copy.deepcopy(example_inputs),
+            aten_graph=True,
+        )
+        m = prepare_pt2e_quantizer(m, BackendAQuantizer())
+        m(*example_inputs)
+        m = convert_pt2e(m)
         node_occurrence = {
-            # two for input of maxpool
-            # one for input for maxpool
+            # two for input of conv
+            # one for input of maxpool
             # one for output of maxpool
-            torch.ops.quantized_decomposed.quantize_per_tensor.default: 4,
-            torch.ops.quantized_decomposed.dequantize_per_tensor.default: 4,
+            ns.call_function(torch.ops.quantized_decomposed.quantize_per_tensor.default): 4,
+            ns.call_function(torch.ops.quantized_decomposed.dequantize_per_tensor.default): 4,
         }
         node_list = [
-            torch.ops.quantized_decomposed.dequantize_per_tensor.default,
-            torch.ops.quantized_decomposed.dequantize_per_tensor.default,
-            torch.ops.aten.convolution.default,
-            torch.ops.quantized_decomposed.quantize_per_tensor.default,
-            torch.ops.quantized_decomposed.dequantize_per_tensor.default,
-            torch.ops.aten.max_pool2d_with_indices.default,
-            torch.ops.quantized_decomposed.quantize_per_tensor.default,
-            torch.ops.quantized_decomposed.dequantize_per_tensor.default,
+            ns.call_function(torch.ops.quantized_decomposed.dequantize_per_tensor.default),
+            ns.call_function(torch.ops.quantized_decomposed.dequantize_per_tensor.default),
+            ns.call_function(torch.ops.aten.convolution.default),
+            ns.call_function(torch.ops.quantized_decomposed.quantize_per_tensor.default),
+            ns.call_function(torch.ops.quantized_decomposed.dequantize_per_tensor.default),
+            ns.call_function(torch.ops.aten.max_pool2d_with_indices.default),
         ]
-        self._test_quantizer(
-            m, example_inputs, BackendAQuantizer(), node_occurrence, node_list
-        )
->>>>>>> 918fe519
+        self.checkGraphModuleNodes(
+            m, expected_node_list=node_list, expected_node_occurrence=node_occurrence
+        )
 
     def test_derived_qspec(self):
         class BackendAQuantizer(Quantizer):

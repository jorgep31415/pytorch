--- conflicted
+++ resolved
@@ -1733,13 +1733,8 @@
         return torch._C._nn.hardsigmoid_(input)
     return torch._C._nn.hardsigmoid(input)
 
-<<<<<<< HEAD
-def linear(input, weight, bias=None):
-    # type: (Tensor, Tensor, Optional[Tensor]) -> Tensor
-=======
 
 def linear(input: Tensor, weight: Tensor, bias: Optional[Tensor] = None) -> Tensor:
->>>>>>> f7b339d1
     r"""
     Applies a linear transformation to the incoming data: :math:`y = xA^T + b`.
 
@@ -1753,26 +1748,10 @@
         - Bias: :math:`(out\_features)`
         - Output: :math:`(N, *, out\_features)`
     """
-<<<<<<< HEAD
-    tens_ops = (input, weight)
-    if not torch.jit.is_scripting():
-        if any([type(t) is not Tensor for t in tens_ops]) and has_torch_function(tens_ops):
-            return handle_torch_function(linear, tens_ops, input, weight, bias=bias)
-    return torch._C._nn.linear(input, weight, bias)
-=======
     if has_torch_function_variadic(input, weight):
         return handle_torch_function(linear, (input, weight), input, weight, bias=bias)
-    if input.dim() == 2 and bias is not None:
-        # fused op is marginally faster
-        ret = torch.addmm(bias, input, weight.t())
-    else:
-        output = input.matmul(weight.t())
-        if bias is not None:
-            output += bias
-        ret = output
-    return ret
-
->>>>>>> f7b339d1
+    return torch._C._nn.linear(input, weight, bias)
+
 
 def bilinear(input1: Tensor, input2: Tensor, weight: Tensor, bias: Optional[Tensor] = None) -> Tensor:
     r"""

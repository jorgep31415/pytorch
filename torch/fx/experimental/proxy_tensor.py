# Copyright (c) Facebook, Inc. and its affiliates.
# All rights reserved.
#
# This source code is licensed under the BSD-style license found in the
# LICENSE file in the root directory of this source tree.
import contextlib
import functools
from typing import Any, Callable, Dict, List, Optional, Tuple, Union
import torch
import torch.utils._pytree as pytree
from torch.fx import Tracer, GraphModule
from torch._subclasses.fake_tensor import FakeTensorMode
from torch._dispatch.python import enable_python_dispatcher, enable_pre_dispatch
import torch.fx as fx
from torch.fx.passes.shape_prop import _extract_tensor_metadata
from contextlib import contextmanager, nullcontext
import inspect
from dataclasses import dataclass
import weakref
import operator
from torch.utils._stats import count
import logging

from torch.overrides import TorchFunctionMode

from torch.utils._python_dispatch import (
    TorchDispatchMode,
    _pop_mode_temporarily,
    _get_current_dispatch_mode,
)

from torch._subclasses import FakeTensor
from .symbolic_shapes import ShapeEnv, SymDispatchMode, SymNode
from torch.fx import Proxy
import torch.fx.traceback as fx_traceback
from torch import SymInt, SymFloat, SymBool
from torch.utils.weak import WeakTensorKeyDictionary

__all__ = ["PythonKeyTracer", "dispatch_trace", "make_fx", "DecompositionInterpreter", "py_sym_types", "get_innermost_proxy_mode"]
aten = torch.ops.aten
prim = torch.ops.prim

log = logging.getLogger(__name__)
not_implemented_log = torch._logging.getArtifactLogger(__name__, "not_implemented")

CURRENT_DECOMPOSITION_TABLE: Dict[torch._ops.OpOverload, Callable] = {}

CONSTANT_NUMEL_LIMIT = 1

# We currently convert all SymInt to proxies before we use them.
# This could plausibly be handled at the Dynamo level.
pytree._register_pytree_node(torch.Size, lambda x: (list(x), None), lambda xs, _: tuple(xs))

def fake_signature(fn, nargs):
    """FX gets confused by varargs, de-confuse it"""
    argnames = ",".join(f"arg{i}" for i in range(nargs))
    return eval(f"lambda {argnames}: fn({argnames})", {"fn": fn})

@contextmanager
def decompose(decomposition_table):
    global CURRENT_DECOMPOSITION_TABLE
    old_decomposition_table = CURRENT_DECOMPOSITION_TABLE
    CURRENT_DECOMPOSITION_TABLE = decomposition_table
    try:
        yield CURRENT_DECOMPOSITION_TABLE
    finally:
        CURRENT_DECOMPOSITION_TABLE = old_decomposition_table

# ensure we cannot collide with other properties
proxy_slot = object()
no_default = object()

py_sym_types = (SymInt, SymFloat, SymBool)
def is_sym_node(node):
    assert hasattr(node, 'meta'), "All nodes traced with proxy_tensor should have meta"
    return "val" in node.meta and isinstance(node.meta['val'], py_sym_types)

def set_proxy_slot(obj, tracer, proxy):
    if isinstance(obj, torch.Tensor):
        # We DO want to clobber proxies whenever we run an inplace operation
        # on a tensor, and it affects the metadata on the proxy.
        tracer.tensor_tracker[obj] = proxy
    else:
        # NB: Never clobber pre-existing proxy.  Although the proxies
        # are in principle equivalent, when we do graph partitioning
        # we need there not to be spurious dependencies on tangent inputs.
        # This works because primals get their SymInts set first, and
        # THEN later we allocate tangent inputs.  Make sure if a SymInt
        # is derivable from a primal that we use that.
        assert isinstance(obj, SymNode), type(obj)
        if obj not in tracer.symnode_tracker:
            tracer.symnode_tracker[obj] = proxy

def has_proxy_slot(obj, tracer):
    assert isinstance(obj, (torch.Tensor, SymNode)), type(obj)
    return get_proxy_slot(obj, tracer, False, lambda _: True)

# the default argument is what to return if the slot is not set.
# the transform argument is handy if you need to extract a subfield from
# the successfully looked up result (but NOT the default.)
def get_proxy_slot(obj, tracer, default=no_default, transform=lambda x: x):
    if isinstance(obj, torch.Tensor):
        tracker = tracer.tensor_tracker
    else:
        assert isinstance(obj, SymNode), type(obj)
        tracker = tracer.symnode_tracker

    if obj not in tracker:
        if default is no_default:
            raise RuntimeError(f"{obj} is not tracked with proxy for {tracer}")
        return default
    return transform(tracker[obj])

def snapshot_fake(val):
    return val.detach()

def unwrap_proxy(proxy_mode, e):
    if isinstance(e, torch.Tensor):
        return get_proxy_slot(e, proxy_mode.tracer, e, lambda e: e.proxy)
    elif isinstance(e, (torch.SymInt, torch.SymFloat, torch.SymBool)):
        return get_proxy_slot(e.node, proxy_mode.tracer, e, lambda e: e())
    else:
        return e

def extract_val(val):
    if isinstance(val, FakeTensor):
        return snapshot_fake(val)
    elif isinstance(val, py_sym_types):
        return val
    elif isinstance(val, (list, tuple)):
        return val.__class__([extract_val(x) for x in val])
    elif isinstance(val, torch.Tensor):
        if not val.is_sparse:
            # NB: Kinda hacky, but we should try to get val as the metadata
            # everywhere
            # TODO: This doesn't properly track storages.  A more robust
            # approach would be to maintain a per-trace FakeTensorMode and
            # from_real_tensor to create fake values (don't forget to
            # snapshot_fake)
            fake_tensor_mode = FakeTensorMode(allow_fallback_kernels=True)
            with fake_tensor_mode:
                return torch.empty_strided(val.shape, val.stride(), device=val.device, dtype=val.dtype)
        else:
            return None

# What invariants do we have for the 'val' set on the FX node?  It has accurate
# metadata... but only for metadata that exists "below" all other subsystems
# (most notably autograd, but also vmap, functorch transforms, etc).  This means
# you can get the dtype, shape, stride, storage, but you CANNOT get requires_grad,
# grad_fn, _base (_base actually may be set due to recursive call to
# ADInplaceOrView, but you shouldn't rely on it.)
def set_meta(proxy, val):
    proxy.node.meta['val'] = extract_val(val)
    # Best effort tensor_meta setting; prefer using val!
    if isinstance(val, FakeTensor):
        proxy.node.meta['tensor_meta'] = _extract_tensor_metadata(val)
    elif isinstance(val, torch.Tensor) and not val.is_sparse:
        proxy.node.meta['tensor_meta'] = _extract_tensor_metadata(val)
    return proxy

def thunkify(f, *args, **kwargs):
    """
    Delays computation of f until it's called again
    Also caches the result
    """
    return functools.lru_cache(1)(functools.partial(f, *args, **kwargs))

def track_tensor(tensor, proxy, *, constant, tracer):
    def try_set_proxy_slot(outer_s, proxy_callable, *args):
        assert callable(proxy_callable)
        if isinstance(outer_s, SymInt):
            inner_s = outer_s.node
            set_proxy_slot(inner_s, tracer, thunkify(proxy_callable, outer_s, *args))

    # The basic idea is that we need to associate each tensor/SymInt
    # with a Proxy.  How do we setup this association?  We just store
    # the proxy on the proxy slot of the object, keyed on the tracer
    # (so that if we have multiple tracers at the same time, they
    # don't clobber each other.)
    for i, s in enumerate(tensor.shape):
        try_set_proxy_slot(s, lambda x, i: set_meta(torch.ops.aten.sym_size(proxy, i), x), i)

    for i, s in enumerate(tensor.stride()):
        try_set_proxy_slot(s, lambda x, i: set_meta(torch.ops.aten.sym_stride(proxy, i), x), i)

    try_set_proxy_slot(tensor.numel(), lambda x: set_meta(torch.ops.aten.sym_numel(proxy), x))
    try_set_proxy_slot(tensor.storage_offset(), lambda x: set_meta(torch.ops.aten.sym_storage_offset(proxy), x))
    set_proxy_slot(tensor, tracer, _ProxyTensor(proxy, constant))

def track_tensor_tree(inner_res, proxy_res, *, constant, tracer):
    def wrap_with_proxy(e, proxy, constant):
        if isinstance(e, torch.Tensor):
            track_tensor(e, proxy, tracer=tracer, constant=constant)
            set_meta(proxy, e)
        elif isinstance(e, py_sym_types):
            # NB: eagerly set meta here, so that the numbering is in order
            set_meta(proxy, e)
            set_proxy_slot(e.node, tracer, lambda: proxy)
        elif isinstance(e, (tuple, list)):
            if isinstance(proxy, fx.Proxy):
                set_meta(proxy, e)

            # example use case: allreduce_ returns ([tensor], work)
            for idx, ee in enumerate(e):
                wrap_with_proxy(ee, proxy[idx], get_constant(idx))


    def get_constant(idx):
        if constant is None:
            return None
        else:
            return constant[idx]

    wrap_with_proxy(inner_res, proxy_res, constant)

    return inner_res


def maybe_disable_fake_tensor_mode():
    # TODO: figure out if this API generally makes sense and bake it into the
    # library
    mb_fake_mode = _get_current_dispatch_mode()
    if isinstance(mb_fake_mode, FakeTensorMode):
        return _pop_mode_temporarily()
    else:
        return nullcontext()


@dataclass
class _ProxyTensor:
    proxy: Proxy
    constant: Optional[torch.Tensor]


def fetch_sym_proxy(tracer):
    def inner(e):
        n = e.node
        if n.constant is not None:
            return n.constant
        else:
            # NB: we REQUIRE all symints to be tracked
            return get_proxy_slot(n, tracer)()
    return inner


def fetch_tensor_proxy(tracer):
    return lambda t: get_proxy_slot(t, tracer, t)

HANDLED_TYPES = (torch.Tensor, torch.nn.Parameter)

def proxy_call(proxy_mode, func, pre_dispatch, args, kwargs):
    unrecognized_types = []

    def can_handle_tensor(x):
        r = type(x) in HANDLED_TYPES or has_proxy_slot(x, proxy_mode.tracer)
        if proxy_mode._allow_fake_constant:
            r = r or type(x) in (torch._subclasses.FakeTensor,)
        if not r:
            unrecognized_types.append(type(x))
        return r

    # If there are any tensor subclasses, we need to handle those tensor subclasses first
    # TODO: we could use types to test this
    if not pytree.tree_all_only(torch.Tensor, can_handle_tensor, (args, kwargs)):
        not_implemented_log.debug("ProxyTensorMode tensors without proxy had unrecognized subclasses: %s", unrecognized_types)
        return NotImplemented

    if func in CURRENT_DECOMPOSITION_TABLE:
        with proxy_mode:
            r = CURRENT_DECOMPOSITION_TABLE[func](*args, **kwargs)
            if r is not NotImplemented:
                return r

    # For pre-autograd tracing, we do not want to run CompositeImplicit decomps.
    if not pre_dispatch:
        with proxy_mode:
            r = func.decompose(*args, **kwargs)
            if r is not NotImplemented:
                return r

    tracer = proxy_mode.tracer
    f_args, f_kwargs = pytree.tree_map_only(torch.Tensor, fetch_tensor_proxy(tracer), (args, kwargs))

    # If there are SymInts, we also should not consider this constant.
    # However, fake tensor handling of SymInts is sufficiently broken that
    # I couldn't write a test for this case
    all_constant = (
        pytree.tree_all_only(_ProxyTensor, lambda t: t.constant is not None, (f_args, f_kwargs))
        # TODO: maybe constant SymInts should also be allowed?  Not sure if
        # this can happen
        and pytree.tree_all_only((SymInt, SymFloat, SymBool), lambda _: False, (args, kwargs))
    )

    if torch.Tag.data_dependent_output in func.tags:  # type: ignore[attr-defined]
        # Check if all of the Tensor inputs are constants
        if all_constant:
            const_args, const_kwargs = pytree.tree_map_only(
                _ProxyTensor, lambda t: t.constant, (f_args, f_kwargs)
            )
            with maybe_disable_fake_tensor_mode():
                return func(*const_args, **const_kwargs)
        # If any of the Tensor inputs are "real" (not FakeTensor), we may
        # incorrectly burn in constants by allowing this access.  Raise
        # an error in this case
        if pytree.tree_all_only(torch.Tensor, lambda t: not isinstance(t, FakeTensor), (args, kwargs)):
            raise RuntimeError(
                f"It appears that you're trying to get value out of a tracing tensor with {func} - erroring out! "
                "It's likely that this is caused by data-dependent control flow or similar.  "
                "It may be possible to trace this with dynamic shapes; try setting tracing_mode='symbolic' "
                "in your make_fx call."
            )
    proxy_args, proxy_kwargs = pytree.tree_map_only(
        (SymInt, SymFloat, SymBool),
        fetch_sym_proxy(proxy_mode.tracer),
        pytree.tree_map_only(_ProxyTensor, lambda e: e.proxy, (f_args, f_kwargs))
    )

    # When we trace through a torch.tensor invocation, you never actually
    # see a torch.ops.aten.tensor call. Instead, the way this function is
    # implemented internally is that we allocate a plain tensor (this is
    # *guaranteed* to be a plain tensor, we disable all modes when doing
    # so), and then call at::lift_fresh on it (to give modes a chance to do
    # their stuff).  Furthermore, the tensor argument to lift_fresh is guaranteed
    # to be freshly allocated, so we want lift_fresh to be a no-op (directly
    # returning the input argument).
    #
    # Here is the basic problem: when we trace this sequence of executions
    # into an FX graph, what happens to this call sequence?  Traditionally,
    # tensor constants get interned as buffers on the FX GraphModule.  But
    # this is dangerous.  Consider:
    #
    #       x = torch.tensor(1)
    #       x.add_(2)
    #
    # Naively, this traces into:
    #
    #       t = self._tensor_constant0  # initialized to torch.tensor(1)
    #       x = torch.ops.aten.lift_fresh(t)
    #       x.add_(2)
    #
    # If lift_fresh returns t directly, the subsequent add_ call will
    # modify the tensor constant. Really, the problem is we've violated
    # the invariant the the argument to lift is fresh.  So what we should
    # preserve the invariant by replacing lift_fresh with lift_fresh_copy:
    #
    #       t = self._tensor_constant0  # initialized to torch.tensor(1)
    #       x = torch.ops.aten.lift_fresh_copy(t)
    #       x.add_(2)
    #
    # This is what the overload modification does.
    if func is torch.ops.aten.lift_fresh.default:
        func = torch.ops.aten.lift_fresh_copy.default

    proxy_out = proxy_mode.tracer.create_proxy('call_function', func, proxy_args, proxy_kwargs,
                                               name=proxy_mode.tracer.graph._target_to_str(func.overloadpacket.__name__))

    # This makes DCE marginally less likely to DCE inplace operations.
    # It is not strictly necessary
    # Kind of a hacky way to test if an op is in-place or not
    if func.overloadpacket.__name__[-1] == "_" and func.overloadpacket.__name__[0] != "_":
        if isinstance(args[0], List):
            # e.g., c10d::allreduce_ returns a list of tensors as the first element
            # in the output.
            for i, a in enumerate(args[0]):
                a.proxy = proxy_out[0][i]
        else:
            args[0].proxy = proxy_out

    out = func(*args, **kwargs)

    # In some circumstances, we will be tracing in a situation where a tensor
    # is *statically* known to be a constant (currently, this only happens if
    # you run torch.tensor; deterministic factory functions like torch.arange
    # don't get this treatment).  When the tensor in question is small, it's
    # helpful to due constant propagation in case we call item() (in which
    # case we can return the constant value that is known, rather than give
    # an error.)  The logic here tests if constant propagation is possible
    # (because all of the inputs are constant).  If so, we disable fake tensor
    # mode (if it is on) and do true compute on the constant.
    #
    # It's worth highlighting that we're making a policy decision here.
    # There is a potential that the tensor is actually quite large, and we
    # don't actually want to run the compute.  The tensor being quite large
    # is one of the reasons why factory functions don't get this treatment
    # (since they can be quite large; if a parameter is initialized to a
    # constant value it will be!)  Similarly, there is also a potential
    # to run an operator that blows up the size of a small tensor; we don't
    # protect against this case, but we could force, e.g., only single
    # element constant computation by testing the numel of the result before
    # propagating const-ness.  Similarly, we don't require the constant to
    # live on CPU, but we could.
    any_constant = pytree.tree_any_only(_ProxyTensor, lambda t: t.constant is not None, (f_args, f_kwargs))

    constant = None

    # If this is a lift, the input tensor is guaranteed to be a
    # constant, so we keep a copy of the original argument along so
    # we can query it if we're asked to item() it at some later point
    if func is torch.ops.aten.lift_fresh_copy.default and out.numel() <= CONSTANT_NUMEL_LIMIT:
        with maybe_disable_fake_tensor_mode():
            constant = args[0].clone()
    elif (
        torch.Tag.nondeterministic_seeded not in func.tags  # type: ignore[attr-defined]
        and all_constant
        and any_constant
        and pytree.tree_all_only(torch.Tensor, lambda t: t.numel() <= CONSTANT_NUMEL_LIMIT, out)
    ):
        # NB: do NOT include factories as constants
        with maybe_disable_fake_tensor_mode():
            const_args, const_kwargs = pytree.tree_map_only(
                _ProxyTensor, lambda t: t.constant, (f_args, f_kwargs)
            )
            constant = func(*const_args, **const_kwargs)
    else:
        constant = None

    track_tensor_tree(out, proxy_out, constant=constant, tracer=tracer)
    return out


class PythonKeyTracer(Tracer):
    def __init__(self):
        super().__init__(autowrap_modules=())
        self.tensor_tracker = WeakTensorKeyDictionary()
        self.symnode_tracker = weakref.WeakKeyDictionary()  # type: ignore[var-annotated]

    # In general, we don't want to make modules leaves. In principle, users of
    # this tracer might want to override this in order to turn a couple specific
    # modules into leaves in the traced graph.
    def call_module(
            self, m: torch.nn.Module, forward: Callable[..., Any], args: Tuple[Any, ...], kwargs: Dict[str, Any]
    ) -> Any:
        return forward(*args, **kwargs)

    # We don't want to turn getattr calls into proxies. So we just return the actual value.
    def getattr(self, attr, attr_val, parameter_proxy_cache):
        return attr_val

    def create_arg(self, a: Any):
        if isinstance(a, torch.nn.Parameter):
            for n, p in self.root.named_parameters():
                if a is p:
                    return self.create_node('get_attr', n, (), {})
            qualname: Optional[str] = None

            if not qualname:
                i = 0
                while True:
                    qualname = f'_param_constant{i}'
                    if not hasattr(self.root, qualname):
                        break
                    i += 1
                setattr(self.root, qualname, a)

            return self.create_node('get_attr', qualname, (), {})
        elif isinstance(a, (SymInt, SymFloat, SymBool)):
            assert a.node.constant is not None
            return a.node.constant
        return super().create_arg(a)


def dispatch_trace(
        root: Union[torch.nn.Module, Callable],
        tracer: Tracer,
        concrete_args: Optional[Tuple[Any, ...]] = None,
) -> GraphModule:
    graph = tracer.trace(root, concrete_args)
    name = root.__class__.__name__ if isinstance(root, torch.nn.Module) else root.__name__
    return GraphModule(tracer.root, graph, name)


def wrap_key(f, tensors, tracer, pre_dispatch: bool):
    flat_tensors, tensors_spec = pytree.tree_flatten(tensors)
    dk = torch._C.DispatchKey.PreDispatch if pre_dispatch else None

    @functools.wraps(f)
    def wrapped(*proxies):
        flat_proxies, proxies_spec = pytree.tree_flatten(proxies)
        assert len(flat_proxies) == len(flat_tensors)
        with _pop_mode_temporarily(dk) as m:
            assert isinstance(m, ProxyTorchDispatchMode)
            track_tensor_tree(flat_tensors, flat_proxies, constant=None, tracer=tracer)

        out = f(*tensors)
        out = pytree.tree_map_only(
            torch.Tensor,
            lambda t: get_proxy_slot(t, tracer, t, lambda x: x.proxy),
            out
        )
        out = pytree.tree_map_only(
            (SymInt, SymFloat, SymBool),
            lambda t: get_proxy_slot(t.node, tracer)(),
            out
        )
        return out

    return wrapped

ORIGINAL_ATEN = None
@contextmanager
def set_original_aten_op(func):
    global ORIGINAL_ATEN
    if ORIGINAL_ATEN is None and fx_traceback.has_preserved_node_meta():
        ORIGINAL_ATEN = func
        fx_traceback.current_meta['original_aten'] = func
        try:
            yield
        finally:
            ORIGINAL_ATEN = None
            fx_traceback.current_meta['original_aten'] = None
    else:
        yield



# This mode is **only** used for pre_dispatch tracing.
# In particular, we need to make sure that autograd/autocast API's
# that do not desugar into dispatcher operators stay in the graph.
class PreDispatchProxyTorchFunctionMode(TorchFunctionMode):

    def __init__(self, tracer):
        self.tracer = tracer

    def __torch_function__(self, func, types, args=(), kwargs=None):
        kwargs = kwargs or {}
        pre_dispatch_ops = [
            torch.set_grad_enabled,
            torch.amp._enter_autocast,
            torch.amp._exit_autocast,
        ]
        if func in pre_dispatch_ops:
            return self.tracer.create_node("call_function", func, args, {})
            # Don't actually run the function! We just want to trace the calls
            # into a graph. We don't actualy want to change global autograd state.
        return func(*args, **kwargs)

class ProxyTorchDispatchMode(TorchDispatchMode):
    def __init__(self, tracer, tracing_mode, pre_dispatch=False, _allow_fake_constant=False):
        dk = torch._C.DispatchKey.PreDispatch if pre_dispatch else None
        super().__init__(dk)
        self.tracer = tracer
        self.tracing_mode = tracing_mode
        self.enable_tracing = True
        self.pre_dispatch = pre_dispatch
        self._allow_fake_constant = _allow_fake_constant
        self.is_inside_mode = False
        self.sym_mode = ProxySymDispatchMode(tracer)
        self.trace_state = {}
        self._managers = []

    @count
    def __torch_dispatch__(self, func, types, args=(), kwargs=None):
        with self.sym_mode.enable(False), set_original_aten_op(func):
            return self.inner_torch_dispatch(func, types, args, kwargs)

    def __enter__(self):
        # sym mode first, then us...
        m = self.sym_mode.enable(True)
        self._managers.append(m)
        m.__enter__()
        return super().__enter__()

    def __exit__(self, exc_type, exc_value, traceback):
        m = self._managers.pop()
        # ...exit us first, then sym mode
        b = super().__exit__(exc_type, exc_value, traceback)
        if not b:
            return m.__exit__(exc_type, exc_value, traceback)
        else:
            return m.__exit__(None, None, None)

    def inner_torch_dispatch(self, func, types, args=(), kwargs=None):
        if not self.enable_tracing:
            return func(*args, **kwargs)

        if func in [prim.device.default]:
            return func(*args, **kwargs)

        return proxy_call(self, func, self.pre_dispatch, args, kwargs)


class ProxySymDispatchMode(SymDispatchMode):
    def __init__(self, tracer):
        super().__init__()
        self.tracer = tracer
        # When false, we don't trace operations.  If you do this, you MUST
        # call track_tensor/track_tensor_tree on all results of the operation
        # to ensure we can adequately track the results
        self.enable_tracing = True

    @contextmanager
    def enable(self, b):
        old = self.enable_tracing
        self.enable_tracing = b
        try:
            yield
        finally:
            self.enable_tracing = old

    def _compute_proxy(self, func, args, out: Union[SymInt, SymFloat, SymBool]):
        n_args = tuple(
            get_proxy_slot(a.node, self.tracer)().node if isinstance(a, py_sym_types) else a
            for a in args
        )

        # func doesn't have a __torch_function__ that Proxy can interpose, so
        # we gotta do it manually
        n_out = self.tracer.create_node("call_function", func, n_args, {})
        p_out = fx.Proxy(n_out, self.tracer)
        set_meta(p_out, out)
        return p_out

    def __sym_dispatch__(self, func, types, args, kwargs):
        if not self.enable_tracing:
            return func(*args, **kwargs)

        # Peephole optimize multiply by one
        # NB: be careful not to trigger guards here!
        if func == operator.mul:
            if isinstance(args[1], int) and args[1] == 1:
                return args[0]
            elif isinstance(args[0], int) and args[0] == 1:
                return args[1]

        # For speed, we assume there are no nested data structures
        # (otherwise we could use tree_map)
        # We also assume there are no keyword arguments.
        assert not kwargs
        out = func(*args, **kwargs)

        # If func returned a constant, we don't need to trace; we have
        # determined that the result is constant (no matter if the inputs
        # were symbolic) and it is no longer necessary to trace the
        # computation.  This could occur if func triggered some guards.
        if isinstance(out, py_sym_types):
            # Delays tracing out the proxies on this op until we actually need it
            p_out_thunk = thunkify(self._compute_proxy, func=func, args=args, out=out)
            set_proxy_slot(out.node, self.tracer, p_out_thunk)

        return out


# TODO: I'm not sure what the point of this class is; you can just
# make_fx through a regular Interpreter
class DecompositionInterpreter(torch.fx.Interpreter):
    def __init__(self, module: torch.fx.GraphModule, new_graph: torch.fx.Graph, decomposition_table=None, **kwargs):
        super().__init__(module, **kwargs)
        self.new_graph = new_graph
        self.tracer = torch.fx.proxy.GraphAppendingTracer(self.new_graph)
        # Blegh
        self.tracer.tensor_tracker = WeakTensorKeyDictionary()  # type: ignore[attr-defined]
        self.tracer.symnode_tracker = weakref.WeakKeyDictionary()  # type: ignore[attr-defined]
        self.decomposition_table = decomposition_table
        if self.decomposition_table is None:
            self.decomposition_table = {}
        self.mode = ProxyTorchDispatchMode(self.tracer, tracing_mode="real")

    def placeholder(self, target, args, kwargs):
        out = super().placeholder(target, args, kwargs)
        proxy = torch.fx.Proxy(self.new_graph.placeholder(target), self.tracer)
        track_tensor_tree(out, proxy, constant=None, tracer=self.tracer)
        # TODO handle case where the first character of target is '*'
        return out

    def get_attr(self, target, args, kwargs):
        out = super().get_attr(target, args, kwargs)
        proxy = torch.fx.Proxy(self.new_graph.get_attr(target), self.tracer)
        track_tensor_tree(out, proxy, constant=None, tracer=self.tracer)
        return out

    # call_function, call_method, call_module get traced automatically by the outer mode.

    def output(self, target, args, kwargs):
        out = super().output(target, args, kwargs)

        def unwrap(e):
            return get_proxy_slot(e, self.tracer, e, lambda x: x.proxy.node)
        self.new_graph.output(pytree.tree_map(unwrap, out))
        return out

    def run(self, *args, **kwargs):
        # Should enter the mode at least once for being able to restore it later
        # See: https://github.com/pytorch/pytorch/pull/82549#discussion_r934782025
        with decompose(self.decomposition_table), self.mode:
            return super().run(*args, **kwargs)


def wrapper_and_args_for_make_fx(func, args, kwargs):
    # make_fx doesn't support kwargs, so we need to do this flattening
    # and then unflatten the args before calling func
    flat_args, spec = pytree.tree_flatten((args, kwargs))

    def wrapped(flat_args):
        fn_args, fn_kwargs = pytree.tree_unflatten(flat_args, spec)
        return func(*fn_args, **fn_kwargs)
    return wrapped, flat_args

@contextmanager
def disable_autocast_cache():
    old_value = torch.is_autocast_cache_enabled()
    torch.set_autocast_cache_enabled(False)
    try:
        yield
    finally:
        torch.set_autocast_cache_enabled(old_value)


def make_fx(f,
            decomposition_table=None,
            tracing_mode="real",
            _allow_non_fake_inputs=False,
            *,
            pre_dispatch=False,
            _allow_fake_constant=False):
    assert tracing_mode in ["real", "fake", "symbolic"]

    if decomposition_table is None:
        decomposition_table = {}

    @functools.wraps(f)
    def wrapped(*args):
        phs = pytree.tree_map(lambda _: fx.PH, args)  # type: ignore[attr-defined]
        fx_tracer = PythonKeyTracer()
        fake_tensor_mode: Any = nullcontext()
        if tracing_mode == "real":
            fake_tensor_mode = nullcontext()
        elif tracing_mode == "fake":
            import torch._dynamo
            fake_tensor_mode = torch._dynamo.utils.detect_fake_mode(args)
            if fake_tensor_mode is None:
                fake_tensor_mode = FakeTensorMode(
                    allow_fallback_kernels=True,
                    allow_non_fake_inputs=_allow_non_fake_inputs)
        elif tracing_mode == "symbolic":
            import torch._dynamo
            fake_tensor_mode = torch._dynamo.utils.detect_fake_mode(args)
            if fake_tensor_mode is None:
                shape_env = ShapeEnv()
                fake_tensor_mode = FakeTensorMode(
                    allow_fallback_kernels=False,
                    allow_non_fake_inputs=_allow_non_fake_inputs,
                    shape_env=shape_env)
            else:
                shape_env = fake_tensor_mode.shape_env
                assert shape_env is not None, "shape_env should be set if tracing with 'symbolic'"

        else:
            raise AssertionError(f"Unexpected tracing type: {tracing_mode}")

        python_dispatcher_mode: Any = nullcontext()
        pre_dispatch_mode: Any = nullcontext()
        # pre-autograd tracing uses per-dispatch-key modes,
        # which requires the python dispatcher
        if tracing_mode == "symbolic" or pre_dispatch:
            python_dispatcher_mode = enable_python_dispatcher()
        if pre_dispatch:
            pre_dispatch_mode = enable_pre_dispatch()

<<<<<<< HEAD
        proxy_function_mode: Any = nullcontext()
        if pre_dispatch:
            proxy_function_mode = PreDispatchProxyTorchFunctionMode(fx_tracer)

        proxy_mode = ProxyTorchDispatchMode(fx_tracer, tracing_mode, pre_dispatch=pre_dispatch)
=======
        proxy_mode = ProxyTorchDispatchMode(fx_tracer,
                                            tracing_mode,
                                            pre_dispatch=pre_dispatch,
                                            _allow_fake_constant=_allow_fake_constant)
>>>>>>> d7994dfd

        arg_count = 0

        def wrap_fake(x):
            nonlocal arg_count
            if isinstance(x, torch.Tensor):
                # TODO: it would be nice to line these up with the names
                # FX will choose for the placeholders, but we don't
                # actually know what the names will be at this point yet
                # NB: the Source here is actually meaningless
                from torch._dynamo.source import ConstantSource
                source = ConstantSource(f"input{arg_count}")
                arg_count += 1
                return fake_tensor_mode.from_tensor(x, source=source)  # type: ignore[attr-defined]

            return x

        sym_mode = proxy_mode.sym_mode

        wrap_fn_map = {
            "real": lambda x: x,
            "fake": wrap_fake,
            "symbolic": wrap_fake,
        }
        args = pytree.tree_map(wrap_fn_map[tracing_mode], args)

        if not hasattr(inspect.unwrap(f), '__code__') or inspect.unwrap(f).__code__.co_flags & inspect.CO_VARARGS:
            # FX doesn't support varargs, so we gotta fake up a wrapper
            # TODO: Would be nice to fix this at the source...
            func = fake_signature(f, len(phs))
        else:
            func = f

        # We disable the autocast cache as the autocast cache causes type conversions on parameters to
        # check a cache, which introduces untracked tensors into the graph
        #
        # We also disable tracing by any other tensor proxy-based tracers except the current. The
        # purpose of `make_fx` is to produce graphmodules as a side effect; its internal execution is
        # thus irrelevant to any external functional trace.
        with decompose(decomposition_table), fake_tensor_mode, python_dispatcher_mode, pre_dispatch_mode, proxy_function_mode, \
             sym_mode, proxy_mode, disable_autocast_cache(), disable_proxy_modes_tracing(enable_current=True):
            t = dispatch_trace(wrap_key(func, args, fx_tracer, pre_dispatch), tracer=fx_tracer, concrete_args=tuple(phs))

        # TODO: kind of a bad way to do it, should maybe figure out a better way
        if tracing_mode == "symbolic":
            t.shape_env = shape_env  # type: ignore[assignment]
        return t

    return wrapped


def get_torch_dispatch_modes():
    return torch.utils._python_dispatch._get_current_dispatch_mode_stack()


def get_innermost_proxy_mode():
    for m in reversed(torch.utils._python_dispatch._get_current_dispatch_mode_stack()):
        if isinstance(m, ProxyTorchDispatchMode):
            return m
    return None


@contextlib.contextmanager
def disable_proxy_modes_tracing(enable_current=False):
    modes = get_torch_dispatch_modes()
    proxy_tensor_modes = [m for m in modes if isinstance(m, ProxyTorchDispatchMode)]
    if enable_current:
        proxy_tensor_modes = proxy_tensor_modes[:-1]
    olds = [(m.enable_tracing, m.sym_mode.enable_tracing) for m in proxy_tensor_modes]
    for proxy_mode in proxy_tensor_modes:
        proxy_mode.enable_tracing = False
        proxy_mode.sym_mode.enable_tracing = False
    try:
        yield
    finally:
        for proxy_mode, (old, old_sym) in zip(proxy_tensor_modes, olds):
            proxy_mode.enable_tracing = old
            proxy_mode.sym_mode.enable_tracing = old_sym


def get_isolated_graphmodule(func, args, kwargs, tracing_mode="real"):
    """A helper function used to get the GraphModule for the given func.

    It's expected to be used in the ProxyTensor tracing context.
    It detaches the args and kwargs from the current tracer so that the trace of
    the current graph module can be created without any side-effects.
    """
    wrapped, all_args = wrapper_and_args_for_make_fx(func, args, kwargs)

    with disable_proxy_modes_tracing():
        gm = make_fx(wrapped, tracing_mode=tracing_mode)(all_args)
    return gm<|MERGE_RESOLUTION|>--- conflicted
+++ resolved
@@ -516,7 +516,7 @@
 # This mode is **only** used for pre_dispatch tracing.
 # In particular, we need to make sure that autograd/autocast API's
 # that do not desugar into dispatcher operators stay in the graph.
-class PreDispatchProxyTorchFunctionMode(TorchFunctionMode):
+class PreDispatchTorchFunctionMode(TorchFunctionMode):
 
     def __init__(self, tracer):
         self.tracer = tracer
@@ -524,7 +524,7 @@
     def __torch_function__(self, func, types, args=(), kwargs=None):
         kwargs = kwargs or {}
         pre_dispatch_ops = [
-            torch.set_grad_enabled,
+            torch._C._set_grad_enabled,
             torch.amp._enter_autocast,
             torch.amp._exit_autocast,
         ]
@@ -756,18 +756,14 @@
         if pre_dispatch:
             pre_dispatch_mode = enable_pre_dispatch()
 
-<<<<<<< HEAD
         proxy_function_mode: Any = nullcontext()
         if pre_dispatch:
-            proxy_function_mode = PreDispatchProxyTorchFunctionMode(fx_tracer)
-
-        proxy_mode = ProxyTorchDispatchMode(fx_tracer, tracing_mode, pre_dispatch=pre_dispatch)
-=======
+            proxy_function_mode = PreDispatchTorchFunctionMode(fx_tracer)
+
         proxy_mode = ProxyTorchDispatchMode(fx_tracer,
                                             tracing_mode,
                                             pre_dispatch=pre_dispatch,
                                             _allow_fake_constant=_allow_fake_constant)
->>>>>>> d7994dfd
 
         arg_count = 0
 

--- conflicted
+++ resolved
@@ -86,12 +86,8 @@
     model_location: str,
     initializer_location: str,
     torch_load_paths: Tuple[Union[str, io.BytesIO], ...],
-<<<<<<< HEAD
-    onnx_model: onnx.ModelProto,
-=======
     onnx_model: onnx.ModelProto,  # type: ignore[name-defined]
     rename_initializer: bool = False,
->>>>>>> e68cf024
 ) -> None:
     """Load PyTorch tensors from files and add to "onnx_model" as external initializers.
 
@@ -116,6 +112,11 @@
         onnx_model: ONNX model to be saved with external initializers.
             If an input name matches a tensor loaded from "torch_load_paths",
             the tensor will be saved as that input's external initializer.
+        rename_initializer: Replaces "." by "_" for all ONNX initializer names.
+            Not needed by the official torch.onnx.dynamo_export. This is a hack
+            for supporting `FXSymbolicTracer` tracer with fake tensor mode.
+            In short, `FXSymbolicTracer` lifts FX parameters (self.linear_weight)
+            as inputs (`def forward(self, linear_weight)`) and therefore, `.` cannot be used.
     """
     # FIXME: Avoid importing onnx into torch.onnx.
     import onnx
@@ -127,34 +128,32 @@
     for path in torch_load_paths:
         state_dict = torch.load(path)
         for name, tensor in state_dict.items():
-            # Basically, "transformer.attention.self.query.weight" is mapped
-            # to "transformer_attention_self_query_weight" for mimicking the
-            # name-modifying code in FX-to-ONNX exporter.
-            # See function _replace_get_attr_with_placeholder for details.
-            refined_name = name.replace(".", "_")
+            if rename_initializer:
+                # Basically, "transformer.attention.self.query.weight" is mapped
+                # to "transformer_attention_self_query_weight" for mimicking the
+                # name-modifying code in FX-to-ONNX exporter.
+                # See function _replace_get_attr_with_placeholder for details.
+                name = name.replace(".", "_")
+                # For each PyTorch tensor name loaded by torch.load,
+                #  1.  Search its best match in ONNX model. E.g., the match of
+                #       "transformer_attention_weight" could be "attention_weight".
+                #  2.  Set "tensor" as the initializer of the matched ONNX input.
+                #      E.g., "tensor" is stored as the initializer of "attention_weight".
+                # Step 1 is required because sometimes, tensor names are stored with prefix the dictionary
+                # loaded by torch.load.
+                for onnx_input_name in onnx_input_names:
+                    if onnx_input_name.endswith(name) or name.endswith(onnx_input_name):
+                        # Find a match. Change name to the matched ONNX input name, so that we
+                        # create initializer with the right ONNX name.
+                        name = onnx_input_name
+                        break
 
-            # For each refined PyTorch tensor name loaded by torch.load,
-            #  1.  Search its best match in ONNX model. E.g., the match of
-            #       "transformer_attention_weight" could be "attention_weight".
-            #  2.  Set "tensor" as the initializer of the matched ONNX input.
-            #      E.g., "tensor" is stored as the initializer of "attention_weight".
-            # Step 1 is required because sometimes, tensor names are stored with prefix the dictionary
-            # loaded by torch.load.
-            for onnx_input_name in onnx_input_names:
-                if onnx_input_name.endswith(refined_name) or refined_name.endswith(
-                    onnx_input_name
-                ):
-                    # Find a match. Change refined_name to the matched ONNX input name, so that we
-                    # create initializer with the right ONNX name.
-                    refined_name = onnx_input_name
-                    break
-
-            relative_tensor_file_path = os.path.join(initializer_location, refined_name)
+            relative_tensor_file_path = os.path.join(initializer_location, name)
             # Create one file per tensor.
             # tensor_proto.raw_data is stored to external file at
             # os.path.join(basepath, relative_tensor_file_path).
             tensor_proto = _create_tensor_proto_with_external_data(
-                tensor, refined_name, relative_tensor_file_path, basepath
+                tensor, name, relative_tensor_file_path, basepath
             )
             # Add the tensor_proto to the ONNX model as an initializer with external data.
             onnx_model_with_initializers.graph.initializer.append(tensor_proto)

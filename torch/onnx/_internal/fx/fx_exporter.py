from __future__ import annotations

import inspect
from typing import Any, Callable, Mapping, Optional, Sequence, Tuple

from torch.utils import _pytree as pytree

# TODO: make_fx lose stack info https://github.com/pytorch/pytorch/issues/90276


def _replace_tuple_with_list(spec: pytree.TreeSpec) -> pytree.TreeSpec:
    _type = list if spec.type == tuple else spec.type
    return pytree.TreeSpec(
        _type, spec.context, list(map(_replace_tuple_with_list, spec.children_specs))
    )


def _open_top_level_list_if_single_element(spec: pytree.TreeSpec) -> pytree.TreeSpec:
    if spec.type == list and len(spec.children_specs) == 1:
        return spec.children_specs[0]
    return spec


def _assert_identical_pytree_spec(
    spec1: pytree.TreeSpec, spec2: pytree.TreeSpec, error_message: str
) -> None:
    """Assert the two `TreeSpec` objects are identical.

    Args:
        spec1: The first `TreeSpec` object.
        spec2: The second `TreeSpec` object.
        error_message: The error message to raise if the two `TreeSpec` objects are not
            identical.

    Raises:
        ValueError: If the two `TreeSpec` objects are not identical.
    """
    # TODO(bowbao): Turn this check into diagnostic. Consider warning instead of error.
    pass_if_any_checks: Sequence[Callable[[], bool]] = [
        lambda: spec1 == spec2,
        # FIXME: Bug in `dynamo.export`. Sometimes outputs returned in 'list' instead of 'tuple'.
        lambda: _replace_tuple_with_list(spec1) == _replace_tuple_with_list(spec2),
        # FIXME: Bug in `dynamo.export`. Sometimes single function return is wrapped in list.
        lambda: _open_top_level_list_if_single_element(spec1) == spec2,
        lambda: spec1 == _open_top_level_list_if_single_element(spec2),
    ]

    if not any(check() for check in pass_if_any_checks):
        raise ValueError(f"{error_message}\nExpect {spec1}.\nActual {spec2}.")


class BindInputStep:
    """Bind the input arguments to the model signature."""

    def __init__(self, model_signature: inspect.Signature):
        self._model_signature = model_signature

    def apply(
        self, model_args: Sequence[Any], model_kwargs: Mapping[str, Any]
    ) -> Tuple[Sequence[Any], Mapping[str, Any]]:
        """Bind the input arguments to the model signature.

        We hope the input kwargs will be mapped to bound.args after binding.
        If not, we will raise an error.

        Args:
            model_args: The model args.
            model_kwargs: The model kwargs.

        Returns:
            A tuple of the model args and kwargs. args is always empty.

        Raises:
            ValueError: If there are keyword-only arguments left after binding args and
                kwargs to model signature.
        """
        bound = self._model_signature.bind(*model_args, **model_kwargs)
        bound.apply_defaults()

        # keyword-only arguments are not handled.
        # bound.kwargs only contains keyword-only arguments after calling
        # bind & apply_defaults, so we raise if it's not empty.
        if bound.kwargs:
            raise ValueError("Keyword-only arguments are not supported.")
        return (), bound.arguments


class MergeKwargsIntoArgsStep:
    """Merge the input kwargs into the input args."""

    def apply(
        self, model_args: Sequence[Any], model_kwargs: Mapping[str, Any]
    ) -> Tuple[Sequence[Any], Mapping[str, Any]]:
        """Merge the input kwargs into the input args.

        Args:
            model_args: The model args.
            model_kwargs: The model kwargs.

        Returns:
            A tuple of the model args and kwargs. kwargs is always empty.
        """
        return tuple(model_args) + tuple(model_kwargs.values()), {}


class RemoveNoneInputStep:
    """Remove `None` from arguments.

    This adapt step assumes ``model_kwargs`` is empty. It also assumes ``model_args``
    is flattened, i.e. it does not check `None` inside nested collections.
    """

    def apply(
        self, model_args: Sequence[Any], model_kwargs: Mapping[str, Any]
    ) -> Tuple[Sequence[Any], Mapping[str, Any]]:
        """Remove `None` from arguments.

        Args:
            model_args: The model args.
            model_kwargs: The model kwargs.

        Returns:
            A tuple of the model args and kwargs.

        Raises:
            ValueError: If `model_kwargs` is not empty.
        """
        assert not model_kwargs
        return tuple(arg for arg in model_args if arg is not None), {}


class FlattenInputWithTreeSpecValidationStep:
    """Flatten nested collection types and return a flat list of elements.

    ONNX can't represent collection types (e.g., dictionary, tuple of tuple of tensor,
    etc).

    This class stores the `SpecTree` output produced when `adapt` was called the first
    time. It then validates the `SpecTree` output produced from later `adapt` calls.
    """

    _spec: Optional[pytree.TreeSpec] = None

    def apply(
        self, model_args: Sequence[Any], model_kwargs: Mapping[str, Any]
    ) -> Tuple[Sequence[Any], Mapping[str, Any]]:
        """Flatten the model args and kwargs and validate the `SpecTree` output.

        Args:
            model_args: The model args.
            model_kwargs: The model kwargs.

        Returns:
            A tuple of the flattened model args and kwargs. The kwargs is empty, because
            they are flattened and merged into the args.

        Raises:
            ValueError: If the `SpecTree` output produced from the current `model_outputs`
                is not identical to the `SpecTree` output produced from the first
                `model_outputs` that was passed to this method.
        """
        flattened_args, spec = pytree.tree_flatten((model_args, model_kwargs))
        if self._spec is None:
            self._spec = spec
        else:
            _assert_identical_pytree_spec(
                self._spec,
                spec,
                error_message="Model inputs incompatible with the format that was exported. ",
            )
        return flattened_args, {}


class FlattenOutputStep:
    """Flatten nested collection types and return a flat list of elements.

    ONNX can't represent collection types (e.g., dictionary, tuple of tuple of tensor,
    etc).

    NOTE: Ideally we would want to use ``FlattenOutputWithTreeSpecValidationStep``, such
    that `SpecTree` can be validate for new model outputs. However, this is not possible
    currently because we never have access to real PyTorch model outputs during export.
    Only traced outputs may be available, but they are not an accurate reflection of the
    original PyTorch model outputs format as they are typically in their own unique format,
    depending on the tracing strategy.
    """

    def apply(self, model_outputs: Any) -> Sequence[Any]:
        """Flatten the model outputs."""
        flattened_outputs, _ = pytree.tree_flatten(model_outputs)
        return flattened_outputs


class FlattenOutputWithTreeSpecValidationStep:
    """Same as ``FlattenOutputStep``, with additional `TreeSpec` validation.

    This class stores the `SpecTree` output produced when `adapt` was called the first
    time. It then validates the `SpecTree` output produced from later `adapt` calls.
    """

    _spec: Optional[pytree.TreeSpec] = None

    def apply(self, model_outputs: Any) -> Sequence[Any]:
        """Flatten the model outputs and validate the `SpecTree` output.

        Args:
            model_outputs: The model outputs to flatten.

        Returns:
            flattened_outputs: The flattened model outputs.

        Raises:
            ValueError: If the `SpecTree` output produced from the current `model_outputs`
                is not identical to the `SpecTree` output produced from the first
                `model_outputs` that was passed to this method.
        """
        flattened_outputs, spec = pytree.tree_flatten(model_outputs)
        if self._spec is None:
            self._spec = spec
        else:
            _assert_identical_pytree_spec(
                self._spec,
                spec,
                error_message="Model outputs incompatible with the format that was exported. ",
            )
<<<<<<< HEAD
        return flattened_outputs


class FXGraphModuleExporter(exporter.Exporter, abc.ABC):
    _input_adapter: exporter.InputAdapter
    _output_adapter: exporter.OutputAdapter

    @property
    def decomposition_table(self) -> Mapping[torch._ops.OpOverload, Callable]:
        return function_dispatcher._ONNX_FRIENDLY_DECOMPOSITION_TABLE

    def _apply_input_adapt_step(
        self,
        adapt_step_cls: Type[exporter.InputAdaptStep],
        model_args: Sequence[Any],
        model_kwargs: Mapping[str, Any],
        step_init_args: Optional[Sequence[Any]] = None,
    ) -> Tuple[Sequence[Any], Mapping[str, Any]]:
        """Apply an input adapt step to the model args and kwargs.

        An input adapt step object is initialized, applied and recorded as part of
        ``self._input_adapter`.

        Args:
            adapt_step_cls: The input adapt step class.
            model_args: The model args.
            model_kwargs: The model kwargs.
            step_init_args: The input adapt step initialization arguments.

        Returns:
            The adapted model args and kwargs.
        """
        step_init_args = step_init_args or ()
        adapt_step = adapt_step_cls(*step_init_args)
        self._input_adapter.append_step(adapt_step)
        return adapt_step.apply(model_args, model_kwargs)

    def _apply_output_adapt_step(
        self,
        adapt_step_cls: Type[exporter.OutputAdaptStep],
        model_outputs: Any,
        step_init_args: Optional[Sequence[Any]] = None,
    ) -> Any:
        """Apply an output adapt step to the model outputs.

        An output adapt step object is initialized, applied and recorded as part of
        ``self._output_adapter`.

        Args:
            adapt_step_cls: The output adapt step class.
            model_outputs: The model outputs.
            step_init_args: The input adapt step initialization arguments.

        Returns:
            The adapted model outputs.
        """
        step_init_args = step_init_args or ()
        adapt_step = adapt_step_cls(*step_init_args)
        self._output_adapter.append_step(adapt_step)
        return adapt_step.apply(model_outputs)

    @_beartype.beartype
    def export_fx_to_onnx(
        self,
        fx_module: torch.fx.GraphModule,
        fx_module_args: Sequence[Any],
    ) -> torch.onnx.ExportOutput:
        # Apply decomposition table to the input graph.
        module = passes.Decompose(
            fx_module,
            self.decomposition_table,
            enable_dynamic_axes=self.options.dynamic_shapes,
        ).run(*fx_module_args)

        # ONNX does not support views and mutations.
        # Functionalize to get a semantically equivalent graph without mutations.
        module = passes.Functionalize(
            module, enable_dynamic_axes=self.options.dynamic_shapes
        ).run(*fx_module_args)
        # Input mutations are detected and distilled after `Functionalize` pass.
        # Remove them since ONNX inference does not need them.
        module = passes.RemoveInputMutation(module).run(*fx_module_args)

        # Run ShapeInferenceWithFakeTensor to get static shape of nodes for op_level_debug purposes
        # The pass added nodes with static shape into original node metadata:
        # node.meta["static_shape"]: FakeTensor/int/float/SymInt/SynFloat
        if self.options.op_level_debug:
            module = passes.ShapeInferenceWithFakeTensor(module).run(*fx_module_args)

        # We want to pass list of ints and floats to TorchScript graph correctly
        # in _export_fx_to_ts, so we must disable FakeTensorMode. Otherwise, graph may
        # receive FakeTensor and results runtime error. In addition, TorchScript-based
        # ONNX exporter used in _ts_graph_to_onnx_model_in_protobuf is not compatible
        # with FakeTensorMode.
        with torch.utils._mode_utils.no_dispatch():
            onnxscript_graph = passes.export_fx_to_onnxscript(module, self.options)
            # ONNX does not support None inputs. During graph building, all None inputs
            # are removed. Here we register this step to input adapter.
            self._apply_input_adapt_step(RemoveNoneInputStep, fx_module_args, {})
            # ONNX can't represent collection types (e.g., dictionary, tuple of tuple of
            # tensor, etc), we flatten the collection and register each element as output.
            self._output_adapter.append_step(FlattenOutputStep())

        # Export TorchScript graph to ONNX ModelProto.
        onnx_model = onnxscript_graph.to_model_proto(self.options.opset_version)
        return torch.onnx.ExportOutput(
            onnx_model,
            self._input_adapter,
            self._output_adapter,
            self.options.diagnostics_context,
        )
=======
        return flattened_outputs
>>>>>>> 1edb795f
<|MERGE_RESOLUTION|>--- conflicted
+++ resolved
@@ -223,118 +223,4 @@
                 spec,
                 error_message="Model outputs incompatible with the format that was exported. ",
             )
-<<<<<<< HEAD
-        return flattened_outputs
-
-
-class FXGraphModuleExporter(exporter.Exporter, abc.ABC):
-    _input_adapter: exporter.InputAdapter
-    _output_adapter: exporter.OutputAdapter
-
-    @property
-    def decomposition_table(self) -> Mapping[torch._ops.OpOverload, Callable]:
-        return function_dispatcher._ONNX_FRIENDLY_DECOMPOSITION_TABLE
-
-    def _apply_input_adapt_step(
-        self,
-        adapt_step_cls: Type[exporter.InputAdaptStep],
-        model_args: Sequence[Any],
-        model_kwargs: Mapping[str, Any],
-        step_init_args: Optional[Sequence[Any]] = None,
-    ) -> Tuple[Sequence[Any], Mapping[str, Any]]:
-        """Apply an input adapt step to the model args and kwargs.
-
-        An input adapt step object is initialized, applied and recorded as part of
-        ``self._input_adapter`.
-
-        Args:
-            adapt_step_cls: The input adapt step class.
-            model_args: The model args.
-            model_kwargs: The model kwargs.
-            step_init_args: The input adapt step initialization arguments.
-
-        Returns:
-            The adapted model args and kwargs.
-        """
-        step_init_args = step_init_args or ()
-        adapt_step = adapt_step_cls(*step_init_args)
-        self._input_adapter.append_step(adapt_step)
-        return adapt_step.apply(model_args, model_kwargs)
-
-    def _apply_output_adapt_step(
-        self,
-        adapt_step_cls: Type[exporter.OutputAdaptStep],
-        model_outputs: Any,
-        step_init_args: Optional[Sequence[Any]] = None,
-    ) -> Any:
-        """Apply an output adapt step to the model outputs.
-
-        An output adapt step object is initialized, applied and recorded as part of
-        ``self._output_adapter`.
-
-        Args:
-            adapt_step_cls: The output adapt step class.
-            model_outputs: The model outputs.
-            step_init_args: The input adapt step initialization arguments.
-
-        Returns:
-            The adapted model outputs.
-        """
-        step_init_args = step_init_args or ()
-        adapt_step = adapt_step_cls(*step_init_args)
-        self._output_adapter.append_step(adapt_step)
-        return adapt_step.apply(model_outputs)
-
-    @_beartype.beartype
-    def export_fx_to_onnx(
-        self,
-        fx_module: torch.fx.GraphModule,
-        fx_module_args: Sequence[Any],
-    ) -> torch.onnx.ExportOutput:
-        # Apply decomposition table to the input graph.
-        module = passes.Decompose(
-            fx_module,
-            self.decomposition_table,
-            enable_dynamic_axes=self.options.dynamic_shapes,
-        ).run(*fx_module_args)
-
-        # ONNX does not support views and mutations.
-        # Functionalize to get a semantically equivalent graph without mutations.
-        module = passes.Functionalize(
-            module, enable_dynamic_axes=self.options.dynamic_shapes
-        ).run(*fx_module_args)
-        # Input mutations are detected and distilled after `Functionalize` pass.
-        # Remove them since ONNX inference does not need them.
-        module = passes.RemoveInputMutation(module).run(*fx_module_args)
-
-        # Run ShapeInferenceWithFakeTensor to get static shape of nodes for op_level_debug purposes
-        # The pass added nodes with static shape into original node metadata:
-        # node.meta["static_shape"]: FakeTensor/int/float/SymInt/SynFloat
-        if self.options.op_level_debug:
-            module = passes.ShapeInferenceWithFakeTensor(module).run(*fx_module_args)
-
-        # We want to pass list of ints and floats to TorchScript graph correctly
-        # in _export_fx_to_ts, so we must disable FakeTensorMode. Otherwise, graph may
-        # receive FakeTensor and results runtime error. In addition, TorchScript-based
-        # ONNX exporter used in _ts_graph_to_onnx_model_in_protobuf is not compatible
-        # with FakeTensorMode.
-        with torch.utils._mode_utils.no_dispatch():
-            onnxscript_graph = passes.export_fx_to_onnxscript(module, self.options)
-            # ONNX does not support None inputs. During graph building, all None inputs
-            # are removed. Here we register this step to input adapter.
-            self._apply_input_adapt_step(RemoveNoneInputStep, fx_module_args, {})
-            # ONNX can't represent collection types (e.g., dictionary, tuple of tuple of
-            # tensor, etc), we flatten the collection and register each element as output.
-            self._output_adapter.append_step(FlattenOutputStep())
-
-        # Export TorchScript graph to ONNX ModelProto.
-        onnx_model = onnxscript_graph.to_model_proto(self.options.opset_version)
-        return torch.onnx.ExportOutput(
-            onnx_model,
-            self._input_adapter,
-            self._output_adapter,
-            self.options.diagnostics_context,
-        )
-=======
-        return flattened_outputs
->>>>>>> 1edb795f
+        return flattened_outputs
--- conflicted
+++ resolved
@@ -1,20 +1,8 @@
 import torch
 
-<<<<<<< HEAD
-from torch._subclasses.base_tensor import BaseTensor
-from torch._subclasses.fake_tensor import (
-    FakeTensor,
-    _device_not_kwarg_ops,
-    _is_tensor_constructor,
-)
-
-_all__ = [
-    "BaseTensor",
-=======
 from torch._subclasses.fake_tensor import FakeTensor, _device_not_kwarg_ops
 
 __all__ = [
->>>>>>> a4c79fe1
     "FakeTensor",
     "_device_not_kwarg_ops",
     "_is_tensor_constructor",

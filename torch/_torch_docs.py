# -*- coding: utf-8 -*-
"""Adds docstrings to functions defined in the torch._C"""

import re

import torch._C
from torch._C import _add_docstr as add_docstr


def parse_kwargs(desc):
    """Maps a description of args to a dictionary of {argname: description}.
    Input:
        ('    weight (Tensor): a weight tensor\n' +
         '        Some optional description')
    Output: {
        'weight': \
        'weight (Tensor): a weight tensor\n        Some optional description'
    }
    """
    # Split on exactly 4 spaces after a newline
    regx = re.compile(r"\n\s{4}(?!\s)")
    kwargs = [section.strip() for section in regx.split(desc)]
    kwargs = [section for section in kwargs if len(section) > 0]
    return {desc.split(' ')[0]: desc for desc in kwargs}


def merge_dicts(*dicts):
    return {x: d[x] for d in dicts for x in d}


common_args = parse_kwargs("""
    input (Tensor): the input tensor.
    generator (:class:`torch.Generator`, optional): a pseudorandom number generator for sampling
    out (Tensor, optional): the output tensor.
    memory_format (:class:`torch.memory_format`, optional): the desired memory format of
        returned tensor. Default: ``torch.preserve_format``.
""")

reduceops_common_args = merge_dicts(common_args, parse_kwargs("""
    dtype (:class:`torch.dtype`, optional): the desired data type of returned tensor.
        If specified, the input tensor is casted to :attr:`dtype` before the operation
        is performed. This is useful for preventing data type overflows. Default: None.
    keepdim (bool): whether the output tensor has :attr:`dim` retained or not.
"""))

multi_dim_common = merge_dicts(reduceops_common_args, parse_kwargs("""
    dim (int or tuple of ints): the dimension or dimensions to reduce.
"""), {'keepdim_details': """
If :attr:`keepdim` is ``True``, the output tensor is of the same size
as :attr:`input` except in the dimension(s) :attr:`dim` where it is of size 1.
Otherwise, :attr:`dim` is squeezed (see :func:`torch.squeeze`), resulting in the
output tensor having 1 (or ``len(dim)``) fewer dimension(s).
"""})

single_dim_common = merge_dicts(reduceops_common_args, parse_kwargs("""
    dim (int): the dimension to reduce.
"""), {'keepdim_details': """If :attr:`keepdim` is ``True``, the output tensor is of the same size
as :attr:`input` except in the dimension :attr:`dim` where it is of size 1.
Otherwise, :attr:`dim` is squeezed (see :func:`torch.squeeze`), resulting in
the output tensor having 1 fewer dimension than :attr:`input`."""})

factory_common_args = merge_dicts(common_args, parse_kwargs("""
    dtype (:class:`torch.dtype`, optional): the desired data type of returned tensor.
        Default: if ``None``, uses a global default (see :func:`torch.set_default_tensor_type`).
    layout (:class:`torch.layout`, optional): the desired layout of returned Tensor.
        Default: ``torch.strided``.
    device (:class:`torch.device`, optional): the desired device of returned tensor.
        Default: if ``None``, uses the current device for the default tensor type
        (see :func:`torch.set_default_tensor_type`). :attr:`device` will be the CPU
        for CPU tensor types and the current CUDA device for CUDA tensor types.
    requires_grad (bool, optional): If autograd should record operations on the
        returned tensor. Default: ``False``.
    pin_memory (bool, optional): If set, returned tensor would be allocated in
        the pinned memory. Works only for CPU tensors. Default: ``False``.
    memory_format (:class:`torch.memory_format`, optional): the desired memory format of
        returned Tensor. Default: ``torch.contiguous_format``.
"""))

factory_like_common_args = parse_kwargs("""
    input (Tensor): the size of :attr:`input` will determine size of the output tensor.
    layout (:class:`torch.layout`, optional): the desired layout of returned tensor.
        Default: if ``None``, defaults to the layout of :attr:`input`.
    dtype (:class:`torch.dtype`, optional): the desired data type of returned Tensor.
        Default: if ``None``, defaults to the dtype of :attr:`input`.
    device (:class:`torch.device`, optional): the desired device of returned tensor.
        Default: if ``None``, defaults to the device of :attr:`input`.
    requires_grad (bool, optional): If autograd should record operations on the
        returned tensor. Default: ``False``.
    pin_memory (bool, optional): If set, returned tensor would be allocated in
        the pinned memory. Works only for CPU tensors. Default: ``False``.
    memory_format (:class:`torch.memory_format`, optional): the desired memory format of
        returned Tensor. Default: ``torch.preserve_format``.
""")

factory_data_common_args = parse_kwargs("""
    data (array_like): Initial data for the tensor. Can be a list, tuple,
        NumPy ``ndarray``, scalar, and other types.
    dtype (:class:`torch.dtype`, optional): the desired data type of returned tensor.
        Default: if ``None``, infers data type from :attr:`data`.
    device (:class:`torch.device`, optional): the desired device of returned tensor.
        Default: if ``None``, uses the current device for the default tensor type
        (see :func:`torch.set_default_tensor_type`). :attr:`device` will be the CPU
        for CPU tensor types and the current CUDA device for CUDA tensor types.
    requires_grad (bool, optional): If autograd should record operations on the
        returned tensor. Default: ``False``.
    pin_memory (bool, optional): If set, returned tensor would be allocated in
        the pinned memory. Works only for CPU tensors. Default: ``False``.
""")

tf32_notes = {
    "tf32_note": """This operator supports :ref:`TensorFloat32<tf32_on_ampere>`."""
}


reproducibility_notes = {
    "forward_reproducibility_note": """This operation may behave nondeterministically when given tensors on \
a CUDA device. See :doc:`/notes/randomness` for more information.""",
    "backward_reproducibility_note": """This operation may produce nondeterministic gradients when given tensors on \
a CUDA device. See :doc:`/notes/randomness` for more information.""",
    "cudnn_reproducibility_note": """In some circumstances when given tensors on a CUDA device \
and using CuDNN, this operator may select a nondeterministic algorithm to increase performance. If this is \
undesirable, you can try to make the operation deterministic (potentially at \
a performance cost) by setting ``torch.backends.cudnn.deterministic = True``. \
See :doc:`/notes/randomness` for more information."""
}

add_docstr(torch.abs, r"""
abs(input, *, out=None) -> Tensor

Computes the absolute value of each element in :attr:`input`.

.. math::
    \text{out}_{i} = |\text{input}_{i}|
""" + r"""
Args:
    {input}

Keyword args:
    {out}

Example::

    >>> torch.abs(torch.tensor([-1, -2, 3]))
    tensor([ 1,  2,  3])
""".format(**common_args))

add_docstr(torch.absolute,
           r"""
absolute(input, *, out=None) -> Tensor

Alias for :func:`torch.abs`
""".format(**common_args))

add_docstr(torch.acos, r"""
acos(input, *, out=None) -> Tensor

Computes the inverse cosine of each element in :attr:`input`.

.. math::
    \text{out}_{i} = \cos^{-1}(\text{input}_{i})
""" + r"""
Args:
    {input}

Keyword args:
    {out}

Example::

    >>> a = torch.randn(4)
    >>> a
    tensor([ 0.3348, -0.5889,  0.2005, -0.1584])
    >>> torch.acos(a)
    tensor([ 1.2294,  2.2004,  1.3690,  1.7298])
""".format(**common_args))

add_docstr(torch.arccos, r"""
arccos(input, *, out=None) -> Tensor

Alias for :func:`torch.acos`.
""")

add_docstr(torch.acosh, r"""
acosh(input, *, out=None) -> Tensor

Returns a new tensor with the inverse hyperbolic cosine of the elements of :attr:`input`.

Note:
    The domain of the inverse hyperbolic cosine is `[1, inf)` and values outside this range
    will be mapped to ``NaN``, except for `+ INF` for which the output is mapped to `+ INF`.

.. math::
    \text{out}_{i} = \cosh^{-1}(\text{input}_{i})
""" + r"""
Args:
    {input}

Keyword arguments:
    {out}

Example::

    >>> a = torch.randn(4).uniform_(1, 2)
    >>> a
    tensor([ 1.3192, 1.9915, 1.9674, 1.7151 ])
    >>> torch.acosh(a)
    tensor([ 0.7791, 1.3120, 1.2979, 1.1341 ])
""".format(**common_args))

add_docstr(torch.arccosh, r"""
arccosh(input, *, out=None) -> Tensor

Alias for :func:`torch.acosh`.
""".format(**common_args))

add_docstr(torch.add, r"""
add(input, other, *, out=None)

Adds the scalar :attr:`other` to each element of the input :attr:`input`
and returns a new resulting tensor.

.. math::
    \text{{out}} = \text{{input}} + \text{{other}}

If :attr:`input` is of type FloatTensor or DoubleTensor, :attr:`other` must be
a real number, otherwise it should be an integer.

Args:
    {input}
    value (Number): the number to be added to each element of :attr:`input`

Keyword arguments:
    {out}

Example::

    >>> a = torch.randn(4)
    >>> a
    tensor([ 0.0202,  1.0985,  1.3506, -0.6056])
    >>> torch.add(a, 20)
    tensor([ 20.0202,  21.0985,  21.3506,  19.3944])

.. function:: add(input, other, *, alpha=1, out=None)

Each element of the tensor :attr:`other` is multiplied by the scalar
:attr:`alpha` and added to each element of the tensor :attr:`input`.
The resulting tensor is returned.

The shapes of :attr:`input` and :attr:`other` must be
:ref:`broadcastable <broadcasting-semantics>`.

.. math::
    \text{{out}} = \text{{input}} + \text{{alpha}} \times \text{{other}}

If :attr:`other` is of type FloatTensor or DoubleTensor, :attr:`alpha` must be
a real number, otherwise it should be an integer.

Args:
    input (Tensor): the first input tensor
    other (Tensor): the second input tensor

Keyword args:
    alpha (Number): the scalar multiplier for :attr:`other`
    {out}

Example::

    >>> a = torch.randn(4)
    >>> a
    tensor([-0.9732, -0.3497,  0.6245,  0.4022])
    >>> b = torch.randn(4, 1)
    >>> b
    tensor([[ 0.3743],
            [-1.7724],
            [-0.5811],
            [-0.8017]])
    >>> torch.add(a, b, alpha=10)
    tensor([[  2.7695,   3.3930,   4.3672,   4.1450],
            [-18.6971, -18.0736, -17.0994, -17.3216],
            [ -6.7845,  -6.1610,  -5.1868,  -5.4090],
            [ -8.9902,  -8.3667,  -7.3925,  -7.6147]])
""".format(**common_args))

add_docstr(torch.addbmm,
           r"""
addbmm(input, batch1, batch2, *, beta=1, alpha=1, out=None) -> Tensor

Performs a batch matrix-matrix product of matrices stored
in :attr:`batch1` and :attr:`batch2`,
with a reduced add step (all matrix multiplications get accumulated
along the first dimension).
:attr:`input` is added to the final result.

:attr:`batch1` and :attr:`batch2` must be 3-D tensors each containing the
same number of matrices.

If :attr:`batch1` is a :math:`(b \times n \times m)` tensor, :attr:`batch2` is a
:math:`(b \times m \times p)` tensor, :attr:`input` must be
:ref:`broadcastable <broadcasting-semantics>` with a :math:`(n \times p)` tensor
and :attr:`out` will be a :math:`(n \times p)` tensor.

.. math::
    out = \beta\ \text{input} + \alpha\ (\sum_{i=0}^{b-1} \text{batch1}_i \mathbin{@} \text{batch2}_i)

If :attr:`beta` is 0, then :attr:`input` will be ignored, and `nan` and `inf` in
it will not be propagated.
""" + r"""
For inputs of type `FloatTensor` or `DoubleTensor`, arguments :attr:`beta` and :attr:`alpha`
must be real numbers, otherwise they should be integers.

{tf32_note}

Args:
    batch1 (Tensor): the first batch of matrices to be multiplied
    batch2 (Tensor): the second batch of matrices to be multiplied

Keyword args:
    beta (Number, optional): multiplier for :attr:`input` (:math:`\beta`)
    input (Tensor): matrix to be added
    alpha (Number, optional): multiplier for `batch1 @ batch2` (:math:`\alpha`)
    {out}

Example::

    >>> M = torch.randn(3, 5)
    >>> batch1 = torch.randn(10, 3, 4)
    >>> batch2 = torch.randn(10, 4, 5)
    >>> torch.addbmm(M, batch1, batch2)
    tensor([[  6.6311,   0.0503,   6.9768, -12.0362,  -2.1653],
            [ -4.8185,  -1.4255,  -6.6760,   8.9453,   2.5743],
            [ -3.8202,   4.3691,   1.0943,  -1.1109,   5.4730]])
""".format(**common_args, **tf32_notes))

add_docstr(torch.addcdiv, r"""
addcdiv(input, tensor1, tensor2, *, value=1, out=None) -> Tensor

Performs the element-wise division of :attr:`tensor1` by :attr:`tensor2`,
multiply the result by the scalar :attr:`value` and add it to :attr:`input`.

.. warning::
    Integer division with addcdiv is no longer supported, and in a future
    release addcdiv will perform a true division of tensor1 and tensor2.
    The historic addcdiv behavior can be implemented as
    (input + value * torch.trunc(tensor1 / tensor2)).to(input.dtype)
    for integer inputs and as (input + value * tensor1 / tensor2) for float inputs.
    The future addcdiv behavior is just the latter implementation:
    (input + value * tensor1 / tensor2), for all dtypes.

.. math::
    \text{out}_i = \text{input}_i + \text{value} \times \frac{\text{tensor1}_i}{\text{tensor2}_i}
""" + r"""

The shapes of :attr:`input`, :attr:`tensor1`, and :attr:`tensor2` must be
:ref:`broadcastable <broadcasting-semantics>`.

For inputs of type `FloatTensor` or `DoubleTensor`, :attr:`value` must be
a real number, otherwise an integer.

Args:
    input (Tensor): the tensor to be added
    tensor1 (Tensor): the numerator tensor
    tensor2 (Tensor): the denominator tensor

Keyword args:
    value (Number, optional): multiplier for :math:`\text{{tensor1}} / \text{{tensor2}}`
    {out}

Example::

    >>> t = torch.randn(1, 3)
    >>> t1 = torch.randn(3, 1)
    >>> t2 = torch.randn(1, 3)
    >>> torch.addcdiv(t, t1, t2, value=0.1)
    tensor([[-0.2312, -3.6496,  0.1312],
            [-1.0428,  3.4292, -0.1030],
            [-0.5369, -0.9829,  0.0430]])
""".format(**common_args))

add_docstr(torch.addcmul,
           r"""
addcmul(input, tensor1, tensor2, *, value=1, out=None) -> Tensor

Performs the element-wise multiplication of :attr:`tensor1`
by :attr:`tensor2`, multiply the result by the scalar :attr:`value`
and add it to :attr:`input`.

.. math::
    \text{out}_i = \text{input}_i + \text{value} \times \text{tensor1}_i \times \text{tensor2}_i
""" + r"""
The shapes of :attr:`tensor`, :attr:`tensor1`, and :attr:`tensor2` must be
:ref:`broadcastable <broadcasting-semantics>`.

For inputs of type `FloatTensor` or `DoubleTensor`, :attr:`value` must be
a real number, otherwise an integer.

Args:
    input (Tensor): the tensor to be added
    tensor1 (Tensor): the tensor to be multiplied
    tensor2 (Tensor): the tensor to be multiplied

Keyword args:
    value (Number, optional): multiplier for :math:`tensor1 .* tensor2`
    {out}

Example::

    >>> t = torch.randn(1, 3)
    >>> t1 = torch.randn(3, 1)
    >>> t2 = torch.randn(1, 3)
    >>> torch.addcmul(t, t1, t2, value=0.1)
    tensor([[-0.8635, -0.6391,  1.6174],
            [-0.7617, -0.5879,  1.7388],
            [-0.8353, -0.6249,  1.6511]])
""".format(**common_args))

add_docstr(torch.addmm,
           r"""
addmm(input, mat1, mat2, *, beta=1, alpha=1, out=None) -> Tensor

Performs a matrix multiplication of the matrices :attr:`mat1` and :attr:`mat2`.
The matrix :attr:`input` is added to the final result.

If :attr:`mat1` is a :math:`(n \times m)` tensor, :attr:`mat2` is a
:math:`(m \times p)` tensor, then :attr:`input` must be
:ref:`broadcastable <broadcasting-semantics>` with a :math:`(n \times p)` tensor
and :attr:`out` will be a :math:`(n \times p)` tensor.

:attr:`alpha` and :attr:`beta` are scaling factors on matrix-vector product between
:attr:`mat1` and :attr:`mat2` and the added matrix :attr:`input` respectively.

.. math::
    \text{out} = \beta\ \text{input} + \alpha\ (\text{mat1}_i \mathbin{@} \text{mat2}_i)

If :attr:`beta` is 0, then :attr:`input` will be ignored, and `nan` and `inf` in
it will not be propagated.
""" + r"""
For inputs of type `FloatTensor` or `DoubleTensor`, arguments :attr:`beta` and
:attr:`alpha` must be real numbers, otherwise they should be integers.

{tf32_note}

Args:
    input (Tensor): matrix to be added
    mat1 (Tensor): the first matrix to be matrix multiplied
    mat2 (Tensor): the second matrix to be matrix multiplied

Keyword args:
    beta (Number, optional): multiplier for :attr:`input` (:math:`\beta`)
    alpha (Number, optional): multiplier for :math:`mat1 @ mat2` (:math:`\alpha`)
    {out}

Example::

    >>> M = torch.randn(2, 3)
    >>> mat1 = torch.randn(2, 3)
    >>> mat2 = torch.randn(3, 3)
    >>> torch.addmm(M, mat1, mat2)
    tensor([[-4.8716,  1.4671, -1.3746],
            [ 0.7573, -3.9555, -2.8681]])
""".format(**common_args, **tf32_notes))

add_docstr(torch.sspaddmm,
           r"""
sspaddmm(input, mat1, mat2, *, beta=1, alpha=1, out=None) -> Tensor

Matrix multiplies a sparse tensor :attr:`mat1` with a dense tensor
:attr:`mat2`, then adds the sparse tensor :attr:`input` to the result.

Note: This function is equivalent to :func:`torch.addmm`, except
:attr:`input` and :attr:`mat1` are sparse.

Args:
    input (Tensor): a sparse matrix to be added
    mat1 (Tensor): a sparse matrix to be matrix multiplied
    mat2 (Tensor): a dense matrix to be matrix multiplied

Keyword args:
    beta (Number, optional): multiplier for :attr:`mat` (:math:`\beta`)
    alpha (Number, optional): multiplier for :math:`mat1 @ mat2` (:math:`\alpha`)
    {out}
""".format(**common_args))

add_docstr(torch.smm,
           r"""
smm(input, mat) -> Tensor

Performs a matrix multiplication of the sparse matrix :attr:`input`
with the dense matrix :attr:`mat`.

Args:
    input (Tensor): a sparse matrix to be matrix multiplied
    mat (Tensor): a dense matrix to be matrix multiplied
""")

add_docstr(torch.addmv,
           r"""
addmv(input, mat, vec, *, beta=1, alpha=1, out=None) -> Tensor

Performs a matrix-vector product of the matrix :attr:`mat` and
the vector :attr:`vec`.
The vector :attr:`input` is added to the final result.

If :attr:`mat` is a :math:`(n \times m)` tensor, :attr:`vec` is a 1-D tensor of
size `m`, then :attr:`input` must be
:ref:`broadcastable <broadcasting-semantics>` with a 1-D tensor of size `n` and
:attr:`out` will be 1-D tensor of size `n`.

:attr:`alpha` and :attr:`beta` are scaling factors on matrix-vector product between
:attr:`mat` and :attr:`vec` and the added tensor :attr:`input` respectively.

.. math::
    \text{out} = \beta\ \text{input} + \alpha\ (\text{mat} \mathbin{@} \text{vec})

If :attr:`beta` is 0, then :attr:`input` will be ignored, and `nan` and `inf` in
it will not be propagated.
""" + r"""
For inputs of type `FloatTensor` or `DoubleTensor`, arguments :attr:`beta` and
:attr:`alpha` must be real numbers, otherwise they should be integers

Args:
    input (Tensor): vector to be added
    mat (Tensor): matrix to be matrix multiplied
    vec (Tensor): vector to be matrix multiplied

Keyword args:
    beta (Number, optional): multiplier for :attr:`input` (:math:`\beta`)
    alpha (Number, optional): multiplier for :math:`mat @ vec` (:math:`\alpha`)
    {out}

Example::

    >>> M = torch.randn(2)
    >>> mat = torch.randn(2, 3)
    >>> vec = torch.randn(3)
    >>> torch.addmv(M, mat, vec)
    tensor([-0.3768, -5.5565])
""".format(**common_args))

add_docstr(torch.addr,
           r"""
addr(input, vec1, vec2, *, beta=1, alpha=1, out=None) -> Tensor

Performs the outer-product of vectors :attr:`vec1` and :attr:`vec2`
and adds it to the matrix :attr:`input`.

Optional values :attr:`beta` and :attr:`alpha` are scaling factors on the
outer product between :attr:`vec1` and :attr:`vec2` and the added matrix
:attr:`input` respectively.

.. math::
    \text{out} = \beta\ \text{input} + \alpha\ (\text{vec1} \otimes \text{vec2})

If :attr:`beta` is 0, then :attr:`input` will be ignored, and `nan` and `inf` in
it will not be propagated.
""" + r"""
If :attr:`vec1` is a vector of size `n` and :attr:`vec2` is a vector
of size `m`, then :attr:`input` must be
:ref:`broadcastable <broadcasting-semantics>` with a matrix of size
:math:`(n \times m)` and :attr:`out` will be a matrix of size
:math:`(n \times m)`.

Args:
    input (Tensor): matrix to be added
    vec1 (Tensor): the first vector of the outer product
    vec2 (Tensor): the second vector of the outer product

Keyword args:
    beta (Number, optional): multiplier for :attr:`input` (:math:`\beta`)
    alpha (Number, optional): multiplier for :math:`\text{{vec1}} \otimes \text{{vec2}}` (:math:`\alpha`)
    {out}

Example::

    >>> vec1 = torch.arange(1., 4.)
    >>> vec2 = torch.arange(1., 3.)
    >>> M = torch.zeros(3, 2)
    >>> torch.addr(M, vec1, vec2)
    tensor([[ 1.,  2.],
            [ 2.,  4.],
            [ 3.,  6.]])
""".format(**common_args))

add_docstr(torch.allclose,
           r"""
allclose(input, other, rtol=1e-05, atol=1e-08, equal_nan=False) -> bool

This function checks if all :attr:`input` and :attr:`other` satisfy the condition:

.. math::
    \lvert \text{input} - \text{other} \rvert \leq \texttt{atol} + \texttt{rtol} \times \lvert \text{other} \rvert
""" + r"""
elementwise, for all elements of :attr:`input` and :attr:`other`. The behaviour of this function is analogous to
`numpy.allclose <https://docs.scipy.org/doc/numpy/reference/generated/numpy.allclose.html>`_

Args:
    input (Tensor): first tensor to compare
    other (Tensor): second tensor to compare
    atol (float, optional): absolute tolerance. Default: 1e-08
    rtol (float, optional): relative tolerance. Default: 1e-05
    equal_nan (bool, optional): if ``True``, then two ``NaN`` s will be considered equal. Default: ``False``

Example::

    >>> torch.allclose(torch.tensor([10000., 1e-07]), torch.tensor([10000.1, 1e-08]))
    False
    >>> torch.allclose(torch.tensor([10000., 1e-08]), torch.tensor([10000.1, 1e-09]))
    True
    >>> torch.allclose(torch.tensor([1.0, float('nan')]), torch.tensor([1.0, float('nan')]))
    False
    >>> torch.allclose(torch.tensor([1.0, float('nan')]), torch.tensor([1.0, float('nan')]), equal_nan=True)
    True
""")

add_docstr(torch.all,
           r"""
all(input) -> Tensor

Tests if all elements in :attr:`input` evaluate to `True`.

.. note:: This function matches the behaviour of NumPy in returning
          output of dtype `bool` for all supported dtypes except `uint8`.
          For `uint8` the dtype of output is `uint8` itself.

Example::

    >>> a = torch.rand(1, 2).bool()
    >>> a
    tensor([[False, True]], dtype=torch.bool)
    >>> torch.all(a)
    tensor(False, dtype=torch.bool)
    >>> a = torch.arange(0, 3)
    >>> a
    tensor([0, 1, 2])
    >>> torch.all(a)
    tensor(False)

.. function:: all(input, dim, keepdim=False, *, out=None) -> Tensor

For each row of :attr:`input` in the given dimension :attr:`dim`,
returns `True` if all elements in the row evaluate to `True` and `False` otherwise.

{keepdim_details}

Args:
    {input}
    {dim}
    {keepdim}

Keyword args:
    {out}

Example::

    >>> a = torch.rand(4, 2).bool()
    >>> a
    tensor([[True, True],
            [True, False],
            [True, True],
            [True, True]], dtype=torch.bool)
    >>> torch.all(a, dim=1)
    tensor([ True, False,  True,  True], dtype=torch.bool)
    >>> torch.all(a, dim=0)
    tensor([ True, False], dtype=torch.bool)
""".format(**single_dim_common))

add_docstr(torch.any,
           r"""
any(input) -> Tensor

Args:
    {input}

Tests if any element in :attr:`input` evaluates to `True`.

.. note:: This function matches the behaviour of NumPy in returning
          output of dtype `bool` for all supported dtypes except `uint8`.
          For `uint8` the dtype of output is `uint8` itself.

Example::

    >>> a = torch.rand(1, 2).bool()
    >>> a
    tensor([[False, True]], dtype=torch.bool)
    >>> torch.any(a)
    tensor(True, dtype=torch.bool)
    >>> a = torch.arange(0, 3)
    >>> a
    tensor([0, 1, 2])
    >>> torch.any(a)
    tensor(True)

.. function:: any(input, dim, keepdim=False, *, out=None) -> Tensor

For each row of :attr:`input` in the given dimension :attr:`dim`,
returns `True` if any element in the row evaluate to `True` and `False` otherwise.

{keepdim_details}

Args:
    {input}
    {dim}
    {keepdim}

Keyword args:
    {out}

Example::

    >>> a = torch.randn(4, 2) < 0
    >>> a
    tensor([[ True,  True],
            [False,  True],
            [ True,  True],
            [False, False]])
    >>> torch.any(a, 1)
    tensor([ True,  True,  True, False])
    >>> torch.any(a, 0)
    tensor([True, True])
""".format(**single_dim_common))

add_docstr(torch.angle,
           r"""
angle(input, *, out=None) -> Tensor

Computes the element-wise angle (in radians) of the given :attr:`input` tensor.

.. math::
    \text{out}_{i} = angle(\text{input}_{i})
""" + r"""
Args:
    {input}

Keyword args:
    {out}

.. note:: Starting in PyTorch 1.8, angle returns pi for negative real numbers,
          zero for non-negative real numbers, and propagates NaNs. Previously
          the function would return zero for all real numbers and not propagate
          floating-point NaNs.

Example::

    >>> torch.angle(torch.tensor([-1 + 1j, -2 + 2j, 3 - 3j]))*180/3.14159
    tensor([ 135.,  135,  -45])
""".format(**common_args))

add_docstr(torch.as_strided,
           r"""
as_strided(input, size, stride, storage_offset=0) -> Tensor

Create a view of an existing `torch.Tensor` :attr:`input` with specified
:attr:`size`, :attr:`stride` and :attr:`storage_offset`.

.. warning::
    More than one element of a created tensor may refer to a single memory
    location. As a result, in-place operations (especially ones that are
    vectorized) may result in incorrect behavior. If you need to write to
    the tensors, please clone them first.

    Many PyTorch functions, which return a view of a tensor, are internally
    implemented with this function. Those functions, like
    :meth:`torch.Tensor.expand`, are easier to read and are therefore more
    advisable to use.


Args:
    {input}
    size (tuple or ints): the shape of the output tensor
    stride (tuple or ints): the stride of the output tensor
    storage_offset (int, optional): the offset in the underlying storage of the output tensor

Example::

    >>> x = torch.randn(3, 3)
    >>> x
    tensor([[ 0.9039,  0.6291,  1.0795],
            [ 0.1586,  2.1939, -0.4900],
            [-0.1909, -0.7503,  1.9355]])
    >>> t = torch.as_strided(x, (2, 2), (1, 2))
    >>> t
    tensor([[0.9039, 1.0795],
            [0.6291, 0.1586]])
    >>> t = torch.as_strided(x, (2, 2), (1, 2), 1)
    tensor([[0.6291, 0.1586],
            [1.0795, 2.1939]])
""".format(**common_args))

add_docstr(torch.as_tensor,
           r"""
as_tensor(data, dtype=None, device=None) -> Tensor

Convert the data into a `torch.Tensor`. If the data is already a `Tensor` with the same `dtype` and `device`,
no copy will be performed, otherwise a new `Tensor` will be returned with computational graph retained if data
`Tensor` has ``requires_grad=True``. Similarly, if the data is an ``ndarray`` of the corresponding `dtype` and
the `device` is the cpu, no copy will be performed.

Args:
    {data}
    {dtype}
    {device}

Example::

    >>> a = numpy.array([1, 2, 3])
    >>> t = torch.as_tensor(a)
    >>> t
    tensor([ 1,  2,  3])
    >>> t[0] = -1
    >>> a
    array([-1,  2,  3])

    >>> a = numpy.array([1, 2, 3])
    >>> t = torch.as_tensor(a, device=torch.device('cuda'))
    >>> t
    tensor([ 1,  2,  3])
    >>> t[0] = -1
    >>> a
    array([1,  2,  3])
""".format(**factory_data_common_args))

add_docstr(torch.asin, r"""
asin(input, *, out=None) -> Tensor

Returns a new tensor with the arcsine  of the elements of :attr:`input`.

.. math::
    \text{out}_{i} = \sin^{-1}(\text{input}_{i})
""" + r"""
Args:
    {input}

Keyword args:
    {out}

Example::

    >>> a = torch.randn(4)
    >>> a
    tensor([-0.5962,  1.4985, -0.4396,  1.4525])
    >>> torch.asin(a)
    tensor([-0.6387,     nan, -0.4552,     nan])
""".format(**common_args))

add_docstr(torch.arcsin, r"""
arcsin(input, *, out=None) -> Tensor

Alias for :func:`torch.asin`.
""")

add_docstr(torch.asinh,
           r"""
asinh(input, *, out=None) -> Tensor

Returns a new tensor with the inverse hyperbolic sine of the elements of :attr:`input`.

.. math::
    \text{out}_{i} = \sinh^{-1}(\text{input}_{i})
""" + r"""
Args:
    {input}

Keyword arguments:
    {out}

Example::

    >>> a = torch.randn(4)
    >>> a
    tensor([ 0.1606, -1.4267, -1.0899, -1.0250 ])
    >>> torch.asinh(a)
    tensor([ 0.1599, -1.1534, -0.9435, -0.8990 ])
""".format(**common_args))

add_docstr(torch.arcsinh, r"""
arcsinh(input, *, out=None) -> Tensor

Alias for :func:`torch.asinh`.
""")

add_docstr(torch.atan, r"""
atan(input, *, out=None) -> Tensor

Returns a new tensor with the arctangent  of the elements of :attr:`input`.

.. math::
    \text{out}_{i} = \tan^{-1}(\text{input}_{i})
""" + r"""
Args:
    {input}

Keyword args:
    {out}

Example::

    >>> a = torch.randn(4)
    >>> a
    tensor([ 0.2341,  0.2539, -0.6256, -0.6448])
    >>> torch.atan(a)
    tensor([ 0.2299,  0.2487, -0.5591, -0.5727])
""".format(**common_args))

add_docstr(torch.arctan, r"""
arctan(input, *, out=None) -> Tensor

Alias for :func:`torch.atan`.
""")

add_docstr(torch.atan2,
           r"""
atan2(input, other, *, out=None) -> Tensor

Element-wise arctangent of :math:`\text{{input}}_{{i}} / \text{{other}}_{{i}}`
with consideration of the quadrant. Returns a new tensor with the signed angles
in radians between vector :math:`(\text{{other}}_{{i}}, \text{{input}}_{{i}})`
and vector :math:`(1, 0)`. (Note that :math:`\text{{other}}_{{i}}`, the second
parameter, is the x-coordinate, while :math:`\text{{input}}_{{i}}`, the first
parameter, is the y-coordinate.)

The shapes of ``input`` and ``other`` must be
:ref:`broadcastable <broadcasting-semantics>`.

Args:
    input (Tensor): the first input tensor
    other (Tensor): the second input tensor

Keyword args:
    {out}

Example::

    >>> a = torch.randn(4)
    >>> a
    tensor([ 0.9041,  0.0196, -0.3108, -2.4423])
    >>> torch.atan2(a, torch.randn(4))
    tensor([ 0.9833,  0.0811, -1.9743, -1.4151])
""".format(**common_args))

add_docstr(torch.atanh, r"""
atanh(input, *, out=None) -> Tensor

Returns a new tensor with the inverse hyperbolic tangent of the elements of :attr:`input`.

Note:
    The domain of the inverse hyperbolic tangent is `(-1, 1)` and values outside this range
    will be mapped to ``NaN``, except for the values `1` and `-1` for which the output is
    mapped to `+/-INF` respectively.

.. math::
    \text{out}_{i} = \tanh^{-1}(\text{input}_{i})
""" + r"""
Args:
    {input}

Keyword arguments:
    {out}

Example::

    >>> a = torch.randn(4).uniform_(-1, 1)
    >>> a
    tensor([ -0.9385, 0.2968, -0.8591, -0.1871 ])
    >>> torch.atanh(a)
    tensor([ -1.7253, 0.3060, -1.2899, -0.1893 ])
""".format(**common_args))

add_docstr(torch.arctanh, r"""
arctanh(input, *, out=None) -> Tensor

Alias for :func:`torch.atanh`.
""")

add_docstr(torch.baddbmm,
           r"""
baddbmm(input, batch1, batch2, *, beta=1, alpha=1, out=None) -> Tensor

Performs a batch matrix-matrix product of matrices in :attr:`batch1`
and :attr:`batch2`.
:attr:`input` is added to the final result.

:attr:`batch1` and :attr:`batch2` must be 3-D tensors each containing the same
number of matrices.

If :attr:`batch1` is a :math:`(b \times n \times m)` tensor, :attr:`batch2` is a
:math:`(b \times m \times p)` tensor, then :attr:`input` must be
:ref:`broadcastable <broadcasting-semantics>` with a
:math:`(b \times n \times p)` tensor and :attr:`out` will be a
:math:`(b \times n \times p)` tensor. Both :attr:`alpha` and :attr:`beta` mean the
same as the scaling factors used in :meth:`torch.addbmm`.

.. math::
    \text{out}_i = \beta\ \text{input}_i + \alpha\ (\text{batch1}_i \mathbin{@} \text{batch2}_i)

If :attr:`beta` is 0, then :attr:`input` will be ignored, and `nan` and `inf` in
it will not be propagated.
""" + r"""
For inputs of type `FloatTensor` or `DoubleTensor`, arguments :attr:`beta` and
:attr:`alpha` must be real numbers, otherwise they should be integers.

{tf32_note}

Args:
    input (Tensor): the tensor to be added
    batch1 (Tensor): the first batch of matrices to be multiplied
    batch2 (Tensor): the second batch of matrices to be multiplied

Keyword args:
    beta (Number, optional): multiplier for :attr:`input` (:math:`\beta`)
    alpha (Number, optional): multiplier for :math:`\text{{batch1}} \mathbin{{@}} \text{{batch2}}` (:math:`\alpha`)
    {out}

Example::

    >>> M = torch.randn(10, 3, 5)
    >>> batch1 = torch.randn(10, 3, 4)
    >>> batch2 = torch.randn(10, 4, 5)
    >>> torch.baddbmm(M, batch1, batch2).size()
    torch.Size([10, 3, 5])
""".format(**common_args, **tf32_notes))

add_docstr(torch.bernoulli,
           r"""
bernoulli(input, *, generator=None, out=None) -> Tensor

Draws binary random numbers (0 or 1) from a Bernoulli distribution.

The :attr:`input` tensor should be a tensor containing probabilities
to be used for drawing the binary random number.
Hence, all values in :attr:`input` have to be in the range:
:math:`0 \leq \text{input}_i \leq 1`.

The :math:`\text{i}^{th}` element of the output tensor will draw a
value :math:`1` according to the :math:`\text{i}^{th}` probability value given
in :attr:`input`.

.. math::
    \text{out}_{i} \sim \mathrm{Bernoulli}(p = \text{input}_{i})
""" + r"""
The returned :attr:`out` tensor only has values 0 or 1 and is of the same
shape as :attr:`input`.

:attr:`out` can have integral ``dtype``, but :attr:`input` must have floating
point ``dtype``.

Args:
    input (Tensor): the input tensor of probability values for the Bernoulli distribution

Keyword args:
    {generator}
    {out}

Example::

    >>> a = torch.empty(3, 3).uniform_(0, 1)  # generate a uniform random matrix with range [0, 1]
    >>> a
    tensor([[ 0.1737,  0.0950,  0.3609],
            [ 0.7148,  0.0289,  0.2676],
            [ 0.9456,  0.8937,  0.7202]])
    >>> torch.bernoulli(a)
    tensor([[ 1.,  0.,  0.],
            [ 0.,  0.,  0.],
            [ 1.,  1.,  1.]])

    >>> a = torch.ones(3, 3) # probability of drawing "1" is 1
    >>> torch.bernoulli(a)
    tensor([[ 1.,  1.,  1.],
            [ 1.,  1.,  1.],
            [ 1.,  1.,  1.]])
    >>> a = torch.zeros(3, 3) # probability of drawing "1" is 0
    >>> torch.bernoulli(a)
    tensor([[ 0.,  0.,  0.],
            [ 0.,  0.,  0.],
            [ 0.,  0.,  0.]])
""".format(**common_args))

add_docstr(torch.bincount,
           r"""
bincount(input, weights=None, minlength=0) -> Tensor

Count the frequency of each value in an array of non-negative ints.

The number of bins (size 1) is one larger than the largest value in
:attr:`input` unless :attr:`input` is empty, in which case the result is a
tensor of size 0. If :attr:`minlength` is specified, the number of bins is at least
:attr:`minlength` and if :attr:`input` is empty, then the result is tensor of size
:attr:`minlength` filled with zeros. If ``n`` is the value at position ``i``,
``out[n] += weights[i]`` if :attr:`weights` is specified else
``out[n] += 1``.

Note:
    {backward_reproducibility_note}

Arguments:
    input (Tensor): 1-d int tensor
    weights (Tensor): optional, weight for each value in the input tensor.
        Should be of same size as input tensor.
    minlength (int): optional, minimum number of bins. Should be non-negative.

Returns:
    output (Tensor): a tensor of shape ``Size([max(input) + 1])`` if
    :attr:`input` is non-empty, else ``Size(0)``

Example::

    >>> input = torch.randint(0, 8, (5,), dtype=torch.int64)
    >>> weights = torch.linspace(0, 1, steps=5)
    >>> input, weights
    (tensor([4, 3, 6, 3, 4]),
     tensor([ 0.0000,  0.2500,  0.5000,  0.7500,  1.0000])

    >>> torch.bincount(input)
    tensor([0, 0, 0, 2, 2, 0, 1])

    >>> input.bincount(weights)
    tensor([0.0000, 0.0000, 0.0000, 1.0000, 1.0000, 0.0000, 0.5000])
""".format(**reproducibility_notes))

add_docstr(torch.bitwise_not,
           r"""
bitwise_not(input, *, out=None) -> Tensor

Computes the bitwise NOT of the given input tensor. The input tensor must be of
integral or Boolean types. For bool tensors, it computes the logical NOT.

Args:
    {input}

Keyword args:
    {out}

Example:

    >>> torch.bitwise_not(torch.tensor([-1, -2, 3], dtype=torch.int8))
    tensor([ 0,  1, -4], dtype=torch.int8)
""".format(**common_args))

add_docstr(torch.bmm,
           r"""
bmm(input, mat2, *, deterministic=False, out=None) -> Tensor

Performs a batch matrix-matrix product of matrices stored in :attr:`input`
and :attr:`mat2`.

:attr:`input` and :attr:`mat2` must be 3-D tensors each containing
the same number of matrices.

If :attr:`input` is a :math:`(b \times n \times m)` tensor, :attr:`mat2` is a
:math:`(b \times m \times p)` tensor, :attr:`out` will be a
:math:`(b \times n \times p)` tensor.

.. math::
    \text{out}_i = \text{input}_i \mathbin{@} \text{mat2}_i
""" + r"""
{tf32_note}

.. note:: This function does not :ref:`broadcast <broadcasting-semantics>`.
          For broadcasting matrix products, see :func:`torch.matmul`.

Args:
    input (Tensor): the first batch of matrices to be multiplied
    mat2 (Tensor): the second batch of matrices to be multiplied

Keyword Args:
    deterministic (bool, optional): flag to choose between a faster non-deterministic
                                    calculation, or a slower deterministic calculation.
                                    This argument is only available for sparse-dense CUDA bmm.
                                    Default: ``False``
    {out}

Example::

    >>> input = torch.randn(10, 3, 4)
    >>> mat2 = torch.randn(10, 4, 5)
    >>> res = torch.bmm(input, mat2)
    >>> res.size()
    torch.Size([10, 3, 5])
""".format(**common_args, **tf32_notes))

add_docstr(torch.bitwise_and,
           r"""
bitwise_and(input, other, *, out=None) -> Tensor

Computes the bitwise AND of :attr:`input` and :attr:`other`. The input tensor must be of
integral or Boolean types. For bool tensors, it computes the logical AND.

Args:
    input: the first input tensor
    other: the second input tensor

Keyword args:
    {out}

Example:

    >>> torch.bitwise_and(torch.tensor([-1, -2, 3], dtype=torch.int8), torch.tensor([1, 0, 3], dtype=torch.int8))
    tensor([1, 0,  3], dtype=torch.int8)
    >>> torch.bitwise_and(torch.tensor([True, True, False]), torch.tensor([False, True, False]))
    tensor([ False, True, False])
""".format(**common_args))

add_docstr(torch.bitwise_or,
           r"""
bitwise_or(input, other, *, out=None) -> Tensor

Computes the bitwise OR of :attr:`input` and :attr:`other`. The input tensor must be of
integral or Boolean types. For bool tensors, it computes the logical OR.

Args:
    input: the first input tensor
    other: the second input tensor

Keyword args:
    {out}

Example:

    >>> torch.bitwise_or(torch.tensor([-1, -2, 3], dtype=torch.int8), torch.tensor([1, 0, 3], dtype=torch.int8))
    tensor([-1, -2,  3], dtype=torch.int8)
    >>> torch.bitwise_or(torch.tensor([True, True, False]), torch.tensor([False, True, False]))
    tensor([ True, True, False])
""".format(**common_args))

add_docstr(torch.bitwise_xor,
           r"""
bitwise_xor(input, other, *, out=None) -> Tensor

Computes the bitwise XOR of :attr:`input` and :attr:`other`. The input tensor must be of
integral or Boolean types. For bool tensors, it computes the logical XOR.

Args:
    input: the first input tensor
    other: the second input tensor

Keyword args:
    {out}

Example:

    >>> torch.bitwise_xor(torch.tensor([-1, -2, 3], dtype=torch.int8), torch.tensor([1, 0, 3], dtype=torch.int8))
    tensor([-2, -2,  0], dtype=torch.int8)
    >>> torch.bitwise_xor(torch.tensor([True, True, False]), torch.tensor([False, True, False]))
    tensor([ True, False, False])
""".format(**common_args))

add_docstr(torch.broadcast_to,
           r"""
broadcast_to(input, shape) -> Tensor

Broadcasts :attr:`input` to the shape :attr:`\shape`.
Equivalent to calling ``input.expand(shape)``. See :meth:`~Tensor.expand` for details.

Args:
    {input}
    shape (list, tuple, or :class:`torch.Size`): the new shape.

Example::

    >>> x = torch.tensor([1, 2, 3])
    >>> torch.broadcast_to(x, (3, 3))
    tensor([[1, 2, 3],
            [1, 2, 3],
            [1, 2, 3]])
""".format(**common_args))

add_docstr(torch.stack,
           r"""
stack(tensors, dim=0, *, out=None) -> Tensor

Concatenates a sequence of tensors along a new dimension.

All tensors need to be of the same size.

Arguments:
    tensors (sequence of Tensors): sequence of tensors to concatenate
    dim (int): dimension to insert. Has to be between 0 and the number
        of dimensions of concatenated tensors (inclusive)

Keyword args:
    {out}
""".format(**common_args))

add_docstr(torch.hstack,
           r"""
hstack(tensors, *, out=None) -> Tensor

Stack tensors in sequence horizontally (column wise).

This is equivalent to concatenation along the first axis for 1-D tensors, and along the second axis for all other tensors.

Args:
    tensors (sequence of Tensors): sequence of tensors to concatenate

Keyword args:
    {out}

Example::

    >>> a = torch.tensor([1, 2, 3])
    >>> b = torch.tensor([4, 5, 6])
    >>> torch.hstack((a,b))
    tensor([1, 2, 3, 4, 5, 6])
    >>> a = torch.tensor([[1],[2],[3]])
    >>> b = torch.tensor([[4],[5],[6]])
    >>> torch.hstack((a,b))
    tensor([[1, 4],
            [2, 5],
            [3, 6]])

""".format(**common_args))

add_docstr(torch.vstack,
           r"""
vstack(tensors, *, out=None) -> Tensor

Stack tensors in sequence vertically (row wise).

This is equivalent to concatenation along the first axis after all 1-D tensors have been reshaped by :func:`torch.atleast_2d`.

Args:
    tensors (sequence of Tensors): sequence of tensors to concatenate

Keyword args:
    {out}

Example::

    >>> a = torch.tensor([1, 2, 3])
    >>> b = torch.tensor([4, 5, 6])
    >>> torch.vstack((a,b))
    tensor([[1, 2, 3],
            [4, 5, 6]])
    >>> a = torch.tensor([[1],[2],[3]])
    >>> b = torch.tensor([[4],[5],[6]])
    >>> torch.vstack((a,b))
    tensor([[1],
            [2],
            [3],
            [4],
            [5],
            [6]])


""".format(**common_args))

add_docstr(torch.dstack,
           r"""
dstack(tensors, *, out=None) -> Tensor

Stack tensors in sequence depthwise (along third axis).

This is equivalent to concatenation along the third axis after 1-D and 2-D tensors have been reshaped by :func:`torch.atleast_3d`.

Args:
    tensors (sequence of Tensors): sequence of tensors to concatenate

Keyword args:
    {out}

Example::

    >>> a = torch.tensor([1, 2, 3])
    >>> b = torch.tensor([4, 5, 6])
    >>> torch.dstack((a,b))
    tensor([[[1, 4],
             [2, 5],
             [3, 6]]])
    >>> a = torch.tensor([[1],[2],[3]])
    >>> b = torch.tensor([[4],[5],[6]])
    >>> torch.dstack((a,b))
    tensor([[[1, 4]],
            [[2, 5]],
            [[3, 6]]])


""".format(**common_args))

add_docstr(torch.tensor_split,
           r"""
tensor_split(input, indices_or_sections, dim=0) -> List of Tensors

Splits a tensor into multiple sub-tensors, all of which are views of :attr:`input`,
along dimension :attr:`dim` according to the indices or number of sections specified
by :attr:`indices_or_sections`. This function is based on NumPy's
:func:`numpy.array_split`.

Args:
    input (Tensor): the tensor to split
    indices_or_sections (Tensor, int or list or tuple of ints):
        If :attr:`indices_or_sections` is an integer ``n`` or a zero dimensional long tensor
        with value ``n``, :attr:`input` is split into ``n`` sections along dimension :attr:`dim`.
        If :attr:`input` is divisible by ``n`` along dimension :attr:`dim`, each
        section will be of equal size, :code:`input.size(dim) / n`. If :attr:`input`
        is not divisible by ``n``, the sizes of the first :code:`int(input.size(dim) % n)`
        sections will have size :code:`int(input.size(dim) / n) + 1`, and the rest will
        have size :code:`int(input.size(dim) / n)`.

        If :attr:`indices_or_sections` is a list or tuple of ints, or a one-dimensional long
        tensor, then :attr:`input` is split along dimension :attr:`dim` at each of the indices
        in the list, tuple or tensor. For instance, :code:`indices_or_sections=[2, 3]` and :code:`dim=0`
        would result in the tensors :code:`input[:2]`, :code:`input[2:3]`, and :code:`input[3:]`.

        If indices_or_sections is a tensor, it must be a zero-dimensional or one-dimensional
        long tensor on the CPU.

    dim (int, optional): dimension along which to split the tensor. Default: ``0``

Example::

    >>> x = torch.arange(8)
    >>> torch.tensor_split(x, 3)
    (tensor([0, 1, 2]), tensor([3, 4, 5]), tensor([6, 7]))

    >>> x = torch.arange(7)
    >>> torch.tensor_split(x, 3)
    (tensor([0, 1, 2]), tensor([3, 4]), tensor([5, 6]))
    >>> torch.tensor_split(x, (1, 6))
    (tensor([0]), tensor([1, 2, 3, 4, 5]), tensor([6]))

    >>> x = torch.arange(14).reshape(2, 7)
    >>> x
    tensor([[ 0,  1,  2,  3,  4,  5,  6],
            [ 7,  8,  9, 10, 11, 12, 13]])
    >>> torch.tensor_split(x, 3, dim=1)
    (tensor([[0, 1, 2],
            [7, 8, 9]]),
     tensor([[ 3,  4],
            [10, 11]]),
     tensor([[ 5,  6],
            [12, 13]]))
    >>> torch.tensor_split(x, (1, 6), dim=1)
    (tensor([[0],
            [7]]),
     tensor([[ 1,  2,  3,  4,  5],
            [ 8,  9, 10, 11, 12]]),
     tensor([[ 6],
            [13]]))
""")

add_docstr(torch.chunk,
           r"""
chunk(input, chunks, dim=0) -> List of Tensors

Splits a tensor into a specific number of chunks. Each chunk is a view of
the input tensor.

Last chunk will be smaller if the tensor size along the given dimension
:attr:`dim` is not divisible by :attr:`chunks`.

Arguments:
    input (Tensor): the tensor to split
    chunks (int): number of chunks to return
    dim (int): dimension along which to split the tensor
""")

add_docstr(torch.unsafe_chunk,
           r"""
unsafe_chunk(input, chunks, dim=0) -> List of Tensors

Works like :func:`torch.chunk` but without enforcing the autograd restrictions
on inplace modification of the outputs.

.. warning::
    This function is safe to use as long as only the input, or only the outputs
    are modified inplace after calling this function. It is user's
    responsibility to ensure that is the case. If both the input and one or more
    of the outputs are modified inplace, gradients computed by autograd will be
    silently incorrect.
""")

add_docstr(torch.unsafe_split,
           r"""
unsafe_split(tensor, split_size_or_sections, dim=0) -> List of Tensors

Works like :func:`torch.split` but without enforcing the autograd restrictions
on inplace modification of the outputs.

.. warning::
    This function is safe to use as long as only the input, or only the outputs
    are modified inplace after calling this function. It is user's
    responsibility to ensure that is the case. If both the input and one or more
    of the outputs are modified inplace, gradients computed by autograd will be
    silently incorrect.
""")

add_docstr(torch.can_cast,
           r"""
can_cast(from, to) -> bool

Determines if a type conversion is allowed under PyTorch casting rules
described in the type promotion :ref:`documentation <type-promotion-doc>`.

Args:
    from (dtype): The original :class:`torch.dtype`.
    to (dtype): The target :class:`torch.dtype`.

Example::

    >>> torch.can_cast(torch.double, torch.float)
    True
    >>> torch.can_cast(torch.float, torch.int)
    False
""")

add_docstr(torch.cat,
           r"""
cat(tensors, dim=0, *, out=None) -> Tensor

Concatenates the given sequence of :attr:`seq` tensors in the given dimension.
All tensors must either have the same shape (except in the concatenating
dimension) or be empty.

:func:`torch.cat` can be seen as an inverse operation for :func:`torch.split`
and :func:`torch.chunk`.

:func:`torch.cat` can be best understood via examples.

Args:
    tensors (sequence of Tensors): any python sequence of tensors of the same type.
        Non-empty tensors provided must have the same shape, except in the
        cat dimension.
    dim (int, optional): the dimension over which the tensors are concatenated

Keyword args:
    {out}

Example::

    >>> x = torch.randn(2, 3)
    >>> x
    tensor([[ 0.6580, -1.0969, -0.4614],
            [-0.1034, -0.5790,  0.1497]])
    >>> torch.cat((x, x, x), 0)
    tensor([[ 0.6580, -1.0969, -0.4614],
            [-0.1034, -0.5790,  0.1497],
            [ 0.6580, -1.0969, -0.4614],
            [-0.1034, -0.5790,  0.1497],
            [ 0.6580, -1.0969, -0.4614],
            [-0.1034, -0.5790,  0.1497]])
    >>> torch.cat((x, x, x), 1)
    tensor([[ 0.6580, -1.0969, -0.4614,  0.6580, -1.0969, -0.4614,  0.6580,
             -1.0969, -0.4614],
            [-0.1034, -0.5790,  0.1497, -0.1034, -0.5790,  0.1497, -0.1034,
             -0.5790,  0.1497]])
""".format(**common_args))

add_docstr(torch.ceil,
           r"""
ceil(input, *, out=None) -> Tensor

Returns a new tensor with the ceil of the elements of :attr:`input`,
the smallest integer greater than or equal to each element.

.. math::
    \text{out}_{i} = \left\lceil \text{input}_{i} \right\rceil
""" + r"""
Args:
    {input}

Keyword args:
    {out}

Example::

    >>> a = torch.randn(4)
    >>> a
    tensor([-0.6341, -1.4208, -1.0900,  0.5826])
    >>> torch.ceil(a)
    tensor([-0., -1., -1.,  1.])
""".format(**common_args))

add_docstr(torch.real,
           r"""
real(input) -> Tensor

Returns a new tensor containing real values of the :attr:`self` tensor.
The returned tensor and :attr:`self` share the same underlying storage.

.. warning::
    :func:`real` is only supported for tensors with complex dtypes.

Args:
    {input}

Example::

    >>> x=torch.randn(4, dtype=torch.cfloat)
    >>> x
    tensor([(0.3100+0.3553j), (-0.5445-0.7896j), (-1.6492-0.0633j), (-0.0638-0.8119j)])
    >>> x.real
    tensor([ 0.3100, -0.5445, -1.6492, -0.0638])

""".format(**common_args))

add_docstr(torch.imag,
           r"""
imag(input) -> Tensor

Returns a new tensor containing imaginary values of the :attr:`self` tensor.
The returned tensor and :attr:`self` share the same underlying storage.

.. warning::
    :func:`imag` is only supported for tensors with complex dtypes.

Args:
    {input}

Example::

    >>> x=torch.randn(4, dtype=torch.cfloat)
    >>> x
    tensor([(0.3100+0.3553j), (-0.5445-0.7896j), (-1.6492-0.0633j), (-0.0638-0.8119j)])
    >>> x.imag
    tensor([ 0.3553, -0.7896, -0.0633, -0.8119])

""".format(**common_args))

add_docstr(torch.view_as_real,
           r"""
view_as_real(input) -> Tensor

Returns a view of :attr:`input` as a real tensor. For an input complex tensor of
:attr:`size` :math:`m1, m2, \dots, mi`, this function returns a new
real tensor of size :math:`m1, m2, \dots, mi, 2`, where the last dimension of size 2
represents the real and imaginary components of complex numbers.

.. warning::
    :func:`view_as_real` is only supported for tensors with ``complex dtypes``.

Args:
    {input}

Example::

    >>> x=torch.randn(4, dtype=torch.cfloat)
    >>> x
    tensor([(0.4737-0.3839j), (-0.2098-0.6699j), (0.3470-0.9451j), (-0.5174-1.3136j)])
    >>> torch.view_as_real(x)
    tensor([[ 0.4737, -0.3839],
            [-0.2098, -0.6699],
            [ 0.3470, -0.9451],
            [-0.5174, -1.3136]])
""".format(**common_args))

add_docstr(torch.view_as_complex,
           r"""
view_as_complex(input) -> Tensor

Returns a view of :attr:`input` as a complex tensor. For an input complex
tensor of :attr:`size` :math:`m1, m2, \dots, mi, 2`, this function returns a
new complex tensor of :attr:`size` :math:`m1, m2, \dots, mi` where the last
dimension of the input tensor is expected to represent the real and imaginary
components of complex numbers.

.. warning::
    :func:`view_as_complex` is only supported for tensors with
    :class:`torch.dtype` ``torch.float64`` and ``torch.float32``.  The input is
    expected to have the last dimension of :attr:`size` 2. In addition, the
    tensor must have a `stride` of 1 for its last dimension. The strides of all
    other dimensions must be even numbers.

Args:
    {input}

Example::

    >>> x=torch.randn(4, 2)
    >>> x
    tensor([[ 1.6116, -0.5772],
            [-1.4606, -0.9120],
            [ 0.0786, -1.7497],
            [-0.6561, -1.6623]])
    >>> torch.view_as_complex(x)
    tensor([(1.6116-0.5772j), (-1.4606-0.9120j), (0.0786-1.7497j), (-0.6561-1.6623j)])
""".format(**common_args))

add_docstr(torch.reciprocal,
           r"""
reciprocal(input, *, out=None) -> Tensor

Returns a new tensor with the reciprocal of the elements of :attr:`input`

.. math::
    \text{out}_{i} = \frac{1}{\text{input}_{i}}

.. note::
    Unlike NumPy's reciprocal, torch.reciprocal supports integral inputs. Integral
    inputs to reciprocal are automatically :ref:`promoted <type-promotion-doc>` to
    the default scalar type.
""" + r"""
Args:
    {input}

Keyword args:
    {out}

Example::

    >>> a = torch.randn(4)
    >>> a
    tensor([-0.4595, -2.1219, -1.4314,  0.7298])
    >>> torch.reciprocal(a)
    tensor([-2.1763, -0.4713, -0.6986,  1.3702])
""".format(**common_args))

add_docstr(torch.cholesky, r"""
cholesky(input, upper=False, *, out=None) -> Tensor

Computes the Cholesky decomposition of a symmetric positive-definite
matrix :math:`A` or for batches of symmetric positive-definite matrices.

If :attr:`upper` is ``True``, the returned matrix ``U`` is upper-triangular, and
the decomposition has the form:

.. math::

  A = U^TU

If :attr:`upper` is ``False``, the returned matrix ``L`` is lower-triangular, and
the decomposition has the form:

.. math::

    A = LL^T

If :attr:`upper` is ``True``, and :math:`A` is a batch of symmetric positive-definite
matrices, then the returned tensor will be composed of upper-triangular Cholesky factors
of each of the individual matrices. Similarly, when :attr:`upper` is ``False``, the returned
tensor will be composed of lower-triangular Cholesky factors of each of the individual
matrices.

.. note:: :func:`torch.linalg.cholesky` should be used over ``torch.cholesky`` when possible.
          Note however that :func:`torch.linalg.cholesky` does not yet support the :attr:`upper`
          parameter and instead always returns the lower triangular matrix.

Args:
    input (Tensor): the input tensor :math:`A` of size :math:`(*, n, n)` where `*` is zero or more
                batch dimensions consisting of symmetric positive-definite matrices.
    upper (bool, optional): flag that indicates whether to return a
                            upper or lower triangular matrix. Default: ``False``

Keyword args:
    out (Tensor, optional): the output matrix

Example::

    >>> a = torch.randn(3, 3)
    >>> a = torch.mm(a, a.t()) # make symmetric positive-definite
    >>> l = torch.cholesky(a)
    >>> a
    tensor([[ 2.4112, -0.7486,  1.4551],
            [-0.7486,  1.3544,  0.1294],
            [ 1.4551,  0.1294,  1.6724]])
    >>> l
    tensor([[ 1.5528,  0.0000,  0.0000],
            [-0.4821,  1.0592,  0.0000],
            [ 0.9371,  0.5487,  0.7023]])
    >>> torch.mm(l, l.t())
    tensor([[ 2.4112, -0.7486,  1.4551],
            [-0.7486,  1.3544,  0.1294],
            [ 1.4551,  0.1294,  1.6724]])
    >>> a = torch.randn(3, 2, 2)
    >>> a = torch.matmul(a, a.transpose(-1, -2)) + 1e-03 # make symmetric positive-definite
    >>> l = torch.cholesky(a)
    >>> z = torch.matmul(l, l.transpose(-1, -2))
    >>> torch.max(torch.abs(z - a)) # Max non-zero
    tensor(2.3842e-07)
""")

add_docstr(torch.cholesky_solve, r"""
cholesky_solve(input, input2, upper=False, *, out=None) -> Tensor

Solves a linear system of equations with a positive semidefinite
matrix to be inverted given its Cholesky factor matrix :math:`u`.

If :attr:`upper` is ``False``, :math:`u` is and lower triangular and `c` is
returned such that:

.. math::
    c = (u u^T)^{{-1}} b

If :attr:`upper` is ``True`` or not provided, :math:`u` is upper triangular
and `c` is returned such that:

.. math::
    c = (u^T u)^{{-1}} b

`torch.cholesky_solve(b, u)` can take in 2D inputs `b, u` or inputs that are
batches of 2D matrices. If the inputs are batches, then returns
batched outputs `c`

Supports real-valued and complex-valued inputs.
For the complex-valued inputs the transpose operator above is the conjugate transpose.

Args:
    input (Tensor): input matrix :math:`b` of size :math:`(*, m, k)`,
                where :math:`*` is zero or more batch dimensions
    input2 (Tensor): input matrix :math:`u` of size :math:`(*, m, m)`,
                where :math:`*` is zero of more batch dimensions composed of
                upper or lower triangular Cholesky factor
    upper (bool, optional): whether to consider the Cholesky factor as a
                            lower or upper triangular matrix. Default: ``False``.

Keyword args:
    out (Tensor, optional): the output tensor for `c`

Example::

    >>> a = torch.randn(3, 3)
    >>> a = torch.mm(a, a.t()) # make symmetric positive definite
    >>> u = torch.cholesky(a)
    >>> a
    tensor([[ 0.7747, -1.9549,  1.3086],
            [-1.9549,  6.7546, -5.4114],
            [ 1.3086, -5.4114,  4.8733]])
    >>> b = torch.randn(3, 2)
    >>> b
    tensor([[-0.6355,  0.9891],
            [ 0.1974,  1.4706],
            [-0.4115, -0.6225]])
    >>> torch.cholesky_solve(b, u)
    tensor([[ -8.1625,  19.6097],
            [ -5.8398,  14.2387],
            [ -4.3771,  10.4173]])
    >>> torch.mm(a.inverse(), b)
    tensor([[ -8.1626,  19.6097],
            [ -5.8398,  14.2387],
            [ -4.3771,  10.4173]])
""")

add_docstr(torch.cholesky_inverse, r"""
cholesky_inverse(input, upper=False, *, out=None) -> Tensor

Computes the inverse of a symmetric positive-definite matrix :math:`A` using its
Cholesky factor :math:`u`: returns matrix ``inv``. The inverse is computed using
LAPACK routines ``dpotri`` and ``spotri`` (and the corresponding MAGMA routines).

If :attr:`upper` is ``False``, :math:`u` is lower triangular
such that the returned tensor is

.. math::
    inv = (uu^{{T}})^{{-1}}

If :attr:`upper` is ``True`` or not provided, :math:`u` is upper
triangular such that the returned tensor is

.. math::
    inv = (u^T u)^{{-1}}

Args:
    input (Tensor): the input 2-D tensor :math:`u`, a upper or lower triangular
           Cholesky factor
    upper (bool, optional): whether to return a lower (default) or upper triangular matrix

Keyword args:
    out (Tensor, optional): the output tensor for `inv`

Example::

    >>> a = torch.randn(3, 3)
    >>> a = torch.mm(a, a.t()) + 1e-05 * torch.eye(3) # make symmetric positive definite
    >>> u = torch.cholesky(a)
    >>> a
    tensor([[  0.9935,  -0.6353,   1.5806],
            [ -0.6353,   0.8769,  -1.7183],
            [  1.5806,  -1.7183,  10.6618]])
    >>> torch.cholesky_inverse(u)
    tensor([[ 1.9314,  1.2251, -0.0889],
            [ 1.2251,  2.4439,  0.2122],
            [-0.0889,  0.2122,  0.1412]])
    >>> a.inverse()
    tensor([[ 1.9314,  1.2251, -0.0889],
            [ 1.2251,  2.4439,  0.2122],
            [-0.0889,  0.2122,  0.1412]])
""")

add_docstr(torch.clone, r"""
clone(input, *, memory_format=torch.preserve_format) -> Tensor

Returns a copy of :attr:`input`.

.. note::

    This function is differentiable, so gradients will flow back from the
    result of this operation to :attr:`input`. To create a tensor without an
    autograd relationship to :attr:`input` see :meth:`~Tensor.detach`.

Args:
    {input}

Keyword args:
    {memory_format}
""".format(**common_args))

add_docstr(torch.clamp, r"""
clamp(input, min, max, *, out=None) -> Tensor

Clamp all elements in :attr:`input` into the range `[` :attr:`min`, :attr:`max` `]`.
Let min_value and max_value be :attr:`min` and :attr:`max`, respectively, this returns:

.. math::
    y_i = \min(\max(x_i, \text{min\_value}), \text{max\_value})
""" + r"""

Args:
    {input}
    min (Number): lower-bound of the range to be clamped to
    max (Number): upper-bound of the range to be clamped to

Keyword args:
    {out}

Example::

    >>> a = torch.randn(4)
    >>> a
    tensor([-1.7120,  0.1734, -0.0478, -0.0922])
    >>> torch.clamp(a, min=-0.5, max=0.5)
    tensor([-0.5000,  0.1734, -0.0478, -0.0922])

.. function:: clamp(input, *, min, out=None) -> Tensor

Clamps all elements in :attr:`input` to be larger or equal :attr:`min`.

Args:
    {input}

Keyword args:
    min (Number): minimal value of each element in the output
    {out}

Example::

    >>> a = torch.randn(4)
    >>> a
    tensor([-0.0299, -2.3184,  2.1593, -0.8883])
    >>> torch.clamp(a, min=0.5)
    tensor([ 0.5000,  0.5000,  2.1593,  0.5000])

.. function:: clamp(input, *, max, out=None) -> Tensor

Clamps all elements in :attr:`input` to be smaller or equal :attr:`max`.

Args:
    {input}

Keyword args:
    max (Number): maximal value of each element in the output
    {out}

Example::

    >>> a = torch.randn(4)
    >>> a
    tensor([ 0.7753, -0.4702, -0.4599,  1.1899])
    >>> torch.clamp(a, max=0.5)
    tensor([ 0.5000, -0.4702, -0.4599,  0.5000])
""".format(**common_args))

add_docstr(torch.clip, r"""
clip(input, min, max, *, out=None) -> Tensor

Alias for :func:`torch.clamp`.
""".format(**common_args))

add_docstr(torch.column_stack,
           r"""
column_stack(tensors, *, out=None) -> Tensor

Creates a new tensor by horizontally stacking the tensors in :attr:`tensors`.

Equivalent to ``torch.hstack(tensors)``, except each zero or one dimensional tensor ``t``
in :attr:`tensors` is first reshaped into a ``(t.numel(), 1)`` column before being stacked horizontally.

Args:
    tensors (sequence of Tensors): sequence of tensors to concatenate

Keyword args:
    {out}

Example::

    >>> a = torch.tensor([1, 2, 3])
    >>> b = torch.tensor([4, 5, 6])
    >>> torch.column_stack((a, b))
    tensor([[1, 4],
        [2, 5],
        [3, 6]])
    >>> a = torch.arange(5)
    >>> b = torch.arange(10).reshape(5, 2)
    >>> torch.column_stack((a, b, b))
    tensor([[0, 0, 1, 0, 1],
            [1, 2, 3, 2, 3],
            [2, 4, 5, 4, 5],
            [3, 6, 7, 6, 7],
            [4, 8, 9, 8, 9]])

""".format(**common_args))

add_docstr(torch.complex,
           r"""
complex(real, imag, *, out=None) -> Tensor

Constructs a complex tensor with its real part equal to :attr:`real` and its
imaginary part equal to :attr:`imag`.

Args:
    real (Tensor): The real part of the complex tensor. Must be float or double.
    imag (Tensor): The imaginary part of the complex tensor. Must be same dtype
        as :attr:`real`.

Keyword args:
    out (Tensor): If the inputs are ``torch.float32``, must be
        ``torch.complex64``. If the inputs are ``torch.float64``, must be
        ``torch.complex128``.

Example::

    >>> real = torch.tensor([1, 2], dtype=torch.float32)
    >>> imag = torch.tensor([3, 4], dtype=torch.float32)
    >>> z = torch.complex(real, imag)
    >>> z
    tensor([(1.+3.j), (2.+4.j)])
    >>> z.dtype
    torch.complex64

""")

add_docstr(torch.polar,
           r"""
polar(abs, angle, *, out=None) -> Tensor

Constructs a complex tensor whose elements are Cartesian coordinates
corresponding to the polar coordinates with absolute value :attr:`abs` and angle
:attr:`angle`.

.. math::
    \text{out} = \text{abs} \cdot \cos(\text{angle}) + \text{abs} \cdot \sin(\text{angle}) \cdot j
""" + r"""
Args:
    abs (Tensor): The absolute value the complex tensor. Must be float or
        double.
    angle (Tensor): The angle of the complex tensor. Must be same dtype as
        :attr:`abs`.

Keyword args:
    out (Tensor): If the inputs are ``torch.float32``, must be
        ``torch.complex64``. If the inputs are ``torch.float64``, must be
        ``torch.complex128``.

Example::

    >>> import numpy as np
    >>> abs = torch.tensor([1, 2], dtype=torch.float64)
    >>> angle = torch.tensor([np.pi / 2, 5 * np.pi / 4], dtype=torch.float64)
    >>> z = torch.polar(abs, angle)
    >>> z
    tensor([(0.0000+1.0000j), (-1.4142-1.4142j)], dtype=torch.complex128)
""")

add_docstr(torch.conj,
           r"""
conj(input, *, out=None) -> Tensor

Computes the element-wise conjugate of the given :attr:`input` tensor. If :attr:`input` has a non-complex dtype,
this function just returns :attr:`input`.

.. warning:: In the future, :func:`torch.conj` may return a non-writeable view for an :attr:`input` of
             non-complex dtype. It's recommended that programs not modify the tensor returned by :func:`torch.conj`
             when :attr:`input` is of non-complex dtype to be compatible with this change.

.. math::
    \text{out}_{i} = conj(\text{input}_{i})
""" + r"""
Args:
    {input}

Keyword args:
    {out}

Example::

    >>> torch.conj(torch.tensor([-1 + 1j, -2 + 2j, 3 - 3j]))
    tensor([-1 - 1j, -2 - 2j, 3 + 3j])
""".format(**common_args))

add_docstr(torch.copysign,
           r"""
copysign(input, other, *, out=None) -> Tensor

Create a new floating-point tensor with the magnitude of :attr:`input` and the sign of :attr:`other`, elementwise.

.. math::
    \text{out}_{i} = \begin{cases}
        -|\text{input}_{i}| & \text{if} \text{other}_{i} \leq -0.0 \\
        |\text{input}_{i}| & \text{if} \text{other}_{i} \geq 0.0 \\
    \end{cases}
""" + r"""

Supports :ref:`broadcasting to a common shape <broadcasting-semantics>`,
and integer and float inputs.

Args:
    input (Tensor): magnitudes.
    other (Tensor or Number): contains value(s) whose signbit(s) are
        applied to the magnitudes in :attr:`input`.

Keyword args:
    {out}

Example::

    >>> a = torch.randn(5)
    >>> a
    tensor([-1.2557, -0.0026, -0.5387,  0.4740, -0.9244])
    >>> torch.copysign(a, 1)
    tensor([1.2557, 0.0026, 0.5387, 0.4740, 0.9244])
    >>> a = torch.randn(4, 4)
    >>> a
    tensor([[ 0.7079,  0.2778, -1.0249,  0.5719],
            [-0.0059, -0.2600, -0.4475, -1.3948],
            [ 0.3667, -0.9567, -2.5757, -0.1751],
            [ 0.2046, -0.0742,  0.2998, -0.1054]])
    >>> b = torch.randn(4)
    tensor([ 0.2373,  0.3120,  0.3190, -1.1128])
    >>> torch.copysign(a, b)
    tensor([[ 0.7079,  0.2778,  1.0249, -0.5719],
            [ 0.0059,  0.2600,  0.4475, -1.3948],
            [ 0.3667,  0.9567,  2.5757, -0.1751],
            [ 0.2046,  0.0742,  0.2998, -0.1054]])

""".format(**common_args))

add_docstr(torch.cos,
           r"""
cos(input, *, out=None) -> Tensor

Returns a new tensor with the cosine  of the elements of :attr:`input`.

.. math::
    \text{out}_{i} = \cos(\text{input}_{i})
""" + r"""
Args:
    {input}

Keyword args:
    {out}

Example::

    >>> a = torch.randn(4)
    >>> a
    tensor([ 1.4309,  1.2706, -0.8562,  0.9796])
    >>> torch.cos(a)
    tensor([ 0.1395,  0.2957,  0.6553,  0.5574])
""".format(**common_args))

add_docstr(torch.cosh,
           r"""
cosh(input, *, out=None) -> Tensor

Returns a new tensor with the hyperbolic cosine  of the elements of
:attr:`input`.

.. math::
    \text{out}_{i} = \cosh(\text{input}_{i})
""" + r"""
Args:
    {input}

Keyword args:
    {out}

Example::

    >>> a = torch.randn(4)
    >>> a
    tensor([ 0.1632,  1.1835, -0.6979, -0.7325])
    >>> torch.cosh(a)
    tensor([ 1.0133,  1.7860,  1.2536,  1.2805])

.. note::
   When :attr:`input` is on the CPU, the implementation of torch.cosh may use
   the Sleef library, which rounds very large results to infinity or negative
   infinity. See `here <https://sleef.org/purec.xhtml>`_ for details.
""".format(**common_args))

add_docstr(torch.cross,
           r"""
cross(input, other, dim=None, *, out=None) -> Tensor


Returns the cross product of vectors in dimension :attr:`dim` of :attr:`input`
and :attr:`other`.

:attr:`input` and :attr:`other` must have the same size, and the size of their
:attr:`dim` dimension should be 3.

If :attr:`dim` is not given, it defaults to the first dimension found with the
size 3. Note that this might be unexpected.

Args:
    {input}
    other (Tensor): the second input tensor
    dim  (int, optional): the dimension to take the cross-product in.

Keyword args:
    {out}

Example::

    >>> a = torch.randn(4, 3)
    >>> a
    tensor([[-0.3956,  1.1455,  1.6895],
            [-0.5849,  1.3672,  0.3599],
            [-1.1626,  0.7180, -0.0521],
            [-0.1339,  0.9902, -2.0225]])
    >>> b = torch.randn(4, 3)
    >>> b
    tensor([[-0.0257, -1.4725, -1.2251],
            [-1.1479, -0.7005, -1.9757],
            [-1.3904,  0.3726, -1.1836],
            [-0.9688, -0.7153,  0.2159]])
    >>> torch.cross(a, b, dim=1)
    tensor([[ 1.0844, -0.5281,  0.6120],
            [-2.4490, -1.5687,  1.9792],
            [-0.8304, -1.3037,  0.5650],
            [-1.2329,  1.9883,  1.0551]])
    >>> torch.cross(a, b)
    tensor([[ 1.0844, -0.5281,  0.6120],
            [-2.4490, -1.5687,  1.9792],
            [-0.8304, -1.3037,  0.5650],
            [-1.2329,  1.9883,  1.0551]])
""".format(**common_args))

add_docstr(torch.logcumsumexp,
           r"""
logcumsumexp(input, dim, *, out=None) -> Tensor
Returns the logarithm of the cumulative summation of the exponentiation of
elements of :attr:`input` in the dimension :attr:`dim`.

For summation index :math:`j` given by `dim` and other indices :math:`i`, the result is

    .. math::
        \text{{logcumsumexp}}(x)_{{ij}} = \log \sum\limits_{{j=0}}^{{i}} \exp(x_{{ij}})

Args:
    {input}
    dim  (int): the dimension to do the operation over

Keyword args:
    {out}

Example::

    >>> a = torch.randn(10)
    >>> torch.logcumsumexp(a, dim=0)
    tensor([-0.42296738, -0.04462666,  0.86278635,  0.94622083,  1.05277811,
             1.39202815,  1.83525007,  1.84492621,  2.06084887,  2.06844475]))
""".format(**reduceops_common_args))

add_docstr(torch.cummax,
           r"""
cummax(input, dim, *, out=None) -> (Tensor, LongTensor)
Returns a namedtuple ``(values, indices)`` where ``values`` is the cumulative maximum of
elements of :attr:`input` in the dimension :attr:`dim`. And ``indices`` is the index
location of each maximum value found in the dimension :attr:`dim`.

.. math::
    y_i = max(x_1, x_2, x_3, \dots, x_i)

Args:
    {input}
    dim  (int): the dimension to do the operation over

Keyword args:
    out (tuple, optional): the result tuple of two output tensors (values, indices)

Example::

    >>> a = torch.randn(10)
    >>> a
    tensor([-0.3449, -1.5447,  0.0685, -1.5104, -1.1706,  0.2259,  1.4696, -1.3284,
         1.9946, -0.8209])
    >>> torch.cummax(a, dim=0)
    torch.return_types.cummax(
        values=tensor([-0.3449, -0.3449,  0.0685,  0.0685,  0.0685,  0.2259,  1.4696,  1.4696,
         1.9946,  1.9946]),
        indices=tensor([0, 0, 2, 2, 2, 5, 6, 6, 8, 8]))
""".format(**reduceops_common_args))

add_docstr(torch.cummin,
           r"""
cummin(input, dim, *, out=None) -> (Tensor, LongTensor)
Returns a namedtuple ``(values, indices)`` where ``values`` is the cumulative minimum of
elements of :attr:`input` in the dimension :attr:`dim`. And ``indices`` is the index
location of each maximum value found in the dimension :attr:`dim`.

.. math::
    y_i = min(x_1, x_2, x_3, \dots, x_i)

Args:
    {input}
    dim  (int): the dimension to do the operation over

Keyword args:
    out (tuple, optional): the result tuple of two output tensors (values, indices)

Example::

    >>> a = torch.randn(10)
    >>> a
    tensor([-0.2284, -0.6628,  0.0975,  0.2680, -1.3298, -0.4220, -0.3885,  1.1762,
         0.9165,  1.6684])
    >>> torch.cummin(a, dim=0)
    torch.return_types.cummin(
        values=tensor([-0.2284, -0.6628, -0.6628, -0.6628, -1.3298, -1.3298, -1.3298, -1.3298,
        -1.3298, -1.3298]),
        indices=tensor([0, 1, 1, 1, 4, 4, 4, 4, 4, 4]))
""".format(**reduceops_common_args))

add_docstr(torch.cumprod,
           r"""
cumprod(input, dim, *, dtype=None, out=None) -> Tensor

Returns the cumulative product of elements of :attr:`input` in the dimension
:attr:`dim`.

For example, if :attr:`input` is a vector of size N, the result will also be
a vector of size N, with elements.

.. math::
    y_i = x_1 \times x_2\times x_3\times \dots \times x_i

Args:
    {input}
    dim  (int): the dimension to do the operation over

Keyword args:
    {dtype}
    {out}

Example::

    >>> a = torch.randn(10)
    >>> a
    tensor([ 0.6001,  0.2069, -0.1919,  0.9792,  0.6727,  1.0062,  0.4126,
            -0.2129, -0.4206,  0.1968])
    >>> torch.cumprod(a, dim=0)
    tensor([ 0.6001,  0.1241, -0.0238, -0.0233, -0.0157, -0.0158, -0.0065,
             0.0014, -0.0006, -0.0001])

    >>> a[5] = 0.0
    >>> torch.cumprod(a, dim=0)
    tensor([ 0.6001,  0.1241, -0.0238, -0.0233, -0.0157, -0.0000, -0.0000,
             0.0000, -0.0000, -0.0000])
""".format(**reduceops_common_args))

add_docstr(torch.cumsum,
           r"""
cumsum(input, dim, *, dtype=None, out=None) -> Tensor

Returns the cumulative sum of elements of :attr:`input` in the dimension
:attr:`dim`.

For example, if :attr:`input` is a vector of size N, the result will also be
a vector of size N, with elements.

.. math::
    y_i = x_1 + x_2 + x_3 + \dots + x_i

Args:
    {input}
    dim  (int): the dimension to do the operation over

Keyword args:
    {dtype}
    {out}

Example::

    >>> a = torch.randn(10)
    >>> a
    tensor([-0.8286, -0.4890,  0.5155,  0.8443,  0.1865, -0.1752, -2.0595,
             0.1850, -1.1571, -0.4243])
    >>> torch.cumsum(a, dim=0)
    tensor([-0.8286, -1.3175, -0.8020,  0.0423,  0.2289,  0.0537, -2.0058,
            -1.8209, -2.9780, -3.4022])
""".format(**reduceops_common_args))

add_docstr(torch.count_nonzero,
           r"""
count_nonzero(input, dim=None) -> Tensor

Counts the number of non-zero values in the tensor :attr:`input` along the given :attr:`dim`.
If no dim is specified then all non-zeros in the tensor are counted.

Args:
    {input}
    dim (int or tuple of ints, optional): Dim or tuple of dims along which to count non-zeros.

Example::

    >>> x = torch.zeros(3,3)
    >>> x[torch.randn(3,3) > 0.5] = 1
    >>> x
    tensor([[0., 1., 1.],
            [0., 0., 0.],
            [0., 0., 1.]])
    >>> torch.count_nonzero(x)
    tensor(3)
    >>> torch.count_nonzero(x, dim=0)
    tensor([0, 1, 2])
""".format(**reduceops_common_args))

add_docstr(torch.dequantize,
           r"""
dequantize(tensor) -> Tensor

Returns an fp32 Tensor by dequantizing a quantized Tensor

Args:
    tensor (Tensor): A quantized Tensor

.. function:: dequantize(tensors) -> sequence of Tensors

Given a list of quantized Tensors, dequantize them and return a list of fp32 Tensors

Args:
     tensors (sequence of Tensors): A list of quantized Tensors
""")

add_docstr(torch.diag,
           r"""
diag(input, diagonal=0, *, out=None) -> Tensor

- If :attr:`input` is a vector (1-D tensor), then returns a 2-D square tensor
  with the elements of :attr:`input` as the diagonal.
- If :attr:`input` is a matrix (2-D tensor), then returns a 1-D tensor with
  the diagonal elements of :attr:`input`.

The argument :attr:`diagonal` controls which diagonal to consider:

- If :attr:`diagonal` = 0, it is the main diagonal.
- If :attr:`diagonal` > 0, it is above the main diagonal.
- If :attr:`diagonal` < 0, it is below the main diagonal.

Args:
    {input}
    diagonal (int, optional): the diagonal to consider

Keyword args:
    {out}

.. seealso::

        :func:`torch.diagonal` always returns the diagonal of its input.

        :func:`torch.diagflat` always constructs a tensor with diagonal elements
        specified by the input.

Examples:

Get the square matrix where the input vector is the diagonal::

    >>> a = torch.randn(3)
    >>> a
    tensor([ 0.5950,-0.0872, 2.3298])
    >>> torch.diag(a)
    tensor([[ 0.5950, 0.0000, 0.0000],
            [ 0.0000,-0.0872, 0.0000],
            [ 0.0000, 0.0000, 2.3298]])
    >>> torch.diag(a, 1)
    tensor([[ 0.0000, 0.5950, 0.0000, 0.0000],
            [ 0.0000, 0.0000,-0.0872, 0.0000],
            [ 0.0000, 0.0000, 0.0000, 2.3298],
            [ 0.0000, 0.0000, 0.0000, 0.0000]])

Get the k-th diagonal of a given matrix::

    >>> a = torch.randn(3, 3)
    >>> a
    tensor([[-0.4264, 0.0255,-0.1064],
            [ 0.8795,-0.2429, 0.1374],
            [ 0.1029,-0.6482,-1.6300]])
    >>> torch.diag(a, 0)
    tensor([-0.4264,-0.2429,-1.6300])
    >>> torch.diag(a, 1)
    tensor([ 0.0255, 0.1374])
""".format(**common_args))

add_docstr(torch.diag_embed,
           r"""
diag_embed(input, offset=0, dim1=-2, dim2=-1) -> Tensor

Creates a tensor whose diagonals of certain 2D planes (specified by
:attr:`dim1` and :attr:`dim2`) are filled by :attr:`input`.
To facilitate creating batched diagonal matrices, the 2D planes formed by
the last two dimensions of the returned tensor are chosen by default.

The argument :attr:`offset` controls which diagonal to consider:

- If :attr:`offset` = 0, it is the main diagonal.
- If :attr:`offset` > 0, it is above the main diagonal.
- If :attr:`offset` < 0, it is below the main diagonal.

The size of the new matrix will be calculated to make the specified diagonal
of the size of the last input dimension.
Note that for :attr:`offset` other than :math:`0`, the order of :attr:`dim1`
and :attr:`dim2` matters. Exchanging them is equivalent to changing the
sign of :attr:`offset`.

Applying :meth:`torch.diagonal` to the output of this function with
the same arguments yields a matrix identical to input. However,
:meth:`torch.diagonal` has different default dimensions, so those
need to be explicitly specified.

Args:
    {input} Must be at least 1-dimensional.
    offset (int, optional): which diagonal to consider. Default: 0
        (main diagonal).
    dim1 (int, optional): first dimension with respect to which to
        take diagonal. Default: -2.
    dim2 (int, optional): second dimension with respect to which to
        take diagonal. Default: -1.

Example::

    >>> a = torch.randn(2, 3)
    >>> torch.diag_embed(a)
    tensor([[[ 1.5410,  0.0000,  0.0000],
             [ 0.0000, -0.2934,  0.0000],
             [ 0.0000,  0.0000, -2.1788]],

            [[ 0.5684,  0.0000,  0.0000],
             [ 0.0000, -1.0845,  0.0000],
             [ 0.0000,  0.0000, -1.3986]]])

    >>> torch.diag_embed(a, offset=1, dim1=0, dim2=2)
    tensor([[[ 0.0000,  1.5410,  0.0000,  0.0000],
             [ 0.0000,  0.5684,  0.0000,  0.0000]],

            [[ 0.0000,  0.0000, -0.2934,  0.0000],
             [ 0.0000,  0.0000, -1.0845,  0.0000]],

            [[ 0.0000,  0.0000,  0.0000, -2.1788],
             [ 0.0000,  0.0000,  0.0000, -1.3986]],

            [[ 0.0000,  0.0000,  0.0000,  0.0000],
             [ 0.0000,  0.0000,  0.0000,  0.0000]]])
""".format(**common_args))


add_docstr(torch.diagflat,
           r"""
diagflat(input, offset=0) -> Tensor

- If :attr:`input` is a vector (1-D tensor), then returns a 2-D square tensor
  with the elements of :attr:`input` as the diagonal.
- If :attr:`input` is a tensor with more than one dimension, then returns a
  2-D tensor with diagonal elements equal to a flattened :attr:`input`.

The argument :attr:`offset` controls which diagonal to consider:

- If :attr:`offset` = 0, it is the main diagonal.
- If :attr:`offset` > 0, it is above the main diagonal.
- If :attr:`offset` < 0, it is below the main diagonal.

Args:
    {input}
    offset (int, optional): the diagonal to consider. Default: 0 (main
        diagonal).

Examples::

    >>> a = torch.randn(3)
    >>> a
    tensor([-0.2956, -0.9068,  0.1695])
    >>> torch.diagflat(a)
    tensor([[-0.2956,  0.0000,  0.0000],
            [ 0.0000, -0.9068,  0.0000],
            [ 0.0000,  0.0000,  0.1695]])
    >>> torch.diagflat(a, 1)
    tensor([[ 0.0000, -0.2956,  0.0000,  0.0000],
            [ 0.0000,  0.0000, -0.9068,  0.0000],
            [ 0.0000,  0.0000,  0.0000,  0.1695],
            [ 0.0000,  0.0000,  0.0000,  0.0000]])

    >>> a = torch.randn(2, 2)
    >>> a
    tensor([[ 0.2094, -0.3018],
            [-0.1516,  1.9342]])
    >>> torch.diagflat(a)
    tensor([[ 0.2094,  0.0000,  0.0000,  0.0000],
            [ 0.0000, -0.3018,  0.0000,  0.0000],
            [ 0.0000,  0.0000, -0.1516,  0.0000],
            [ 0.0000,  0.0000,  0.0000,  1.9342]])
""".format(**common_args))

add_docstr(torch.diagonal,
           r"""
diagonal(input, offset=0, dim1=0, dim2=1) -> Tensor

Returns a partial view of :attr:`input` with the its diagonal elements
with respect to :attr:`dim1` and :attr:`dim2` appended as a dimension
at the end of the shape.

The argument :attr:`offset` controls which diagonal to consider:

- If :attr:`offset` = 0, it is the main diagonal.
- If :attr:`offset` > 0, it is above the main diagonal.
- If :attr:`offset` < 0, it is below the main diagonal.

Applying :meth:`torch.diag_embed` to the output of this function with
the same arguments yields a diagonal matrix with the diagonal entries
of the input. However, :meth:`torch.diag_embed` has different default
dimensions, so those need to be explicitly specified.

Args:
    {input} Must be at least 2-dimensional.
    offset (int, optional): which diagonal to consider. Default: 0
        (main diagonal).
    dim1 (int, optional): first dimension with respect to which to
        take diagonal. Default: 0.
    dim2 (int, optional): second dimension with respect to which to
        take diagonal. Default: 1.

.. note::  To take a batch diagonal, pass in dim1=-2, dim2=-1.

Examples::

    >>> a = torch.randn(3, 3)
    >>> a
    tensor([[-1.0854,  1.1431, -0.1752],
            [ 0.8536, -0.0905,  0.0360],
            [ 0.6927, -0.3735, -0.4945]])


    >>> torch.diagonal(a, 0)
    tensor([-1.0854, -0.0905, -0.4945])


    >>> torch.diagonal(a, 1)
    tensor([ 1.1431,  0.0360])


    >>> x = torch.randn(2, 5, 4, 2)
    >>> torch.diagonal(x, offset=-1, dim1=1, dim2=2)
    tensor([[[-1.2631,  0.3755, -1.5977, -1.8172],
             [-1.1065,  1.0401, -0.2235, -0.7938]],

            [[-1.7325, -0.3081,  0.6166,  0.2335],
             [ 1.0500,  0.7336, -0.3836, -1.1015]]])
""".format(**common_args))

add_docstr(torch.diff, r"""
diff(input, n=1, dim=-1, prepend=None, append=None) -> Tensor

Computes the n-th forward difference along the given dimension.

The first-order differences are given by `out[i] = input[i + 1] - input[i]`. Higher-order
differences are calculated by using :func:`torch.diff` recursively.

.. note::  Only `n = 1` is currently supported

Args:
    input (Tensor): the tensor to compute the differences on
    n (int, optional): the number of times to recursively compute the difference
    dim (int, optional): the dimension to compute the difference along.
        Default is the last dimension.
    prepend, append (Tensor, optional): values to prepend or append to
        :attr:`input` along :attr:`dim` before computing the difference.
        Their dimensions must be equivalent to that of input, and their shapes
        must match input's shape except on :attr:`dim`.

Keyword args:
    {out}

Example::

    >>> a = torch.tensor([1, 3, 2])
    >>> torch.diff(a)
    tensor([ 2, -1])
    >>> b = torch.tensor([4, 5])
    >>> torch.diff(a, append=b)
    tensor([ 2, -1,  2,  1])
    >>> c = torch.tensor([[1, 2, 3], [3, 4, 5]])
    >>> torch.diff(c, dim=0)
    tensor([[2, 2, 2]])
    >>> torch.diff(c, dim=1)
    tensor([[1, 1],
            [1, 1]])
""".format(**common_args))

add_docstr(torch.digamma, r"""
digamma(input, *, out=None) -> Tensor

Computes the logarithmic derivative of the gamma function on `input`.

.. math::
    \psi(x) = \frac{d}{dx} \ln\left(\Gamma\left(x\right)\right) = \frac{\Gamma'(x)}{\Gamma(x)}
""" + r"""
Args:
    input (Tensor): the tensor to compute the digamma function on

Keyword args:
    {out}

.. note::  This function is similar to SciPy's `scipy.special.digamma`.

.. note::  From PyTorch 1.8 onwards, the digamma function returns `-Inf` for `0`.
           Previously it returned `NaN` for `0`.

Example::

    >>> a = torch.tensor([1, 0.5])
    >>> torch.digamma(a)
    tensor([-0.5772, -1.9635])
""".format(**common_args))


add_docstr(torch.dist,
           r"""
dist(input, other, p=2) -> Tensor

Returns the p-norm of (:attr:`input` - :attr:`other`)

The shapes of :attr:`input` and :attr:`other` must be
:ref:`broadcastable <broadcasting-semantics>`.

Args:
    {input}
    other (Tensor): the Right-hand-side input tensor
    p (float, optional): the norm to be computed

Example::

    >>> x = torch.randn(4)
    >>> x
    tensor([-1.5393, -0.8675,  0.5916,  1.6321])
    >>> y = torch.randn(4)
    >>> y
    tensor([ 0.0967, -1.0511,  0.6295,  0.8360])
    >>> torch.dist(x, y, 3.5)
    tensor(1.6727)
    >>> torch.dist(x, y, 3)
    tensor(1.6973)
    >>> torch.dist(x, y, 0)
    tensor(inf)
    >>> torch.dist(x, y, 1)
    tensor(2.6537)
""".format(**common_args))

add_docstr(torch.div, r"""
div(input, other, *, rounding_mode=None, out=None) -> Tensor

Divides each element of the input ``input`` by the corresponding element of
:attr:`other`.

.. math::
    \text{{out}}_i = \frac{{\text{{input}}_i}}{{\text{{other}}_i}}

.. note::
    By default, this performs a "true" division like Python 3.
    See the :attr:`rounding_mode` argument for floor division.

Supports :ref:`broadcasting to a common shape <broadcasting-semantics>`,
:ref:`type promotion <type-promotion-doc>`, and integer, float, and complex inputs.
Always promotes integer types to the default scalar type.

Args:
    input (Tensor): the dividend
    other (Tensor or Number): the divisor

Keyword args:
    rounding_mode (str, optional): Type of rounding applied to the result:

        * None - default behavior. Performs no rounding and, if both :attr:`input` and
          :attr:`other` are integer types, promotes the inputs to the default scalar type.
          Equivalent to true division in Python (the ``/`` operator) and NumPy's ``np.true_divide``.
        * ``"trunc"`` - rounds the results of the division towards zero.
          Equivalent to C-style integer division.
        * ``"floor"`` - rounds the results of the division down.
          Equivalent to floor division in Python (the ``//`` operator) and NumPy's ``np.floor_divide``.

    {out}

Examples::

    >>> x = torch.tensor([ 0.3810,  1.2774, -0.2972, -0.3719,  0.4637])
    >>> torch.div(x, 0.5)
    tensor([ 0.7620,  2.5548, -0.5944, -0.7438,  0.9274])

    >>> a = torch.tensor([[-0.3711, -1.9353, -0.4605, -0.2917],
    ...                   [ 0.1815, -1.0111,  0.9805, -1.5923],
    ...                   [ 0.1062,  1.4581,  0.7759, -1.2344],
    ...                   [-0.1830, -0.0313,  1.1908, -1.4757]])
    >>> b = torch.tensor([ 0.8032,  0.2930, -0.8113, -0.2308])
    >>> torch.div(a, b)
    tensor([[-0.4620, -6.6051,  0.5676,  1.2639],
            [ 0.2260, -3.4509, -1.2086,  6.8990],
            [ 0.1322,  4.9764, -0.9564,  5.3484],
            [-0.2278, -0.1068, -1.4678,  6.3938]])

    >>> torch.div(a, b, rounding_mode='trunc')
    tensor([[-0., -6.,  0.,  1.],
            [ 0., -3., -1.,  6.],
            [ 0.,  4., -0.,  5.],
            [-0., -0., -1.,  6.]])

    >>> torch.div(a, b, rounding_mode='floor')
    tensor([[-1., -7.,  0.,  1.],
            [ 0., -4., -2.,  6.],
            [ 0.,  4., -1.,  5.],
            [-1., -1., -2.,  6.]])

""".format(**common_args))

add_docstr(torch.divide, r"""
divide(input, other, *, rounding_mode=None, out=None) -> Tensor

Alias for :func:`torch.div`.
""")

add_docstr(torch.dot,
           r"""
dot(input, other, *, out=None) -> Tensor

Computes the dot product of two 1D tensors.

.. note::

    Unlike NumPy's dot, torch.dot intentionally only supports computing the dot product
    of two 1D tensors with the same number of elements.

Args:
    input (Tensor): first tensor in the dot product, must be 1D.
    other (Tensor): second tensor in the dot product, must be 1D.

Keyword args:
    {out}

Example::

    >>> torch.dot(torch.tensor([2, 3]), torch.tensor([2, 1]))
    tensor(7)
""")

add_docstr(torch.vdot,
           r"""
vdot(input, other, *, out=None) -> Tensor

Computes the dot product of two 1D tensors. The vdot(a, b) function handles complex numbers
differently than dot(a, b). If the first argument is complex, the complex conjugate of the
first argument is used for the calculation of the dot product.

.. note::

    Unlike NumPy's vdot, torch.vdot intentionally only supports computing the dot product
    of two 1D tensors with the same number of elements.

Args:
    input (Tensor): first tensor in the dot product, must be 1D. Its conjugate is used if it's complex.
    other (Tensor): second tensor in the dot product, must be 1D.

Keyword args:
    {out}

Example::

    >>> torch.vdot(torch.tensor([2, 3]), torch.tensor([2, 1]))
    tensor(7)
    >>> a = torch.tensor((1 +2j, 3 - 1j))
    >>> b = torch.tensor((2 +1j, 4 - 0j))
    >>> torch.vdot(a, b)
    tensor([16.+1.j])
    >>> torch.vdot(b, a)
    tensor([16.-1.j])
""".format(**common_args))

add_docstr(torch.eig,
           r"""
eig(input, eigenvectors=False, *, out=None) -> (Tensor, Tensor)

Computes the eigenvalues and eigenvectors of a real square matrix.

.. note::
    Since eigenvalues and eigenvectors might be complex, backward pass is supported only
    if eigenvalues and eigenvectors are all real valued.

    When :attr:`input` is on CUDA, :func:`torch.eig() <torch.eig>` causes
    host-device synchronization.

Args:
    input (Tensor): the square matrix of shape :math:`(n \times n)` for which the eigenvalues and eigenvectors
        will be computed
    eigenvectors (bool): ``True`` to compute both eigenvalues and eigenvectors;
        otherwise, only eigenvalues will be computed

Keyword args:
    out (tuple, optional): the output tensors

Returns:
    (Tensor, Tensor): A namedtuple (eigenvalues, eigenvectors) containing

        - **eigenvalues** (*Tensor*): Shape :math:`(n \times 2)`. Each row is an eigenvalue of ``input``,
          where the first element is the real part and the second element is the imaginary part.
          The eigenvalues are not necessarily ordered.
        - **eigenvectors** (*Tensor*): If ``eigenvectors=False``, it's an empty tensor.
          Otherwise, this tensor of shape :math:`(n \times n)` can be used to compute normalized (unit length)
          eigenvectors of corresponding eigenvalues as follows.
          If the corresponding `eigenvalues[j]` is a real number, column `eigenvectors[:, j]` is the eigenvector
          corresponding to `eigenvalues[j]`.
          If the corresponding `eigenvalues[j]` and `eigenvalues[j + 1]` form a complex conjugate pair, then the
          true eigenvectors can be computed as
          :math:`\text{true eigenvector}[j] = eigenvectors[:, j] + i \times eigenvectors[:, j + 1]`,
          :math:`\text{true eigenvector}[j + 1] = eigenvectors[:, j] - i \times eigenvectors[:, j + 1]`.

Example::

    Trivial example with a diagonal matrix. By default, only eigenvalues are computed:

    >>> a = torch.diag(torch.tensor([1, 2, 3], dtype=torch.double))
    >>> e, v = torch.eig(a)
    >>> e
    tensor([[1., 0.],
            [2., 0.],
            [3., 0.]], dtype=torch.float64)
    >>> v
    tensor([], dtype=torch.float64)

    Compute also the eigenvectors:

    >>> e, v = torch.eig(a, eigenvectors=True)
    >>> e
    tensor([[1., 0.],
            [2., 0.],
            [3., 0.]], dtype=torch.float64)
    >>> v
    tensor([[1., 0., 0.],
            [0., 1., 0.],
            [0., 0., 1.]], dtype=torch.float64)

""")

add_docstr(torch.eq, r"""
eq(input, other, *, out=None) -> Tensor

Computes element-wise equality

The second argument can be a number or a tensor whose shape is
:ref:`broadcastable <broadcasting-semantics>` with the first argument.

Args:
    input (Tensor): the tensor to compare
    other (Tensor or float): the tensor or value to compare

Keyword args:
    {out}

Returns:
    A boolean tensor that is True where :attr:`input` is equal to :attr:`other` and False elsewhere

Example::

    >>> torch.eq(torch.tensor([[1, 2], [3, 4]]), torch.tensor([[1, 1], [4, 4]]))
    tensor([[ True, False],
            [False, True]])
""".format(**common_args))

add_docstr(torch.equal,
           r"""
equal(input, other) -> bool

``True`` if two tensors have the same size and elements, ``False`` otherwise.

Example::

    >>> torch.equal(torch.tensor([1, 2]), torch.tensor([1, 2]))
    True
""")

add_docstr(torch.erf,
           r"""
erf(input, *, out=None) -> Tensor

Alias for :func:`torch.special.erf`.
""")

add_docstr(torch.erfc,
           r"""
erfc(input, *, out=None) -> Tensor

Alias for :func:`torch.special.erfc`.
""")

add_docstr(torch.erfinv,
           r"""
erfinv(input, *, out=None) -> Tensor

Alias for :func:`torch.special.erfinv`.
""")

add_docstr(torch.exp,
           r"""
exp(input, *, out=None) -> Tensor

Returns a new tensor with the exponential of the elements
of the input tensor :attr:`input`.

.. math::
    y_{i} = e^{x_{i}}
""" + r"""
Args:
    {input}

Keyword args:
    {out}

Example::

    >>> torch.exp(torch.tensor([0, math.log(2.)]))
    tensor([ 1.,  2.])
""".format(**common_args))

add_docstr(torch.exp2,
           r"""
exp2(input, *, out=None) -> Tensor

Alias for :func:`torch.special.exp2`.
""")

add_docstr(torch.expm1,
           r"""
expm1(input, *, out=None) -> Tensor

Alias for :func:`torch.special.expm1`.
""")

add_docstr(torch.eye,
           r"""
eye(n, m=None, *, out=None, dtype=None, layout=torch.strided, device=None, requires_grad=False) -> Tensor

Returns a 2-D tensor with ones on the diagonal and zeros elsewhere.

Args:
    n (int): the number of rows
    m (int, optional): the number of columns with default being :attr:`n`

Keyword arguments:
    {out}
    {dtype}
    {layout}
    {device}
    {requires_grad}

Returns:
    Tensor: A 2-D tensor with ones on the diagonal and zeros elsewhere

Example::

    >>> torch.eye(3)
    tensor([[ 1.,  0.,  0.],
            [ 0.,  1.,  0.],
            [ 0.,  0.,  1.]])
""".format(**factory_common_args))

add_docstr(torch.floor,
           r"""
floor(input, *, out=None) -> Tensor

Returns a new tensor with the floor of the elements of :attr:`input`,
the largest integer less than or equal to each element.

.. math::
    \text{out}_{i} = \left\lfloor \text{input}_{i} \right\rfloor
""" + r"""
Args:
    {input}

Keyword args:
    {out}

Example::

    >>> a = torch.randn(4)
    >>> a
    tensor([-0.8166,  1.5308, -0.2530, -0.2091])
    >>> torch.floor(a)
    tensor([-1.,  1., -1., -1.])
""".format(**common_args))

add_docstr(torch.floor_divide, r"""
floor_divide(input, other, *, out=None) -> Tensor

.. warning::

    :func:`torch.floor_divide` is deprecated and will be removed in a future PyTorch
    release. Its name is a misnomer because it actually rounds the quotient
    towards zero instead of taking its floor. To keep the current behavior use
    :func:`torch.div` with ``rounding_mode='trunc'``. To actually perform floor
    division, use :func:`torch.div` with ``rounding_mode='floor'``.

Computes :attr:`input` divided by :attr:`other`, elementwise, and rounds each
quotient towards zero. Equivalently, it truncates the quotient(s):

.. math::
    \text{{out}}_i = \text{trunc} \left( \frac{{\text{{input}}_i}}{{\text{{other}}_i}} \right)

""" + r"""

Supports broadcasting to a common shape, type promotion, and integer and float inputs.

Args:
    input (Tensor or Number): the dividend
    other (Tensor or Number): the divisor

Keyword args:
    {out}

Example::

    >>> a = torch.tensor([4.0, 3.0])
    >>> b = torch.tensor([2.0, 2.0])
    >>> torch.floor_divide(a, b)
    tensor([2.0, 1.0])
    >>> torch.floor_divide(a, 1.4)
    tensor([2.0, 2.0])
""".format(**common_args))

add_docstr(torch.fmod,
           r"""
fmod(input, other, *, out=None) -> Tensor

Computes the element-wise remainder of division.

The dividend and divisor may contain both for integer and floating point
numbers. The remainder has the same sign as the dividend :attr:`input`.

Supports :ref:`broadcasting to a common shape <broadcasting-semantics>`,
:ref:`type promotion <type-promotion-doc>`, and integer and float inputs.

.. note::

    When the divisor is zero, returns ``NaN`` for floating point dtypes
    on both CPU and GPU; raises ``RuntimeError`` for integer division by
    zero on CPU; Integer division by zero on GPU may return any value.

Args:
    input (Tensor): the dividend
    other (Tensor or Scalar): the divisor

Keyword args:
    {out}

Example::

    >>> torch.fmod(torch.tensor([-3., -2, -1, 1, 2, 3]), 2)
    tensor([-1., -0., -1.,  1.,  0.,  1.])
    >>> torch.fmod(torch.tensor([1, 2, 3, 4, 5]), 1.5)
    tensor([1.0000, 0.5000, 0.0000, 1.0000, 0.5000])

""".format(**common_args))

add_docstr(torch.frac,
           r"""
frac(input, *, out=None) -> Tensor

Computes the fractional portion of each element in :attr:`input`.

.. math::
    \text{out}_{i} = \text{input}_{i} - \left\lfloor |\text{input}_{i}| \right\rfloor * \operatorname{sgn}(\text{input}_{i})

Example::

    >>> torch.frac(torch.tensor([1, 2.5, -3.2]))
    tensor([ 0.0000,  0.5000, -0.2000])
""")

add_docstr(torch.frexp,
           r"""
frexp(input, *, out=None) -> (Tensor mantissa, Tensor exponent)

Decomposes :attr:`input` into mantissa and exponent tensors
such that :math:`\text{input} = \text{mantissa} \times 2^{\text{exponent}}`.

The range of mantissa is the open interval (-1, 1).

Supports float inputs.

Args:
    input (Tensor): the input tensor


Keyword args:
    out (tuple, optional): the output tensors

Example::

    >>> x = torch.arange(9.)
    >>> mantissa, exponent = torch.frexp(x)
    >>> mantissa
    >>> tensor([0.0000, 0.5000, 0.5000, 0.7500, 0.5000, 0.6250, 0.7500, 0.8750, 0.5000])
    >>> exponent
    >>> tensor([0, 1, 2, 2, 3, 3, 3, 3, 4], dtype=torch.int32)
    >>> torch.ldexp(mantissa, exponent)
    tensor([0., 1., 2., 3., 4., 5., 6., 7., 8.])
""")

add_docstr(torch.from_numpy,
           r"""
from_numpy(ndarray) -> Tensor

Creates a :class:`Tensor` from a :class:`numpy.ndarray`.

The returned tensor and :attr:`ndarray` share the same memory. Modifications to
the tensor will be reflected in the :attr:`ndarray` and vice versa. The returned
tensor is not resizable.

It currently accepts :attr:`ndarray` with dtypes of ``numpy.float64``,
``numpy.float32``, ``numpy.float16``, ``numpy.complex64``, ``numpy.complex128``,
``numpy.int64``, ``numpy.int32``, ``numpy.int16``, ``numpy.int8``, ``numpy.uint8``,
and ``numpy.bool``.

Example::

    >>> a = numpy.array([1, 2, 3])
    >>> t = torch.from_numpy(a)
    >>> t
    tensor([ 1,  2,  3])
    >>> t[0] = -1
    >>> a
    array([-1,  2,  3])
""")

add_docstr(torch.flatten,
           r"""
flatten(input, start_dim=0, end_dim=-1) -> Tensor

Flattens :attr:`input` by reshaping it into a one-dimensional tensor. If :attr:`start_dim` or :attr:`end_dim`
are passed, only dimensions starting with :attr:`start_dim` and ending with :attr:`end_dim` are flattened.
The order of elements in :attr:`input` is unchanged.

Unlike NumPy's flatten, which always copies input's data, this function may return the original object, a view,
or copy. If no dimensions are flattened, then the original object :attr:`input` is returned. Otherwise, if input can
be viewed as the flattened shape, then that view is returned. Finally, only if the input cannot be viewed as the
flattened shape is input's data copied. See :meth:`torch.Tensor.view` for details on when a view will be returned.

.. note::
    Flattening a zero-dimensional tensor will return a one-dimensional view.

Args:
    {input}
    start_dim (int): the first dim to flatten
    end_dim (int): the last dim to flatten

Example::

    >>> t = torch.tensor([[[1, 2],
    ...                    [3, 4]],
    ...                   [[5, 6],
    ...                    [7, 8]]])
    >>> torch.flatten(t)
    tensor([1, 2, 3, 4, 5, 6, 7, 8])
    >>> torch.flatten(t, start_dim=1)
    tensor([[1, 2, 3, 4],
            [5, 6, 7, 8]])
""".format(**common_args))

add_docstr(torch.gather,
           r"""
gather(input, dim, index, *, sparse_grad=False, out=None) -> Tensor

Gathers values along an axis specified by `dim`.

For a 3-D tensor the output is specified by::

    out[i][j][k] = input[index[i][j][k]][j][k]  # if dim == 0
    out[i][j][k] = input[i][index[i][j][k]][k]  # if dim == 1
    out[i][j][k] = input[i][j][index[i][j][k]]  # if dim == 2

:attr:`input` and :attr:`index` must have the same number of dimensions.
It is also required that ``index.size(d) <= input.size(d)`` for all
dimensions ``d != dim``.  :attr:`out` will have the same shape as :attr:`index`.
Note that ``input`` and ``index`` do not broadcast against each other.

Args:
    input (Tensor): the source tensor
    dim (int): the axis along which to index
    index (LongTensor): the indices of elements to gather

Keyword arguments:
    sparse_grad (bool, optional): If ``True``, gradient w.r.t. :attr:`input` will be a sparse tensor.
    out (Tensor, optional): the destination tensor

Example::

    >>> t = torch.tensor([[1, 2], [3, 4]])
    >>> torch.gather(t, 1, torch.tensor([[0, 0], [1, 0]]))
    tensor([[ 1,  1],
            [ 4,  3]])
""")


add_docstr(torch.gcd,
           r"""
gcd(input, other, *, out=None) -> Tensor

Computes the element-wise greatest common divisor (GCD) of :attr:`input` and :attr:`other`.

Both :attr:`input` and :attr:`other` must have integer types.

.. note::
    This defines :math:`gcd(0, 0) = 0`.

Args:
    {input}
    other (Tensor): the second input tensor

Keyword arguments:
    {out}

Example::

    >>> a = torch.tensor([5, 10, 15])
    >>> b = torch.tensor([3, 4, 5])
    >>> torch.gcd(a, b)
    tensor([1, 2, 5])
    >>> c = torch.tensor([3])
    >>> torch.gcd(a, c)
    tensor([1, 1, 3])
""".format(**common_args))

add_docstr(torch.ge, r"""
ge(input, other, *, out=None) -> Tensor

Computes :math:`\text{input} \geq \text{other}` element-wise.
""" + r"""

The second argument can be a number or a tensor whose shape is
:ref:`broadcastable <broadcasting-semantics>` with the first argument.

Args:
    input (Tensor): the tensor to compare
    other (Tensor or float): the tensor or value to compare

Keyword args:
    {out}

Returns:
    A boolean tensor that is True where :attr:`input` is greater than or equal to :attr:`other` and False elsewhere

Example::

    >>> torch.ge(torch.tensor([[1, 2], [3, 4]]), torch.tensor([[1, 1], [4, 4]]))
    tensor([[True, True], [False, True]])
""".format(**common_args))

add_docstr(torch.greater_equal, r"""
greater_equal(input, other, *, out=None) -> Tensor

Alias for :func:`torch.ge`.
""")

add_docstr(torch.geqrf,
           r"""
geqrf(input, *, out=None) -> (Tensor, Tensor)

This is a low-level function for calling LAPACK directly. This function
returns a namedtuple (a, tau) as defined in `LAPACK documentation for geqrf`_ .

You'll generally want to use :func:`torch.qr` instead.

Computes a QR decomposition of :attr:`input`, but without constructing
:math:`Q` and :math:`R` as explicit separate matrices.

Rather, this directly calls the underlying LAPACK function `?geqrf`
which produces a sequence of 'elementary reflectors'.

See `LAPACK documentation for geqrf`_ for further details.

Args:
    input (Tensor): the input matrix

Keyword args:
    out (tuple, optional): the output tuple of (Tensor, Tensor)

.. _LAPACK documentation for geqrf:
    https://software.intel.com/en-us/node/521004

""")

add_docstr(torch.inner, r"""
inner(input, other, *, out=None) -> Tensor

Computes the dot product for 1D tensors. For higher dimensions, sums the product
of elements from :attr:`input` and :attr:`other` along their last dimension.

.. note::

    If either :attr:`input` or :attr:`other` is a scalar, the result is equivalent
    to `torch.mul(input, other)`.

    If both :attr:`input` and :attr:`other` are non-scalars, the size of their last
    dimension must match and the result is equivalent to `torch.tensordot(input,
    other, dims=([-1], [-1]))`

Args:
    input (Tensor): First input tensor
    other (Tensor): Second input tensor

Keyword args:
    out (Tensor, optional): Optional output tensor to write result into. The output
                            shape is `input.shape[:-1] + other.shape[:-1]`.

Example::

    # Dot product
    >>> torch.inner(torch.tensor([1, 2, 3]), torch.tensor([0, 2, 1]))
    tensor(7)

    # Multidimensional input tensors
    >>> a = torch.randn(2, 3)
    >>> a
    tensor([[0.8173, 1.0874, 1.1784],
            [0.3279, 0.1234, 2.7894]])
    >>> b = torch.randn(2, 4, 3)
    >>> b
    tensor([[[-0.4682, -0.7159,  0.1506],
            [ 0.4034, -0.3657,  1.0387],
            [ 0.9892, -0.6684,  0.1774],
            [ 0.9482,  1.3261,  0.3917]],

            [[ 0.4537,  0.7493,  1.1724],
            [ 0.2291,  0.5749, -0.2267],
            [-0.7920,  0.3607, -0.3701],
            [ 1.3666, -0.5850, -1.7242]]])
    >>> torch.inner(a, b)
    tensor([[[-0.9837,  1.1560,  0.2907,  2.6785],
            [ 2.5671,  0.5452, -0.6912, -1.5509]],

            [[ 0.1782,  2.9843,  0.7366,  1.5672],
            [ 3.5115, -0.4864, -1.2476, -4.4337]]])

    # Scalar input
    >>> torch.inner(a, torch.tensor(2))
    tensor([[1.6347, 2.1748, 2.3567],
            [0.6558, 0.2469, 5.5787]])
""")

add_docstr(torch.outer, r"""
outer(input, vec2, *, out=None) -> Tensor

Outer product of :attr:`input` and :attr:`vec2`.
If :attr:`input` is a vector of size :math:`n` and :attr:`vec2` is a vector of
size :math:`m`, then :attr:`out` must be a matrix of size :math:`(n \times m)`.

.. note:: This function does not :ref:`broadcast <broadcasting-semantics>`.

Args:
    input (Tensor): 1-D input vector
    vec2 (Tensor): 1-D input vector

Keyword args:
    out (Tensor, optional): optional output matrix

Example::

    >>> v1 = torch.arange(1., 5.)
    >>> v2 = torch.arange(1., 4.)
    >>> torch.outer(v1, v2)
    tensor([[  1.,   2.,   3.],
            [  2.,   4.,   6.],
            [  3.,   6.,   9.],
            [  4.,   8.,  12.]])
""")

add_docstr(torch.ger,
           r"""
ger(input, vec2, *, out=None) -> Tensor

Alias of :func:`torch.outer`.

.. warning::
    This function is deprecated and will be removed in a future PyTorch release.
    Use :func:`torch.outer` instead.
""")

add_docstr(torch.solve,
           r"""
torch.solve(input, A, *, out=None) -> (Tensor, Tensor)

This function returns the solution to the system of linear
equations represented by :math:`AX = B` and the LU factorization of
A, in order as a namedtuple `solution, LU`.

`LU` contains `L` and `U` factors for LU factorization of `A`.

`torch.solve(B, A)` can take in 2D inputs `B, A` or inputs that are
batches of 2D matrices. If the inputs are batches, then returns
batched outputs `solution, LU`.

Supports real-valued and complex-valued inputs.

.. note::

    Irrespective of the original strides, the returned matrices
    `solution` and `LU` will be transposed, i.e. with strides like
    `B.contiguous().transpose(-1, -2).stride()` and
    `A.contiguous().transpose(-1, -2).stride()` respectively.

Args:
    input (Tensor): input matrix :math:`B` of size :math:`(*, m, k)` , where :math:`*`
                is zero or more batch dimensions.
    A (Tensor): input square matrix of size :math:`(*, m, m)`, where
                :math:`*` is zero or more batch dimensions.

Keyword args:
    out ((Tensor, Tensor), optional): optional output tuple.

Example::

    >>> A = torch.tensor([[6.80, -2.11,  5.66,  5.97,  8.23],
    ...                   [-6.05, -3.30,  5.36, -4.44,  1.08],
    ...                   [-0.45,  2.58, -2.70,  0.27,  9.04],
    ...                   [8.32,  2.71,  4.35,  -7.17,  2.14],
    ...                   [-9.67, -5.14, -7.26,  6.08, -6.87]]).t()
    >>> B = torch.tensor([[4.02,  6.19, -8.22, -7.57, -3.03],
    ...                   [-1.56,  4.00, -8.67,  1.75,  2.86],
    ...                   [9.81, -4.09, -4.57, -8.61,  8.99]]).t()
    >>> X, LU = torch.solve(B, A)
    >>> torch.dist(B, torch.mm(A, X))
    tensor(1.00000e-06 *
           7.0977)

    >>> # Batched solver example
    >>> A = torch.randn(2, 3, 1, 4, 4)
    >>> B = torch.randn(2, 3, 1, 4, 6)
    >>> X, LU = torch.solve(B, A)
    >>> torch.dist(B, A.matmul(X))
    tensor(1.00000e-06 *
       3.6386)

""")

add_docstr(torch.get_default_dtype,
           r"""
get_default_dtype() -> torch.dtype

Get the current default floating point :class:`torch.dtype`.

Example::

    >>> torch.get_default_dtype()  # initial default for floating point is torch.float32
    torch.float32
    >>> torch.set_default_dtype(torch.float64)
    >>> torch.get_default_dtype()  # default is now changed to torch.float64
    torch.float64
    >>> torch.set_default_tensor_type(torch.FloatTensor)  # setting tensor type also affects this
    >>> torch.get_default_dtype()  # changed to torch.float32, the dtype for torch.FloatTensor
    torch.float32

""")

add_docstr(torch.get_num_threads,
           r"""
get_num_threads() -> int

Returns the number of threads used for parallelizing CPU operations
""")

add_docstr(torch.get_num_interop_threads,
           r"""
get_num_interop_threads() -> int

Returns the number of threads used for inter-op parallelism on CPU
(e.g. in JIT interpreter)
""")

add_docstr(torch.gt, r"""
gt(input, other, *, out=None) -> Tensor

Computes :math:`\text{input} > \text{other}` element-wise.
""" + r"""

The second argument can be a number or a tensor whose shape is
:ref:`broadcastable <broadcasting-semantics>` with the first argument.

Args:
    input (Tensor): the tensor to compare
    other (Tensor or float): the tensor or value to compare

Keyword args:
    {out}

Returns:
    A boolean tensor that is True where :attr:`input` is greater than :attr:`other` and False elsewhere

Example::

    >>> torch.gt(torch.tensor([[1, 2], [3, 4]]), torch.tensor([[1, 1], [4, 4]]))
    tensor([[False, True], [False, False]])
""".format(**common_args))

add_docstr(torch.greater, r"""
greater(input, other, *, out=None) -> Tensor

Alias for :func:`torch.gt`.
""")

add_docstr(torch.histc,
           r"""
histc(input, bins=100, min=0, max=0, *, out=None) -> Tensor

Computes the histogram of a tensor.

The elements are sorted into equal width bins between :attr:`min` and
:attr:`max`. If :attr:`min` and :attr:`max` are both zero, the minimum and
maximum values of the data are used.

Elements lower than min and higher than max are ignored.

Args:
    {input}
    bins (int): number of histogram bins
    min (int): lower end of the range (inclusive)
    max (int): upper end of the range (inclusive)

Keyword args:
    {out}

Returns:
    Tensor: Histogram represented as a tensor

Example::

    >>> torch.histc(torch.tensor([1., 2, 1]), bins=4, min=0, max=3)
    tensor([ 0.,  2.,  1.,  0.])
""".format(**common_args))

add_docstr(torch.hypot,
           r"""
hypot(input, other, *, out=None) -> Tensor

Given the legs of a right triangle, return its hypotenuse.

.. math::
    \text{out}_{i} = \sqrt{\text{input}_{i}^{2} + \text{other}_{i}^{2}}

The shapes of ``input`` and ``other`` must be
:ref:`broadcastable <broadcasting-semantics>`.
""" + r"""
Args:
    input (Tensor): the first input tensor
    other (Tensor): the second input tensor

Keyword args:
    {out}

Example::

    >>> a = torch.hypot(torch.tensor([4.0]), torch.tensor([3.0, 4.0, 5.0]))
    tensor([5.0000, 5.6569, 6.4031])

""".format(**common_args))

add_docstr(torch.i0,
           r"""
i0(input, *, out=None) -> Tensor

Computes the zeroth order modified Bessel function of the first kind for each element of :attr:`input`.

.. math::
    \text{out}_{i} = I_0(\text{input}_{i}) = \sum_{k=0}^{\infty} \frac{(\text{input}_{i}^2/4)^k}{(k!)^2}

""" + r"""
Args:
    input (Tensor): the input tensor

Keyword args:
    {out}

Example::

    >>> torch.i0(torch.arange(5, dtype=torch.float32))
    tensor([ 1.0000,  1.2661,  2.2796,  4.8808, 11.3019])

""".format(**common_args))

add_docstr(torch.igamma,
           r"""
igamma(input, other, *, out=None) -> Tensor

Computes the regularized lower incomplete gamma function:

.. math::
    \text{out}_{i} = \frac{1}{\Gamma(\text{input}_i)} \int_0^{\text{other}_i} t^{\text{input}_i-1} e^{-t} dt

where both :math:`\text{input}_i` and :math:`\text{other}_i` are weakly positive
and at least one is strictly positive.
If both are zero or either is negative then :math:`\text{out}_i=\text{nan}`.
:math:`\Gamma(\cdot)` in the equation above is the gamma function,

.. math::
    \Gamma(\text{input}_i) = \int_0^\infty t^{(\text{input}_i-1)} e^{-t} dt.

See :func:`torch.igammac` and :func:`torch.lgamma` for related functions.

Supports :ref:`broadcasting to a common shape <broadcasting-semantics>`
and float inputs.

.. note::
    The backward pass with respect to :attr:`input` is not yet supported.
    Please open an issue on PyTorch's Github to request it.

""" + r"""
Args:
    input (Tensor): the first non-negative input tensor
    other (Tensor): the second non-negative input tensor

Keyword args:
    {out}

Example::

    >>> a1 = torch.tensor([4.0])
    >>> a2 = torch.tensor([3.0, 4.0, 5.0])
    >>> a = torch.igammac(a1, a2)
    tensor([0.3528, 0.5665, 0.7350])
    tensor([0.3528, 0.5665, 0.7350])
    >>> b = torch.igamma(a1, a2) + torch.igammac(a1, a2)
    tensor([1., 1., 1.])

""".format(**common_args))

add_docstr(torch.igammac,
           r"""
igammac(input, other, *, out=None) -> Tensor

Computes the regularized upper incomplete gamma function:

.. math::
    \text{out}_{i} = \frac{1}{\Gamma(\text{input}_i)} \int_{\text{other}_i}^{\infty} t^{\text{input}_i-1} e^{-t} dt

where both :math:`\text{input}_i` and :math:`\text{other}_i` are weakly positive
and at least one is strictly positive.
If both are zero or either is negative then :math:`\text{out}_i=\text{nan}`.
:math:`\Gamma(\cdot)` in the equation above is the gamma function,

.. math::
    \Gamma(\text{input}_i) = \int_0^\infty t^{(\text{input}_i-1)} e^{-t} dt.

See :func:`torch.igamma` and :func:`torch.lgamma` for related functions.

Supports :ref:`broadcasting to a common shape <broadcasting-semantics>`
and float inputs.

.. note::
    The backward pass with respect to :attr:`input` is not yet supported.
    Please open an issue on PyTorch's Github to request it.

""" + r"""
Args:
    input (Tensor): the first non-negative input tensor
    other (Tensor): the second non-negative input tensor

Keyword args:
    {out}

Example::

    >>> a1 = torch.tensor([4.0])
    >>> a2 = torch.tensor([3.0, 4.0, 5.0])
    >>> a = torch.igammac(a1, a2)
    tensor([0.6472, 0.4335, 0.2650])
    >>> b = torch.igamma(a1, a2) + torch.igammac(a1, a2)
    tensor([1., 1., 1.])

""".format(**common_args))

add_docstr(torch.index_select,
           r"""
index_select(input, dim, index, *, out=None) -> Tensor

Returns a new tensor which indexes the :attr:`input` tensor along dimension
:attr:`dim` using the entries in :attr:`index` which is a `LongTensor`.

The returned tensor has the same number of dimensions as the original tensor
(:attr:`input`).  The :attr:`dim`\ th dimension has the same size as the length
of :attr:`index`; other dimensions have the same size as in the original tensor.

.. note:: The returned tensor does **not** use the same storage as the original
          tensor.  If :attr:`out` has a different shape than expected, we
          silently change it to the correct shape, reallocating the underlying
          storage if necessary.

Args:
    {input}
    dim (int): the dimension in which we index
    index (IntTensor or LongTensor): the 1-D tensor containing the indices to index

Keyword args:
    {out}

Example::

    >>> x = torch.randn(3, 4)
    >>> x
    tensor([[ 0.1427,  0.0231, -0.5414, -1.0009],
            [-0.4664,  0.2647, -0.1228, -1.1068],
            [-1.1734, -0.6571,  0.7230, -0.6004]])
    >>> indices = torch.tensor([0, 2])
    >>> torch.index_select(x, 0, indices)
    tensor([[ 0.1427,  0.0231, -0.5414, -1.0009],
            [-1.1734, -0.6571,  0.7230, -0.6004]])
    >>> torch.index_select(x, 1, indices)
    tensor([[ 0.1427, -0.5414],
            [-0.4664, -0.1228],
            [-1.1734,  0.7230]])
""".format(**common_args))

add_docstr(torch.inverse, r"""
inverse(input, *, out=None) -> Tensor

Takes the inverse of the square matrix :attr:`input`. :attr:`input` can be batches
of 2D square tensors, in which case this function would return a tensor composed of
individual inverses.

Supports real and complex input.

.. note:: :func:`torch.inverse` is deprecated. Please use :func:`torch.linalg.inv` instead.

.. note::

    Irrespective of the original strides, the returned tensors will be
    transposed, i.e. with strides like `input.contiguous().transpose(-2, -1).stride()`

Args:
    input (Tensor): the input tensor of size :math:`(*, n, n)` where `*` is zero or more
                    batch dimensions

Keyword args:
    {out}

Examples::

    >>> x = torch.rand(4, 4)
    >>> y = torch.inverse(x)
    >>> z = torch.mm(x, y)
    >>> z
    tensor([[ 1.0000, -0.0000, -0.0000,  0.0000],
            [ 0.0000,  1.0000,  0.0000,  0.0000],
            [ 0.0000,  0.0000,  1.0000,  0.0000],
            [ 0.0000, -0.0000, -0.0000,  1.0000]])
    >>> torch.max(torch.abs(z - torch.eye(4))) # Max non-zero
    tensor(1.1921e-07)

    >>> # Batched inverse example
    >>> x = torch.randn(2, 3, 4, 4)
    >>> y = torch.inverse(x)
    >>> z = torch.matmul(x, y)
    >>> torch.max(torch.abs(z - torch.eye(4).expand_as(x))) # Max non-zero
    tensor(1.9073e-06)

    >>> x = torch.rand(4, 4, dtype=torch.cdouble)
    >>> y = torch.inverse(x)
    >>> z = torch.mm(x, y)
    >>> z
    tensor([[ 1.0000e+00+0.0000e+00j, -1.3878e-16+3.4694e-16j,
            5.5511e-17-1.1102e-16j,  0.0000e+00-1.6653e-16j],
            [ 5.5511e-16-1.6653e-16j,  1.0000e+00+6.9389e-17j,
            2.2204e-16-1.1102e-16j, -2.2204e-16+1.1102e-16j],
            [ 3.8858e-16-1.2490e-16j,  2.7756e-17+3.4694e-17j,
            1.0000e+00+0.0000e+00j, -4.4409e-16+5.5511e-17j],
            [ 4.4409e-16+5.5511e-16j, -3.8858e-16+1.8041e-16j,
            2.2204e-16+0.0000e+00j,  1.0000e+00-3.4694e-16j]],
        dtype=torch.complex128)
    >>> torch.max(torch.abs(z - torch.eye(4, dtype=torch.cdouble))) # Max non-zero
    tensor(7.5107e-16, dtype=torch.float64)
""".format(**common_args))

add_docstr(torch.isinf, r"""
isinf(input) -> Tensor

Tests if each element of :attr:`input` is infinite
(positive or negative infinity) or not.

.. note::
    Complex values are infinite when their real or imaginary part is
    infinite.

Args:
    {input}

Returns:
    A boolean tensor that is True where :attr:`input` is infinite and False elsewhere

Example::

    >>> torch.isinf(torch.tensor([1, float('inf'), 2, float('-inf'), float('nan')]))
    tensor([False,  True,  False,  True,  False])
""")

add_docstr(torch.isposinf,
           r"""
isposinf(input, *, out=None) -> Tensor
Tests if each element of :attr:`input` is positive infinity or not.

Args:
  {input}

Keyword args:
  {out}

Example::

    >>> a = torch.tensor([-float('inf'), float('inf'), 1.2])
    >>> torch.isposinf(a)
    tensor([False,  True, False])
""".format(**common_args))

add_docstr(torch.isneginf,
           r"""
isneginf(input, *, out=None) -> Tensor
Tests if each element of :attr:`input` is negative infinity or not.

Args:
  {input}

Keyword args:
  {out}

Example::

    >>> a = torch.tensor([-float('inf'), float('inf'), 1.2])
    >>> torch.isneginf(a)
    tensor([ True, False, False])
""".format(**common_args))

add_docstr(torch.isclose, r"""
isclose(input, other, rtol=1e-05, atol=1e-08, equal_nan=False) -> Tensor

Returns a new tensor with boolean elements representing if each element of
:attr:`input` is "close" to the corresponding element of :attr:`other`.
Closeness is defined as:

.. math::
    \lvert \text{input} - \text{other} \rvert \leq \texttt{atol} + \texttt{rtol} \times \lvert \text{other} \rvert
""" + r"""

where :attr:`input` and :attr:`other` are finite. Where :attr:`input`
and/or :attr:`other` are nonfinite they are close if and only if
they are equal, with NaNs being considered equal to each other when
:attr:`equal_nan` is True.

Args:
    input (Tensor): first tensor to compare
    other (Tensor): second tensor to compare
    atol (float, optional): absolute tolerance. Default: 1e-08
    rtol (float, optional): relative tolerance. Default: 1e-05
    equal_nan (bool, optional): if ``True``, then two ``NaN`` s will be considered equal. Default: ``False``

Examples::

    >>> torch.isclose(torch.tensor((1., 2, 3)), torch.tensor((1 + 1e-10, 3, 4)))
    tensor([ True, False, False])
    >>> torch.isclose(torch.tensor((float('inf'), 4)), torch.tensor((float('inf'), 6)), rtol=.5)
    tensor([True, True])
""")

add_docstr(torch.isfinite, r"""
isfinite(input) -> Tensor

Returns a new tensor with boolean elements representing if each element is `finite` or not.

Real values are finite when they are not NaN, negative infinity, or infinity.
Complex values are finite when both their real and imaginary parts are finite.

Args:
    {input}

Returns:
    A boolean tensor that is True where :attr:`input` is finite and False elsewhere

Example::

    >>> torch.isfinite(torch.tensor([1, float('inf'), 2, float('-inf'), float('nan')]))
    tensor([True,  False,  True,  False,  False])
""".format(**common_args))

add_docstr(torch.isnan, r"""
isnan(input) -> Tensor

Returns a new tensor with boolean elements representing if each element of :attr:`input`
is NaN or not. Complex values are considered NaN when either their real
and/or imaginary part is NaN.

Arguments:
    {input}

Returns:
    A boolean tensor that is True where :attr:`input` is NaN and False elsewhere

Example::

    >>> torch.isnan(torch.tensor([1, float('nan'), 2]))
    tensor([False, True, False])
""".format(**common_args))

add_docstr(torch.isreal, r"""
isreal(input) -> Tensor

Returns a new tensor with boolean elements representing if each element of :attr:`input` is real-valued or not.
All real-valued types are considered real. Complex values are considered real when their imaginary part is 0.

Arguments:
    {input}

Returns:
    A boolean tensor that is True where :attr:`input` is real and False elsewhere

Example::

    >>> torch.isreal(torch.tensor([1, 1+1j, 2+0j]))
    tensor([True, False, True])
""".format(**common_args))

add_docstr(torch.is_floating_point, r"""
is_floating_point(input) -> (bool)

Returns True if the data type of :attr:`input` is a floating point data type i.e.,
one of ``torch.float64``, ``torch.float32``, ``torch.float16``, and ``torch.bfloat16``.

Args:
    {input}
""".format(**common_args))

add_docstr(torch.is_complex, r"""
is_complex(input) -> (bool)

Returns True if the data type of :attr:`input` is a complex data type i.e.,
one of ``torch.complex64``, and ``torch.complex128``.

Args:
    {input}
""".format(**common_args))

add_docstr(torch.is_nonzero, r"""
is_nonzero(input) -> (bool)

Returns True if the :attr:`input` is a single element tensor which is not equal to zero
after type conversions.
i.e. not equal to ``torch.tensor([0.])`` or ``torch.tensor([0])`` or
``torch.tensor([False])``.
Throws a ``RuntimeError`` if ``torch.numel() != 1`` (even in case
of sparse tensors).

Args:
    {input}

Examples::

    >>> torch.is_nonzero(torch.tensor([0.]))
    False
    >>> torch.is_nonzero(torch.tensor([1.5]))
    True
    >>> torch.is_nonzero(torch.tensor([False]))
    False
    >>> torch.is_nonzero(torch.tensor([3]))
    True
    >>> torch.is_nonzero(torch.tensor([1, 3, 5]))
    Traceback (most recent call last):
    ...
    RuntimeError: bool value of Tensor with more than one value is ambiguous
    >>> torch.is_nonzero(torch.tensor([]))
    Traceback (most recent call last):
    ...
    RuntimeError: bool value of Tensor with no values is ambiguous
""".format(**common_args))

add_docstr(torch.kron,
           r"""
kron(input, other, *, out=None) -> Tensor

Computes the Kronecker product, denoted by :math:`\otimes`, of :attr:`input` and :attr:`other`.

If :attr:`input` is a :math:`(a_0 \times a_1 \times \dots \times a_n)` tensor and :attr:`other` is a
:math:`(b_0 \times b_1 \times \dots \times b_n)` tensor, the result will be a
:math:`(a_0*b_0 \times a_1*b_1 \times \dots \times a_n*b_n)` tensor with the following entries:

.. math::
    (\text{input} \otimes \text{other})_{k_0, k_1, \dots, k_n} =
        \text{input}_{i_0, i_1, \dots, i_n} * \text{other}_{j_0, j_1, \dots, j_n},

where :math:`k_t = i_t * b_t + j_t` for :math:`0 \leq t \leq n`.
If one tensor has fewer dimensions than the other it is unsqueezed until it has the same number of dimensions.

Supports real-valued and complex-valued inputs.

.. note::
    This function generalizes the typical definition of the Kronecker product for two matrices to two tensors,
    as described above. When :attr:`input` is a :math:`(m \times n)` matrix and :attr:`other` is a
    :math:`(p \times q)` matrix, the result will be a :math:`(p*m \times q*n)` block matrix:

    .. math::
        \mathbf{A} \otimes \mathbf{B}=\begin{bmatrix}
        a_{11} \mathbf{B} & \cdots & a_{1 n} \mathbf{B} \\
        \vdots & \ddots & \vdots \\
        a_{m 1} \mathbf{B} & \cdots & a_{m n} \mathbf{B} \end{bmatrix}

    where :attr:`input` is :math:`\mathbf{A}` and :attr:`other` is :math:`\mathbf{B}`.

Arguments:
    input (Tensor)
    other (Tensor)

Keyword args:
    out (Tensor, optional): The output tensor. Ignored if ``None``. Default: ``None``

Examples::

    >>> mat1 = torch.eye(2)
    >>> mat2 = torch.ones(2, 2)
    >>> torch.kron(mat1, mat2)
    tensor([[1., 1., 0., 0.],
            [1., 1., 0., 0.],
            [0., 0., 1., 1.],
            [0., 0., 1., 1.]])

    >>> mat1 = torch.eye(2)
    >>> mat2 = torch.arange(1, 5).reshape(2, 2)
    >>> torch.kron(mat1, mat2)
    tensor([[1., 2., 0., 0.],
            [3., 4., 0., 0.],
            [0., 0., 1., 2.],
            [0., 0., 3., 4.]])
""")

add_docstr(torch.kthvalue,
           r"""
kthvalue(input, k, dim=None, keepdim=False, *, out=None) -> (Tensor, LongTensor)

Returns a namedtuple ``(values, indices)`` where ``values`` is the :attr:`k` th
smallest element of each row of the :attr:`input` tensor in the given dimension
:attr:`dim`. And ``indices`` is the index location of each element found.

If :attr:`dim` is not given, the last dimension of the `input` is chosen.

If :attr:`keepdim` is ``True``, both the :attr:`values` and :attr:`indices` tensors
are the same size as :attr:`input`, except in the dimension :attr:`dim` where
they are of size 1. Otherwise, :attr:`dim` is squeezed
(see :func:`torch.squeeze`), resulting in both the :attr:`values` and
:attr:`indices` tensors having 1 fewer dimension than the :attr:`input` tensor.

.. note::
    When :attr:`input` is a CUDA tensor and there are multiple valid
    :attr:`k` th values, this function may nondeterministically return
    :attr:`indices` for any of them.

Args:
    {input}
    k (int): k for the k-th smallest element
    dim (int, optional): the dimension to find the kth value along
    {keepdim}

Keyword args:
    out (tuple, optional): the output tuple of (Tensor, LongTensor)
                           can be optionally given to be used as output buffers

Example::

    >>> x = torch.arange(1., 6.)
    >>> x
    tensor([ 1.,  2.,  3.,  4.,  5.])
    >>> torch.kthvalue(x, 4)
    torch.return_types.kthvalue(values=tensor(4.), indices=tensor(3))

    >>> x=torch.arange(1.,7.).resize_(2,3)
    >>> x
    tensor([[ 1.,  2.,  3.],
            [ 4.,  5.,  6.]])
    >>> torch.kthvalue(x, 2, 0, True)
    torch.return_types.kthvalue(values=tensor([[4., 5., 6.]]), indices=tensor([[1, 1, 1]]))
""".format(**single_dim_common))

add_docstr(torch.lcm,
           r"""
lcm(input, other, *, out=None) -> Tensor

Computes the element-wise least common multiple (LCM) of :attr:`input` and :attr:`other`.

Both :attr:`input` and :attr:`other` must have integer types.

.. note::
    This defines :math:`lcm(0, 0) = 0` and :math:`lcm(0, a) = 0`.

Args:
    {input}
    other (Tensor): the second input tensor

Keyword arguments:
    {out}

Example::

    >>> a = torch.tensor([5, 10, 15])
    >>> b = torch.tensor([3, 4, 5])
    >>> torch.lcm(a, b)
    tensor([15, 20, 15])
    >>> c = torch.tensor([3])
    >>> torch.lcm(a, c)
    tensor([15, 30, 15])
""".format(**common_args))

add_docstr(torch.ldexp, r"""
ldexp(input, other, *, out=None) -> Tensor

Multiplies :attr:`input` by 2**:attr:`other`.

.. math::
    \text{{out}}_i = \text{{input}}_i * 2^\text{{other}}_i
""" + r"""

Typically this function is used to construct floating point numbers by multiplying
mantissas in :attr:`input` with integral powers of two created from the exponents
in :attr:'other'.

Args:
    {input}
    other (Tensor): a tensor of exponents, typically integers.

Keyword args:
    {out}

Example::

    >>> torch.ldexp(torch.tensor([1.]), torch.tensor([1]))
    tensor([2.])
    >>> torch.ldexp(torch.tensor([1.0]), torch.tensor([1, 2, 3, 4]))
    tensor([ 2.,  4.,  8., 16.])


""".format(**common_args))

add_docstr(torch.le, r"""
le(input, other, *, out=None) -> Tensor

Computes :math:`\text{input} \leq \text{other}` element-wise.
""" + r"""

The second argument can be a number or a tensor whose shape is
:ref:`broadcastable <broadcasting-semantics>` with the first argument.

Args:
    input (Tensor): the tensor to compare
    other (Tensor or Scalar): the tensor or value to compare

Keyword args:
    {out}

Returns:
    A boolean tensor that is True where :attr:`input` is less than or equal to
    :attr:`other` and False elsewhere

Example::

    >>> torch.le(torch.tensor([[1, 2], [3, 4]]), torch.tensor([[1, 1], [4, 4]]))
    tensor([[True, False], [True, True]])
""".format(**common_args))

add_docstr(torch.less_equal, r"""
less_equal(input, other, *, out=None) -> Tensor

Alias for :func:`torch.le`.
""")

add_docstr(torch.lerp,
           r"""
lerp(input, end, weight, *, out=None)

Does a linear interpolation of two tensors :attr:`start` (given by :attr:`input`) and :attr:`end` based
on a scalar or tensor :attr:`weight` and returns the resulting :attr:`out` tensor.

.. math::
    \text{out}_i = \text{start}_i + \text{weight}_i \times (\text{end}_i - \text{start}_i)
""" + r"""
The shapes of :attr:`start` and :attr:`end` must be
:ref:`broadcastable <broadcasting-semantics>`. If :attr:`weight` is a tensor, then
the shapes of :attr:`weight`, :attr:`start`, and :attr:`end` must be :ref:`broadcastable <broadcasting-semantics>`.

Args:
    input (Tensor): the tensor with the starting points
    end (Tensor): the tensor with the ending points
    weight (float or tensor): the weight for the interpolation formula

Keyword args:
    {out}

Example::

    >>> start = torch.arange(1., 5.)
    >>> end = torch.empty(4).fill_(10)
    >>> start
    tensor([ 1.,  2.,  3.,  4.])
    >>> end
    tensor([ 10.,  10.,  10.,  10.])
    >>> torch.lerp(start, end, 0.5)
    tensor([ 5.5000,  6.0000,  6.5000,  7.0000])
    >>> torch.lerp(start, end, torch.full_like(start, 0.5))
    tensor([ 5.5000,  6.0000,  6.5000,  7.0000])
""".format(**common_args))

add_docstr(torch.lgamma,
           r"""
lgamma(input, *, out=None) -> Tensor

Computes the natural logarithm of the absolute value of the gamma function on :attr:`input`.

.. math::
    \text{out}_{i} = \ln \Gamma(|\text{input}_{i}|)
""" + """
Args:
    {input}

Keyword args:
    {out}

Example::

    >>> a = torch.arange(0.5, 2, 0.5)
    >>> torch.lgamma(a)
    tensor([ 0.5724,  0.0000, -0.1208])
""".format(**common_args))

add_docstr(torch.linspace, r"""
linspace(start, end, steps, *, out=None, dtype=None, layout=torch.strided, device=None, requires_grad=False) -> Tensor

Creates a one-dimensional tensor of size :attr:`steps` whose values are evenly
spaced from :attr:`start` to :attr:`end`, inclusive. That is, the value are:

.. math::
    (\text{start},
    \text{start} + \frac{\text{end} - \text{start}}{\text{steps} - 1},
    \ldots,
    \text{start} + (\text{steps} - 2) * \frac{\text{end} - \text{start}}{\text{steps} - 1},
    \text{end})
""" + """

.. warning::
    Not providing a value for :attr:`steps` is deprecated. For backwards
    compatibility, not providing a value for :attr:`steps` will create a tensor
    with 100 elements. Note that this behavior is not reflected in the
    documented function signature and should not be relied on. In a future
    PyTorch release, failing to provide a value for :attr:`steps` will throw a
    runtime error.

Args:
    start (float): the starting value for the set of points
    end (float): the ending value for the set of points
    steps (int): size of the constructed tensor

Keyword arguments:
    {out}
    dtype (torch.dtype, optional): the data type to perform the computation in.
        Default: if None, uses the global default dtype (see torch.get_default_dtype())
        when both :attr:`start` and :attr:`end` are real,
        and corresponding complex dtype when either is complex.
    {layout}
    {device}
    {requires_grad}


Example::

    >>> torch.linspace(3, 10, steps=5)
    tensor([  3.0000,   4.7500,   6.5000,   8.2500,  10.0000])
    >>> torch.linspace(-10, 10, steps=5)
    tensor([-10.,  -5.,   0.,   5.,  10.])
    >>> torch.linspace(start=-10, end=10, steps=5)
    tensor([-10.,  -5.,   0.,   5.,  10.])
    >>> torch.linspace(start=-10, end=10, steps=1)
    tensor([-10.])
""".format(**factory_common_args))

add_docstr(torch.log,
           r"""
log(input, *, out=None) -> Tensor

Returns a new tensor with the natural logarithm of the elements
of :attr:`input`.

.. math::
    y_{i} = \log_{e} (x_{i})
""" + r"""

Args:
    {input}

Keyword args:
    {out}

Example::

    >>> a = torch.randn(5)
    >>> a
    tensor([-0.7168, -0.5471, -0.8933, -1.4428, -0.1190])
    >>> torch.log(a)
    tensor([ nan,  nan,  nan,  nan,  nan])
""".format(**common_args))

add_docstr(torch.log10,
           r"""
log10(input, *, out=None) -> Tensor

Returns a new tensor with the logarithm to the base 10 of the elements
of :attr:`input`.

.. math::
    y_{i} = \log_{10} (x_{i})
""" + r"""

Args:
    {input}

Keyword args:
    {out}

Example::

    >>> a = torch.rand(5)
    >>> a
    tensor([ 0.5224,  0.9354,  0.7257,  0.1301,  0.2251])


    >>> torch.log10(a)
    tensor([-0.2820, -0.0290, -0.1392, -0.8857, -0.6476])

""".format(**common_args))

add_docstr(torch.log1p,
           r"""
log1p(input, *, out=None) -> Tensor

Returns a new tensor with the natural logarithm of (1 + :attr:`input`).

.. math::
    y_i = \log_{e} (x_i + 1)
""" + r"""
.. note:: This function is more accurate than :func:`torch.log` for small
          values of :attr:`input`

Args:
    {input}

Keyword args:
    {out}

Example::

    >>> a = torch.randn(5)
    >>> a
    tensor([-1.0090, -0.9923,  1.0249, -0.5372,  0.2492])
    >>> torch.log1p(a)
    tensor([    nan, -4.8653,  0.7055, -0.7705,  0.2225])
""".format(**common_args))

add_docstr(torch.log2,
           r"""
log2(input, *, out=None) -> Tensor

Returns a new tensor with the logarithm to the base 2 of the elements
of :attr:`input`.

.. math::
    y_{i} = \log_{2} (x_{i})
""" + r"""

Args:
    {input}

Keyword args:
    {out}

Example::

    >>> a = torch.rand(5)
    >>> a
    tensor([ 0.8419,  0.8003,  0.9971,  0.5287,  0.0490])


    >>> torch.log2(a)
    tensor([-0.2483, -0.3213, -0.0042, -0.9196, -4.3504])

""".format(**common_args))

add_docstr(torch.logaddexp,
           r"""
logaddexp(input, other, *, out=None) -> Tensor

Logarithm of the sum of exponentiations of the inputs.

Calculates pointwise :math:`\log\left(e^x + e^y\right)`. This function is useful
in statistics where the calculated probabilities of events may be so small as to
exceed the range of normal floating point numbers. In such cases the logarithm
of the calculated probability is stored. This function allows adding
probabilities stored in such a fashion.

This op should be disambiguated with :func:`torch.logsumexp` which performs a
reduction on a single tensor.

Args:
    {input}
    other (Tensor): the second input tensor

Keyword arguments:
    {out}

Example::

    >>> torch.logaddexp(torch.tensor([-1.0]), torch.tensor([-1.0, -2, -3]))
    tensor([-0.3069, -0.6867, -0.8731])
    >>> torch.logaddexp(torch.tensor([-100.0, -200, -300]), torch.tensor([-1.0, -2, -3]))
    tensor([-1., -2., -3.])
    >>> torch.logaddexp(torch.tensor([1.0, 2000, 30000]), torch.tensor([-1.0, -2, -3]))
    tensor([1.1269e+00, 2.0000e+03, 3.0000e+04])
""".format(**common_args))

add_docstr(torch.logaddexp2,
           r"""
logaddexp2(input, other, *, out=None) -> Tensor

Logarithm of the sum of exponentiations of the inputs in base-2.

Calculates pointwise :math:`\log_2\left(2^x + 2^y\right)`. See
:func:`torch.logaddexp` for more details.

Args:
    {input}
    other (Tensor): the second input tensor

Keyword arguments:
    {out}
""".format(**common_args))

add_docstr(torch.xlogy,
           r"""
xlogy(input, other, *, out=None) -> Tensor

Computes ``input * log(other)`` with the following cases.

.. math::
    \text{out}_{i} = \begin{cases}
        \text{NaN} & \text{if } \text{other}_{i} = \text{NaN} \\
        0 & \text{if } \text{input}_{i} = 0.0 \\
        \text{input}_{i} * \log{(\text{other}_{i})} & \text{otherwise}
    \end{cases}

Similar to SciPy's `scipy.special.xlogy`.

""" + r"""

Args:
    input (Number or Tensor)
    other (Number or Tensor)

.. note:: At least one of :attr:`input` or :attr:`other` must be a tensor.

Keyword args:
    {out}

Example::

    >>> x = torch.zeros(5,)
    >>> y = torch.tensor([-1, 0, 1, float('inf'), float('nan')])
    >>> torch.xlogy(x, y)
    tensor([0., 0., 0., 0., nan])
    >>> x = torch.tensor([1, 2, 3])
    >>> y = torch.tensor([3, 2, 1])
    >>> torch.xlogy(x, y)
    tensor([1.0986, 1.3863, 0.0000])
    >>> torch.xlogy(x, 4)
    tensor([1.3863, 2.7726, 4.1589])
    >>> torch.xlogy(2, y)
    tensor([2.1972, 1.3863, 0.0000])
""".format(**common_args))

add_docstr(torch.logical_and,
           r"""
logical_and(input, other, *, out=None) -> Tensor

Computes the element-wise logical AND of the given input tensors. Zeros are treated as ``False`` and nonzeros are
treated as ``True``.

Args:
    {input}
    other (Tensor): the tensor to compute AND with

Keyword args:
    {out}

Example::

    >>> torch.logical_and(torch.tensor([True, False, True]), torch.tensor([True, False, False]))
    tensor([ True, False, False])
    >>> a = torch.tensor([0, 1, 10, 0], dtype=torch.int8)
    >>> b = torch.tensor([4, 0, 1, 0], dtype=torch.int8)
    >>> torch.logical_and(a, b)
    tensor([False, False,  True, False])
    >>> torch.logical_and(a.double(), b.double())
    tensor([False, False,  True, False])
    >>> torch.logical_and(a.double(), b)
    tensor([False, False,  True, False])
    >>> torch.logical_and(a, b, out=torch.empty(4, dtype=torch.bool))
    tensor([False, False,  True, False])
""".format(**common_args))

add_docstr(torch.logical_not,
           r"""
logical_not(input, *, out=None) -> Tensor

Computes the element-wise logical NOT of the given input tensor. If not specified, the output tensor will have the bool
dtype. If the input tensor is not a bool tensor, zeros are treated as ``False`` and non-zeros are treated as ``True``.

Args:
    {input}

Keyword args:
    {out}

Example::

    >>> torch.logical_not(torch.tensor([True, False]))
    tensor([False,  True])
    >>> torch.logical_not(torch.tensor([0, 1, -10], dtype=torch.int8))
    tensor([ True, False, False])
    >>> torch.logical_not(torch.tensor([0., 1.5, -10.], dtype=torch.double))
    tensor([ True, False, False])
    >>> torch.logical_not(torch.tensor([0., 1., -10.], dtype=torch.double), out=torch.empty(3, dtype=torch.int16))
    tensor([1, 0, 0], dtype=torch.int16)
""".format(**common_args))

add_docstr(torch.logical_or,
           r"""
logical_or(input, other, *, out=None) -> Tensor

Computes the element-wise logical OR of the given input tensors. Zeros are treated as ``False`` and nonzeros are
treated as ``True``.

Args:
    {input}
    other (Tensor): the tensor to compute OR with

Keyword args:
    {out}

Example::

    >>> torch.logical_or(torch.tensor([True, False, True]), torch.tensor([True, False, False]))
    tensor([ True, False,  True])
    >>> a = torch.tensor([0, 1, 10, 0], dtype=torch.int8)
    >>> b = torch.tensor([4, 0, 1, 0], dtype=torch.int8)
    >>> torch.logical_or(a, b)
    tensor([ True,  True,  True, False])
    >>> torch.logical_or(a.double(), b.double())
    tensor([ True,  True,  True, False])
    >>> torch.logical_or(a.double(), b)
    tensor([ True,  True,  True, False])
    >>> torch.logical_or(a, b, out=torch.empty(4, dtype=torch.bool))
    tensor([ True,  True,  True, False])
""".format(**common_args))

add_docstr(torch.logical_xor,
           r"""
logical_xor(input, other, *, out=None) -> Tensor

Computes the element-wise logical XOR of the given input tensors. Zeros are treated as ``False`` and nonzeros are
treated as ``True``.

Args:
    {input}
    other (Tensor): the tensor to compute XOR with

Keyword args:
    {out}

Example::

    >>> torch.logical_xor(torch.tensor([True, False, True]), torch.tensor([True, False, False]))
    tensor([False, False,  True])
    >>> a = torch.tensor([0, 1, 10, 0], dtype=torch.int8)
    >>> b = torch.tensor([4, 0, 1, 0], dtype=torch.int8)
    >>> torch.logical_xor(a, b)
    tensor([ True,  True, False, False])
    >>> torch.logical_xor(a.double(), b.double())
    tensor([ True,  True, False, False])
    >>> torch.logical_xor(a.double(), b)
    tensor([ True,  True, False, False])
    >>> torch.logical_xor(a, b, out=torch.empty(4, dtype=torch.bool))
    tensor([ True,  True, False, False])
""".format(**common_args))

add_docstr(torch.logspace, """
logspace(start, end, steps, base=10.0, *, \
         out=None, dtype=None, layout=torch.strided, device=None, requires_grad=False) -> Tensor
""" + r"""

Creates a one-dimensional tensor of size :attr:`steps` whose values are evenly
spaced from :math:`{{\text{{base}}}}^{{\text{{start}}}}` to
:math:`{{\text{{base}}}}^{{\text{{end}}}}`, inclusive, on a logarithmic scale
with base :attr:`base`. That is, the values are:

.. math::
    (\text{base}^{\text{start}},
    \text{base}^{(\text{start} + \frac{\text{end} - \text{start}}{ \text{steps} - 1})},
    \ldots,
    \text{base}^{(\text{start} + (\text{steps} - 2) * \frac{\text{end} - \text{start}}{ \text{steps} - 1})},
    \text{base}^{\text{end}})
""" + """

.. warning::
    Not providing a value for :attr:`steps` is deprecated. For backwards
    compatibility, not providing a value for :attr:`steps` will create a tensor
    with 100 elements. Note that this behavior is not reflected in the
    documented function signature and should not be relied on. In a future
    PyTorch release, failing to provide a value for :attr:`steps` will throw a
    runtime error.

Args:
    start (float): the starting value for the set of points
    end (float): the ending value for the set of points
    steps (int): size of the constructed tensor
    base (float, optional): base of the logarithm function. Default: ``10.0``.

Keyword arguments:
    {out}
    dtype (torch.dtype, optional): the data type to perform the computation in.
        Default: if None, uses the global default dtype (see torch.get_default_dtype())
        when both :attr:`start` and :attr:`end` are real,
        and corresponding complex dtype when either is complex.
    {layout}
    {device}
    {requires_grad}

Example::

    >>> torch.logspace(start=-10, end=10, steps=5)
    tensor([ 1.0000e-10,  1.0000e-05,  1.0000e+00,  1.0000e+05,  1.0000e+10])
    >>> torch.logspace(start=0.1, end=1.0, steps=5)
    tensor([  1.2589,   2.1135,   3.5481,   5.9566,  10.0000])
    >>> torch.logspace(start=0.1, end=1.0, steps=1)
    tensor([1.2589])
    >>> torch.logspace(start=2, end=2, steps=1, base=2)
    tensor([4.0])
""".format(**factory_common_args))

add_docstr(torch.logsumexp,
           r"""
logsumexp(input, dim, keepdim=False, *, out=None)

Returns the log of summed exponentials of each row of the :attr:`input`
tensor in the given dimension :attr:`dim`. The computation is numerically
stabilized.

For summation index :math:`j` given by `dim` and other indices :math:`i`, the result is

    .. math::
        \text{{logsumexp}}(x)_{{i}} = \log \sum_j \exp(x_{{ij}})

{keepdim_details}

Args:
    {input}
    {dim}
    {keepdim}

Keyword args:
    {out}


Example::

    >>> a = torch.randn(3, 3)
    >>> torch.logsumexp(a, 1)
    tensor([ 0.8442,  1.4322,  0.8711])
""".format(**multi_dim_common))

add_docstr(torch.lstsq,
           r"""
lstsq(input, A, *, out=None) -> Tensor

Computes the solution to the least squares and least norm problems for a full
rank matrix :math:`A` of size :math:`(m \times n)` and a matrix :math:`B` of
size :math:`(m \times k)`.

If :math:`m \geq n`, :func:`lstsq` solves the least-squares problem:

.. math::

   \begin{array}{ll}
   \min_X & \|AX-B\|_2.
   \end{array}

If :math:`m < n`, :func:`lstsq` solves the least-norm problem:

.. math::

   \begin{array}{llll}
   \min_X & \|X\|_2 & \text{subject to} & AX = B.
   \end{array}

Returned tensor :math:`X` has shape :math:`(\max(m, n) \times k)`. The first :math:`n`
rows of :math:`X` contains the solution. If :math:`m \geq n`, the residual sum of squares
for the solution in each column is given by the sum of squares of elements in the
remaining :math:`m - n` rows of that column.

.. note::
    The case when :math:`m < n` is not supported on the GPU.

Args:
    input (Tensor): the matrix :math:`B`
    A (Tensor): the :math:`m` by :math:`n` matrix :math:`A`

Keyword args:
    out (tuple, optional): the optional destination tensor

Returns:
    (Tensor, Tensor): A namedtuple (solution, QR) containing:

        - **solution** (*Tensor*): the least squares solution
        - **QR** (*Tensor*): the details of the QR factorization

.. note::

    The returned matrices will always be transposed, irrespective of the strides
    of the input matrices. That is, they will have stride `(1, m)` instead of
    `(m, 1)`.

Example::

    >>> A = torch.tensor([[1., 1, 1],
    ...                   [2, 3, 4],
    ...                   [3, 5, 2],
    ...                   [4, 2, 5],
    ...                   [5, 4, 3]])
    >>> B = torch.tensor([[-10., -3],
    ...                   [ 12, 14],
    ...                   [ 14, 12],
    ...                   [ 16, 16],
    ...                   [ 18, 16]])
    >>> X, _ = torch.lstsq(B, A)
    >>> X
    tensor([[  2.0000,   1.0000],
            [  1.0000,   1.0000],
            [  1.0000,   2.0000],
            [ 10.9635,   4.8501],
            [  8.9332,   5.2418]])
""")

add_docstr(torch.lt, r"""
lt(input, other, *, out=None) -> Tensor

Computes :math:`\text{input} < \text{other}` element-wise.
""" + r"""

The second argument can be a number or a tensor whose shape is
:ref:`broadcastable <broadcasting-semantics>` with the first argument.

Args:
    input (Tensor): the tensor to compare
    other (Tensor or float): the tensor or value to compare

Keyword args:
    {out}

Returns:
    A boolean tensor that is True where :attr:`input` is less than :attr:`other` and False elsewhere

Example::

    >>> torch.lt(torch.tensor([[1, 2], [3, 4]]), torch.tensor([[1, 1], [4, 4]]))
    tensor([[False, False], [True, False]])
""".format(**common_args))

add_docstr(torch.less, r"""
less(input, other, *, out=None) -> Tensor

Alias for :func:`torch.lt`.
""")

add_docstr(torch.lu_solve,
           r"""
lu_solve(b, LU_data, LU_pivots, *, out=None) -> Tensor

Returns the LU solve of the linear system :math:`Ax = b` using the partially pivoted
LU factorization of A from :meth:`torch.lu`.

This function supports ``float``, ``double``, ``cfloat`` and ``cdouble`` dtypes for :attr:`input`.

Arguments:
    b (Tensor): the RHS tensor of size :math:`(*, m, k)`, where :math:`*`
                is zero or more batch dimensions.
    LU_data (Tensor): the pivoted LU factorization of A from :meth:`torch.lu` of size :math:`(*, m, m)`,
                       where :math:`*` is zero or more batch dimensions.
    LU_pivots (IntTensor): the pivots of the LU factorization from :meth:`torch.lu` of size :math:`(*, m)`,
                           where :math:`*` is zero or more batch dimensions.
                           The batch dimensions of :attr:`LU_pivots` must be equal to the batch dimensions of
                           :attr:`LU_data`.

Keyword args:
    {out}

Example::

    >>> A = torch.randn(2, 3, 3)
    >>> b = torch.randn(2, 3, 1)
    >>> A_LU = torch.lu(A)
    >>> x = torch.lu_solve(b, *A_LU)
    >>> torch.norm(torch.bmm(A, x) - b)
    tensor(1.00000e-07 *
           2.8312)
""".format(**common_args))

add_docstr(torch.masked_select,
           r"""
masked_select(input, mask, *, out=None) -> Tensor

Returns a new 1-D tensor which indexes the :attr:`input` tensor according to
the boolean mask :attr:`mask` which is a `BoolTensor`.

The shapes of the :attr:`mask` tensor and the :attr:`input` tensor don't need
to match, but they must be :ref:`broadcastable <broadcasting-semantics>`.

.. note:: The returned tensor does **not** use the same storage
          as the original tensor

Args:
    {input}
    mask  (BoolTensor): the tensor containing the binary mask to index with

Keyword args:
    {out}

Example::

    >>> x = torch.randn(3, 4)
    >>> x
    tensor([[ 0.3552, -2.3825, -0.8297,  0.3477],
            [-1.2035,  1.2252,  0.5002,  0.6248],
            [ 0.1307, -2.0608,  0.1244,  2.0139]])
    >>> mask = x.ge(0.5)
    >>> mask
    tensor([[False, False, False, False],
            [False, True, True, True],
            [False, False, False, True]])
    >>> torch.masked_select(x, mask)
    tensor([ 1.2252,  0.5002,  0.6248,  2.0139])
""".format(**common_args))

add_docstr(torch.matrix_rank, r"""
matrix_rank(input, tol=None, symmetric=False, *, out=None) -> Tensor

Returns the numerical rank of a 2-D tensor. The method to compute the
matrix rank is done using SVD by default. If :attr:`symmetric` is ``True``,
then :attr:`input` is assumed to be symmetric, and the computation of the
rank is done by obtaining the eigenvalues.

:attr:`tol` is the threshold below which the singular values (or the eigenvalues
when :attr:`symmetric` is ``True``) are considered to be 0. If :attr:`tol` is not
specified, :attr:`tol` is set to ``S.max() * max(S.size()) * eps`` where `S` is the
singular values (or the eigenvalues when :attr:`symmetric` is ``True``), and ``eps``
is the epsilon value for the datatype of :attr:`input`.

.. note:: :func:`torch.matrix_rank` is deprecated. Please use :func:`torch.linalg.matrix_rank` instead.
          The parameter :attr:`symmetric` was renamed in :func:`torch.linalg.matrix_rank` to ``hermitian``.

Args:
    input (Tensor): the input 2-D tensor
    tol (float, optional): the tolerance value. Default: ``None``
    symmetric(bool, optional): indicates whether :attr:`input` is symmetric.
                               Default: ``False``

Keyword args:
    {out}

Example::

    >>> a = torch.eye(10)
    >>> torch.matrix_rank(a)
    tensor(10)
    >>> b = torch.eye(10)
    >>> b[0, 0] = 0
    >>> torch.matrix_rank(b)
    tensor(9)
""".format(**common_args))

add_docstr(torch.matrix_power, r"""
matrix_power(input, n, *, out=None) -> Tensor

.. note:: :func:`torch.matrix_power` is deprecated, use :func:`torch.linalg.matrix_power` instead.

Alias for :func:`torch.linalg.matrix_power`
""".format(**common_args))

add_docstr(torch.matrix_exp, r"""
matrix_exp(input) -> Tensor

Computes the matrix exponential of a square matrix or of each square matrix in a batch.
For a matrix :attr:`input`, the matrix exponential is defined as

.. math::
    \mathrm{e}^\text{input} = \sum_{k=0}^\infty \text{input}^k / k!

""" + r"""
The implementation is based on:

Bader, P.; Blanes, S.; Casas, F.
Computing the Matrix Exponential with an Optimized Taylor Polynomial Approximation.
Mathematics 2019, 7, 1174.

Args:
    {input}

Example::

    >>> a = torch.randn(2, 2, 2)
    >>> a[0, :, :] = torch.eye(2, 2)
    >>> a[1, :, :] = 2 * torch.eye(2, 2)
    >>> a
    tensor([[[1., 0.],
             [0., 1.]],

            [[2., 0.],
             [0., 2.]]])
    >>> torch.matrix_exp(a)
    tensor([[[2.7183, 0.0000],
             [0.0000, 2.7183]],

             [[7.3891, 0.0000],
              [0.0000, 7.3891]]])

    >>> import math
    >>> x = torch.tensor([[0, math.pi/3], [-math.pi/3, 0]])
    >>> x.matrix_exp() # should be [[cos(pi/3), sin(pi/3)], [-sin(pi/3), cos(pi/3)]]
    tensor([[ 0.5000,  0.8660],
            [-0.8660,  0.5000]])
""".format(**common_args))

add_docstr(torch.max,
           r"""
max(input) -> Tensor

Returns the maximum value of all elements in the ``input`` tensor.

.. warning::
    This function produces deterministic (sub)gradients unlike ``max(dim=0)``

Args:
    {input}

Example::

    >>> a = torch.randn(1, 3)
    >>> a
    tensor([[ 0.6763,  0.7445, -2.2369]])
    >>> torch.max(a)
    tensor(0.7445)

.. function:: max(input, dim, keepdim=False, *, out=None) -> (Tensor, LongTensor)

Returns a namedtuple ``(values, indices)`` where ``values`` is the maximum
value of each row of the :attr:`input` tensor in the given dimension
:attr:`dim`. And ``indices`` is the index location of each maximum value found
(argmax).

If ``keepdim`` is ``True``, the output tensors are of the same size
as ``input`` except in the dimension ``dim`` where they are of size 1.
Otherwise, ``dim`` is squeezed (see :func:`torch.squeeze`), resulting
in the output tensors having 1 fewer dimension than ``input``.

.. note:: If there are multiple maximal values in a reduced row then
          the indices of the first maximal value are returned.

Args:
    {input}
    {dim}
    {keepdim} Default: ``False``.

Keyword args:
    out (tuple, optional): the result tuple of two output tensors (max, max_indices)

Example::

    >>> a = torch.randn(4, 4)
    >>> a
    tensor([[-1.2360, -0.2942, -0.1222,  0.8475],
            [ 1.1949, -1.1127, -2.2379, -0.6702],
            [ 1.5717, -0.9207,  0.1297, -1.8768],
            [-0.6172,  1.0036, -0.6060, -0.2432]])
    >>> torch.max(a, 1)
    torch.return_types.max(values=tensor([0.8475, 1.1949, 1.5717, 1.0036]), indices=tensor([3, 0, 0, 1]))

.. function:: max(input, other, *, out=None) -> Tensor

See :func:`torch.maximum`.

""".format(**single_dim_common))

add_docstr(torch.maximum, r"""
maximum(input, other, *, out=None) -> Tensor

Computes the element-wise maximum of :attr:`input` and :attr:`other`.

.. note::
    If one of the elements being compared is a NaN, then that element is returned.
    :func:`maximum` is not supported for tensors with complex dtypes.

Args:
    {input}
    other (Tensor): the second input tensor

Keyword args:
    {out}

Example::

    >>> a = torch.tensor((1, 2, -1))
    >>> b = torch.tensor((3, 0, 4))
    >>> torch.maximum(a, b)
    tensor([3, 2, 4])
""".format(**common_args))

add_docstr(torch.fmax, r"""
fmax(input, other, *, out=None) -> Tensor

Computes the element-wise maximum of :attr:`input` and :attr:`other`.

This is like :func:`torch.maximum` except it handles NaNs differently:
if exactly one of the two elements being compared is a NaN then the non-NaN element is taken as the maximum.
Only if both elements are NaN is NaN propagated.

This function is a wrapper around C++'s ``std::fmax`` and is similar to NumPy's ``fmax`` function.

Supports :ref:`broadcasting to a common shape <broadcasting-semantics>`,
:ref:`type promotion <type-promotion-doc>`, and integer and floating-point inputs.

Args:
    {input}
    other (Tensor): the second input tensor

Keyword args:
    {out}

Example::

    >>> a = torch.tensor([9.7, float('nan'), 3.1, float('nan')])
    >>> b = torch.tensor([-2.2, 0.5, float('nan'), float('nan')])
    >>> torch.fmax(a, b)
    tensor([9.7000, 0.5000, 3.1000,    nan])
""".format(**common_args))

add_docstr(torch.amax,
           r"""
amax(input, dim, keepdim=False, *, out=None) -> Tensor

Returns the maximum value of each slice of the :attr:`input` tensor in the given
dimension(s) :attr:`dim`.

.. note::
    The difference between ``max``/``min`` and ``amax``/``amin`` is:
        - ``amax``/``amin`` supports reducing on multiple dimensions,
        - ``amax``/``amin`` does not return indices,
        - ``amax``/``amin`` evenly distributes gradient between equal values,
          while ``max(dim)``/``min(dim)`` propagates gradient only to a single
          index in the source tensor.

If :attr:`keepdim is ``True``, the output tensors are of the same size
as :attr:`input` except in the dimension(s) :attr:`dim` where they are of size 1.
Otherwise, :attr:`dim`s are squeezed (see :func:`torch.squeeze`), resulting
in the output tensors having fewer dimension than :attr:`input`.

Args:
    {input}
    {dim}
    {keepdim}

Keyword args:
  {out}

Example::

    >>> a = torch.randn(4, 4)
    >>> a
    tensor([[ 0.8177,  1.4878, -0.2491,  0.9130],
            [-0.7158,  1.1775,  2.0992,  0.4817],
            [-0.0053,  0.0164, -1.3738, -0.0507],
            [ 1.9700,  1.1106, -1.0318, -1.0816]])
    >>> torch.amax(a, 1)
    tensor([1.4878, 2.0992, 0.0164, 1.9700])
""".format(**multi_dim_common))

add_docstr(torch.argmax,
           r"""
argmax(input) -> LongTensor

Returns the indices of the maximum value of all elements in the :attr:`input` tensor.

This is the second value returned by :meth:`torch.max`. See its
documentation for the exact semantics of this method.

.. note:: If there are multiple maximal values then the indices of the first maximal value are returned.

Args:
    {input}

Example::

    >>> a = torch.randn(4, 4)
    >>> a
    tensor([[ 1.3398,  0.2663, -0.2686,  0.2450],
            [-0.7401, -0.8805, -0.3402, -1.1936],
            [ 0.4907, -1.3948, -1.0691, -0.3132],
            [-1.6092,  0.5419, -0.2993,  0.3195]])
    >>> torch.argmax(a)
    tensor(0)

.. function:: argmax(input, dim, keepdim=False) -> LongTensor

Returns the indices of the maximum values of a tensor across a dimension.

This is the second value returned by :meth:`torch.max`. See its
documentation for the exact semantics of this method.

Args:
    {input}
    {dim} If ``None``, the argmax of the flattened input is returned.
    {keepdim} Ignored if ``dim=None``.

Example::

    >>> a = torch.randn(4, 4)
    >>> a
    tensor([[ 1.3398,  0.2663, -0.2686,  0.2450],
            [-0.7401, -0.8805, -0.3402, -1.1936],
            [ 0.4907, -1.3948, -1.0691, -0.3132],
            [-1.6092,  0.5419, -0.2993,  0.3195]])
    >>> torch.argmax(a, dim=1)
    tensor([ 0,  2,  0,  1])
""".format(**single_dim_common))

add_docstr(torch.mean,
           r"""
mean(input) -> Tensor

Returns the mean value of all elements in the :attr:`input` tensor.

Args:
    {input}

Example::

    >>> a = torch.randn(1, 3)
    >>> a
    tensor([[ 0.2294, -0.5481,  1.3288]])
    >>> torch.mean(a)
    tensor(0.3367)

.. function:: mean(input, dim, keepdim=False, *, out=None) -> Tensor

Returns the mean value of each row of the :attr:`input` tensor in the given
dimension :attr:`dim`. If :attr:`dim` is a list of dimensions,
reduce over all of them.

{keepdim_details}

Args:
    {input}
    {dim}
    {keepdim}

Keyword args:
    {out}

Example::

    >>> a = torch.randn(4, 4)
    >>> a
    tensor([[-0.3841,  0.6320,  0.4254, -0.7384],
            [-0.9644,  1.0131, -0.6549, -1.4279],
            [-0.2951, -1.3350, -0.7694,  0.5600],
            [ 1.0842, -0.9580,  0.3623,  0.2343]])
    >>> torch.mean(a, 1)
    tensor([-0.0163, -0.5085, -0.4599,  0.1807])
    >>> torch.mean(a, 1, True)
    tensor([[-0.0163],
            [-0.5085],
            [-0.4599],
            [ 0.1807]])
""".format(**multi_dim_common))

add_docstr(torch.median,
           r"""
median(input) -> Tensor

Returns the median of the values in :attr:`input`.

.. note::
    The median is not unique for :attr:`input` tensors with an even number
    of elements. In this case the lower of the two medians is returned. To
    compute the mean of both medians, use :func:`torch.quantile` with ``q=0.5`` instead.

.. warning::
    This function produces deterministic (sub)gradients unlike ``median(dim=0)``

Args:
    {input}

Example::

    >>> a = torch.randn(1, 3)
    >>> a
    tensor([[ 1.5219, -1.5212,  0.2202]])
    >>> torch.median(a)
    tensor(0.2202)

.. function:: median(input, dim=-1, keepdim=False, *, out=None) -> (Tensor, LongTensor)

Returns a namedtuple ``(values, indices)`` where ``values`` contains the median of each row of :attr:`input`
in the dimension :attr:`dim`, and ``indices`` contains the index of the median values found in the dimension :attr:`dim`.

By default, :attr:`dim` is the last dimension of the :attr:`input` tensor.

If :attr:`keepdim` is ``True``, the output tensors are of the same size
as :attr:`input` except in the dimension :attr:`dim` where they are of size 1.
Otherwise, :attr:`dim` is squeezed (see :func:`torch.squeeze`), resulting in
the outputs tensor having 1 fewer dimension than :attr:`input`.

.. note::
    The median is not unique for :attr:`input` tensors with an even number
    of elements in the dimension :attr:`dim`. In this case the lower of the
    two medians is returned. To compute the mean of both medians in
    :attr:`input`, use :func:`torch.quantile` with ``q=0.5`` instead.

.. warning::
    ``indices`` does not necessarily contain the first occurrence of each
    median value found, unless it is unique.
    The exact implementation details are device-specific.
    Do not expect the same result when run on CPU and GPU in general.
    For the same reason do not expect the gradients to be deterministic.

Args:
    {input}
    {dim}
    {keepdim}

Keyword args:
    out ((Tensor, Tensor), optional): The first tensor will be populated with the median values and the second
                                      tensor, which must have dtype long, with their indices in the dimension
                                      :attr:`dim` of :attr:`input`.

Example::

    >>> a = torch.randn(4, 5)
    >>> a
    tensor([[ 0.2505, -0.3982, -0.9948,  0.3518, -1.3131],
            [ 0.3180, -0.6993,  1.0436,  0.0438,  0.2270],
            [-0.2751,  0.7303,  0.2192,  0.3321,  0.2488],
            [ 1.0778, -1.9510,  0.7048,  0.4742, -0.7125]])
    >>> torch.median(a, 1)
    torch.return_types.median(values=tensor([-0.3982,  0.2270,  0.2488,  0.4742]), indices=tensor([1, 4, 4, 3]))
""".format(**single_dim_common))

add_docstr(torch.nanmedian,
           r"""
nanmedian(input) -> Tensor

Returns the median of the values in :attr:`input`, ignoring ``NaN`` values.

This function is identical to :func:`torch.median` when there are no ``NaN`` values in :attr:`input`.
When :attr:`input` has one or more ``NaN`` values, :func:`torch.median` will always return ``NaN``,
while this function will return the median of the non-``NaN`` elements in :attr:`input`.
If all the elements in :attr:`input` are ``NaN`` it will also return ``NaN``.

Args:
    {input}

Example::

    >>> a = torch.tensor([1, float('nan'), 3, 2])
    >>> a.median()
    tensor(nan)
    >>> a.nanmedian()
    tensor(2.)

.. function:: nanmedian(input, dim=-1, keepdim=False, *, out=None) -> (Tensor, LongTensor)

Returns a namedtuple ``(values, indices)`` where ``values`` contains the median of each row of :attr:`input`
in the dimension :attr:`dim`, ignoring ``NaN`` values, and ``indices`` contains the index of the median values
found in the dimension :attr:`dim`.

This function is identical to :func:`torch.median` when there are no ``NaN`` values in a reduced row. When a reduced row has
one or more ``NaN`` values, :func:`torch.median` will always reduce it to ``NaN``, while this function will reduce it to the
median of the non-``NaN`` elements. If all the elements in a reduced row are ``NaN`` then it will be reduced to ``NaN``, too.

Args:
    {input}
    {dim}
    {keepdim}

Keyword args:
    out ((Tensor, Tensor), optional): The first tensor will be populated with the median values and the second
                                      tensor, which must have dtype long, with their indices in the dimension
                                      :attr:`dim` of :attr:`input`.

Example::

    >>> a = torch.tensor([[2, 3, 1], [float('nan'), 1, float('nan')]])
    >>> a
    tensor([[2., 3., 1.],
            [nan, 1., nan]])
    >>> a.median(0)
    torch.return_types.median(values=tensor([nan, 1., nan]), indices=tensor([1, 1, 1]))
    >>> a.nanmedian(0)
    torch.return_types.nanmedian(values=tensor([2., 1., 1.]), indices=tensor([0, 1, 0]))
""".format(**single_dim_common))

add_docstr(torch.quantile, r"""
quantile(input, q, dim=None, keepdim=False, *, out=None) -> Tensor

Computes the q-th quantiles of each row of the :attr:`input` tensor
along the dimension :attr:`dim`.

To compute the quantile, we map q in [0, 1] to the range of indices [0, n] to find the location
of the quantile in the sorted input. If the quantile lies between two data points ``a < b`` with
indices ``i`` and ``j`` in the sorted order, result is computed using linear interpolation as follows:

``a + (b - a) * fraction``, where ``fraction`` is the fractional part of the computed quantile index.

If :attr:`q` is a 1D tensor, the first dimension of the output represents the quantiles and has size
equal to the size of :attr:`q`, the remaining dimensions are what remains from the reduction.

.. note::
    By default :attr:`dim` is ``None`` resulting in the :attr:`input` tensor being flattened before computation.

Args:
    {input}
    q (float or Tensor): a scalar or 1D tensor of values in the range [0, 1].
    {dim}
    {keepdim}

Keyword arguments:
    {out}

Example::

    >>> a = torch.randn(2, 3)
    >>> a
    tensor([[ 0.0795, -1.2117,  0.9765],
            [ 1.1707,  0.6706,  0.4884]])
    >>> q = torch.tensor([0.25, 0.5, 0.75])
    >>> torch.quantile(a, q, dim=1, keepdim=True)
    tensor([[[-0.5661],
            [ 0.5795]],

            [[ 0.0795],
            [ 0.6706]],

            [[ 0.5280],
            [ 0.9206]]])
    >>> torch.quantile(a, q, dim=1, keepdim=True).shape
    torch.Size([3, 2, 1])
    >>> a = torch.arange(4.)
    >>> a
    tensor([0., 1., 2., 3.])
""".format(**single_dim_common))

add_docstr(torch.nanquantile, r"""
nanquantile(input, q, dim=None, keepdim=False, *, out=None) -> Tensor

This is a variant of :func:`torch.quantile` that "ignores" ``NaN`` values,
computing the quantiles :attr:`q` as if ``NaN`` values in :attr:`input` did
not exist. If all values in a reduced row are ``NaN`` then the quantiles for
that reduction will be ``NaN``. See the documentation for :func:`torch.quantile`.

Args:
    {input}
    q (float or Tensor): a scalar or 1D tensor of quantile values in the range [0, 1]
    {dim}
    {keepdim}

Keyword arguments:
    {out}

Example::

    >>> t = torch.tensor([float('nan'), 1, 2])
    >>> t.quantile(0.5)
    tensor(nan)
    >>> t.nanquantile(0.5)
    tensor(1.5000)
    >>> t = torch.tensor([[float('nan'), float('nan')], [1, 2]])
    >>> t
    tensor([[nan, nan],
            [1., 2.]])
    >>> t.nanquantile(0.5, dim=0)
    tensor([1., 2.])
    >>> t.nanquantile(0.5, dim=1)
    tensor([   nan, 1.5000])
""".format(**single_dim_common))

add_docstr(torch.min,
           r"""
min(input) -> Tensor

Returns the minimum value of all elements in the :attr:`input` tensor.

.. warning::
    This function produces deterministic (sub)gradients unlike ``min(dim=0)``

Args:
    {input}

Example::

    >>> a = torch.randn(1, 3)
    >>> a
    tensor([[ 0.6750,  1.0857,  1.7197]])
    >>> torch.min(a)
    tensor(0.6750)

.. function:: min(input, dim, keepdim=False, *, out=None) -> (Tensor, LongTensor)

Returns a namedtuple ``(values, indices)`` where ``values`` is the minimum
value of each row of the :attr:`input` tensor in the given dimension
:attr:`dim`. And ``indices`` is the index location of each minimum value found
(argmin).

If :attr:`keepdim` is ``True``, the output tensors are of the same size as
:attr:`input` except in the dimension :attr:`dim` where they are of size 1.
Otherwise, :attr:`dim` is squeezed (see :func:`torch.squeeze`), resulting in
the output tensors having 1 fewer dimension than :attr:`input`.

.. note:: If there are multiple minimal values in a reduced row then
          the indices of the first minimal value are returned.

Args:
    {input}
    {dim}
    {keepdim}

Keyword args:
    out (tuple, optional): the tuple of two output tensors (min, min_indices)

Example::

    >>> a = torch.randn(4, 4)
    >>> a
    tensor([[-0.6248,  1.1334, -1.1899, -0.2803],
            [-1.4644, -0.2635, -0.3651,  0.6134],
            [ 0.2457,  0.0384,  1.0128,  0.7015],
            [-0.1153,  2.9849,  2.1458,  0.5788]])
    >>> torch.min(a, 1)
    torch.return_types.min(values=tensor([-1.1899, -1.4644,  0.0384, -0.1153]), indices=tensor([2, 0, 1, 0]))

.. function:: min(input, other, *, out=None) -> Tensor

See :func:`torch.minimum`.
""".format(**single_dim_common))

add_docstr(torch.minimum, r"""
minimum(input, other, *, out=None) -> Tensor

Computes the element-wise minimum of :attr:`input` and :attr:`other`.

.. note::
    If one of the elements being compared is a NaN, then that element is returned.
    :func:`minimum` is not supported for tensors with complex dtypes.

Args:
    {input}
    other (Tensor): the second input tensor

Keyword args:
    {out}

Example::

    >>> a = torch.tensor((1, 2, -1))
    >>> b = torch.tensor((3, 0, 4))
    >>> torch.minimum(a, b)
    tensor([1, 0, -1])
""".format(**common_args))

add_docstr(torch.fmin, r"""
fmin(input, other, *, out=None) -> Tensor

Computes the element-wise minimum of :attr:`input` and :attr:`other`.

This is like :func:`torch.minimum` except it handles NaNs differently:
if exactly one of the two elements being compared is a NaN then the non-NaN element is taken as the minimum.
Only if both elements are NaN is NaN propagated.

This function is a wrapper around C++'s ``std::fmin`` and is similar to NumPy's ``fmin`` function.

Supports :ref:`broadcasting to a common shape <broadcasting-semantics>`,
:ref:`type promotion <type-promotion-doc>`, and integer and floating-point inputs.

Args:
    {input}
    other (Tensor): the second input tensor

Keyword args:
    {out}

Example::

    >>> a = torch.tensor([2.2, float('nan'), 2.1, float('nan')])
    >>> b = torch.tensor([-9.3, 0.1, float('nan'), float('nan')])
    >>> torch.fmin(a, b)
    tensor([-9.3000, 0.1000, 2.1000,    nan])
""".format(**common_args))

add_docstr(torch.amin,
           r"""
amin(input, dim, keepdim=False, *, out=None) -> Tensor

Returns the minimum value of each slice of the :attr:`input` tensor in the given
dimension(s) :attr:`dim`.

.. note::
    The difference between ``max``/``min`` and ``amax``/``amin`` is:
        - ``amax``/``amin`` supports reducing on multiple dimensions,
        - ``amax``/``amin`` does not return indices,
        - ``amax``/``amin`` evenly distributes gradient between equal values,
          while ``max(dim)``/``min(dim)`` propagates gradient only to a single
          index in the source tensor.

If :attr:`keepdim` is ``True``, the output tensors are of the same size as
:attr:`input` except in the dimension(s) :attr:`dim` where they are of size 1.
Otherwise, :attr:`dim`s are squeezed (see :func:`torch.squeeze`), resulting in
the output tensors having fewer dimensions than :attr:`input`.

Args:
    {input}
    {dim}
    {keepdim}

Keyword args:
  {out}

Example::

    >>> a = torch.randn(4, 4)
    >>> a
    tensor([[ 0.6451, -0.4866,  0.2987, -1.3312],
            [-0.5744,  1.2980,  1.8397, -0.2713],
            [ 0.9128,  0.9214, -1.7268, -0.2995],
            [ 0.9023,  0.4853,  0.9075, -1.6165]])
    >>> torch.amin(a, 1)
    tensor([-1.3312, -0.5744, -1.7268, -1.6165])
""".format(**multi_dim_common))

add_docstr(torch.argmin,
           r"""
argmin(input, dim=None, keepdim=False) -> LongTensor

Returns the indices of the minimum value(s) of the flattened tensor or along a dimension

This is the second value returned by :meth:`torch.min`. See its
documentation for the exact semantics of this method.

.. note:: If there are multiple minimal values then the indices of the first minimal value are returned.

Args:
    {input}
    {dim} If ``None``, the argmin of the flattened input is returned.
    {keepdim} Ignored if ``dim=None``.

Example::

    >>> a = torch.randn(4, 4)
    >>> a
    tensor([[ 0.1139,  0.2254, -0.1381,  0.3687],
            [ 1.0100, -1.1975, -0.0102, -0.4732],
            [-0.9240,  0.1207, -0.7506, -1.0213],
            [ 1.7809, -1.2960,  0.9384,  0.1438]])
    >>> torch.argmin(a)
    tensor(13)
    >>> torch.argmin(a, dim=1)
    tensor([ 2,  1,  3,  1])
    >>> torch.argmin(a, dim=1, keepdim=True)
    tensor([[2],
            [1],
            [3],
            [1]])
""".format(**single_dim_common))

add_docstr(torch.mm,
           r"""
mm(input, mat2, *, out=None) -> Tensor

Performs a matrix multiplication of the matrices :attr:`input` and :attr:`mat2`.

If :attr:`input` is a :math:`(n \times m)` tensor, :attr:`mat2` is a
:math:`(m \times p)` tensor, :attr:`out` will be a :math:`(n \times p)` tensor.

.. note:: This function does not :ref:`broadcast <broadcasting-semantics>`.
          For broadcasting matrix products, see :func:`torch.matmul`.

Supports strided and sparse 2-D tensors as inputs, autograd with
respect to strided inputs.

{tf32_note}

Args:
    input (Tensor): the first matrix to be matrix multiplied
    mat2 (Tensor): the second matrix to be matrix multiplied

Keyword args:
    {out}

Example::

    >>> mat1 = torch.randn(2, 3)
    >>> mat2 = torch.randn(3, 3)
    >>> torch.mm(mat1, mat2)
    tensor([[ 0.4851,  0.5037, -0.3633],
            [-0.0760, -3.6705,  2.4784]])
""".format(**common_args, **tf32_notes))

add_docstr(torch.hspmm,
           r"""
hspmm(mat1, mat2, *, out=None) -> Tensor

Performs a matrix multiplication of a :ref:`sparse COO matrix
<sparse-coo-docs>` :attr:`mat1` and a strided matrix :attr:`mat2`. The
result is a (1 + 1)-dimensional :ref:`hybrid COO matrix
<sparse-hybrid-coo-docs>`.

Args:
    mat1 (Tensor): the first sparse matrix to be matrix multiplied
    mat2 (Tensor): the second strided matrix to be matrix multiplied

Keyword args:
    {out}
""")

add_docstr(torch.matmul,
           r"""
matmul(input, other, *, out=None) -> Tensor

Matrix product of two tensors.

The behavior depends on the dimensionality of the tensors as follows:

- If both tensors are 1-dimensional, the dot product (scalar) is returned.
- If both arguments are 2-dimensional, the matrix-matrix product is returned.
- If the first argument is 1-dimensional and the second argument is 2-dimensional,
  a 1 is prepended to its dimension for the purpose of the matrix multiply.
  After the matrix multiply, the prepended dimension is removed.
- If the first argument is 2-dimensional and the second argument is 1-dimensional,
  the matrix-vector product is returned.
- If both arguments are at least 1-dimensional and at least one argument is
  N-dimensional (where N > 2), then a batched matrix multiply is returned.  If the first
  argument is 1-dimensional, a 1 is prepended to its dimension for the purpose of the
  batched matrix multiply and removed after.  If the second argument is 1-dimensional, a
  1 is appended to its dimension for the purpose of the batched matrix multiple and removed after.
  The non-matrix (i.e. batch) dimensions are :ref:`broadcasted <broadcasting-semantics>` (and thus
  must be broadcastable).  For example, if :attr:`input` is a
  :math:`(j \times 1 \times n \times n)` tensor and :attr:`other` is a :math:`(k \times n \times n)`
  tensor, :attr:`out` will be a :math:`(j \times k \times n \times n)` tensor.

  Note that the broadcasting logic only looks at the batch dimensions when determining if the inputs
  are broadcastable, and not the matrix dimensions. For example, if :attr:`input` is a
  :math:`(j \times 1 \times n \times m)` tensor and :attr:`other` is a :math:`(k \times m \times p)`
  tensor, these inputs are valid for broadcasting even though the final two dimensions (i.e. the
  matrix dimensions) are different. :attr:`out` will be a :math:`(j \times k \times n \times p)` tensor.

{tf32_note}

.. note::

    The 1-dimensional dot product version of this function does not support an :attr:`out` parameter.

Arguments:
    input (Tensor): the first tensor to be multiplied
    other (Tensor): the second tensor to be multiplied

Keyword args:
    {out}

Example::

    >>> # vector x vector
    >>> tensor1 = torch.randn(3)
    >>> tensor2 = torch.randn(3)
    >>> torch.matmul(tensor1, tensor2).size()
    torch.Size([])
    >>> # matrix x vector
    >>> tensor1 = torch.randn(3, 4)
    >>> tensor2 = torch.randn(4)
    >>> torch.matmul(tensor1, tensor2).size()
    torch.Size([3])
    >>> # batched matrix x broadcasted vector
    >>> tensor1 = torch.randn(10, 3, 4)
    >>> tensor2 = torch.randn(4)
    >>> torch.matmul(tensor1, tensor2).size()
    torch.Size([10, 3])
    >>> # batched matrix x batched matrix
    >>> tensor1 = torch.randn(10, 3, 4)
    >>> tensor2 = torch.randn(10, 4, 5)
    >>> torch.matmul(tensor1, tensor2).size()
    torch.Size([10, 3, 5])
    >>> # batched matrix x broadcasted matrix
    >>> tensor1 = torch.randn(10, 3, 4)
    >>> tensor2 = torch.randn(4, 5)
    >>> torch.matmul(tensor1, tensor2).size()
    torch.Size([10, 3, 5])

""".format(**common_args, **tf32_notes))

add_docstr(torch.mode,
           r"""
mode(input, dim=-1, keepdim=False, *, out=None) -> (Tensor, LongTensor)

Returns a namedtuple ``(values, indices)`` where ``values`` is the mode
value of each row of the :attr:`input` tensor in the given dimension
:attr:`dim`, i.e. a value which appears most often
in that row, and ``indices`` is the index location of each mode value found.

By default, :attr:`dim` is the last dimension of the :attr:`input` tensor.

If :attr:`keepdim` is ``True``, the output tensors are of the same size as
:attr:`input` except in the dimension :attr:`dim` where they are of size 1.
Otherwise, :attr:`dim` is squeezed (see :func:`torch.squeeze`), resulting
in the output tensors having 1 fewer dimension than :attr:`input`.

.. note:: This function is not defined for ``torch.cuda.Tensor`` yet.

Args:
    {input}
    {dim}
    {keepdim}

Keyword args:
    out (tuple, optional): the result tuple of two output tensors (values, indices)

Example::

    >>> a = torch.randint(10, (5,))
    >>> a
    tensor([6, 5, 1, 0, 2])
    >>> b = a + (torch.randn(50, 1) * 5).long()
    >>> torch.mode(b, 0)
    torch.return_types.mode(values=tensor([6, 5, 1, 0, 2]), indices=tensor([2, 2, 2, 2, 2]))
""".format(**single_dim_common))

add_docstr(torch.mul, r"""
mul(input, other, *, out=None)

Multiplies each element of the input :attr:`input` with the scalar
:attr:`other` and returns a new resulting tensor.

.. math::
    \text{out}_i = \text{other} \times \text{input}_i
""" + r"""
If :attr:`input` is of type `FloatTensor` or `DoubleTensor`, :attr:`other`
should be a real number, otherwise it should be an integer

Args:
    {input}
    other (Number): the number to be multiplied to each element of :attr:`input`

Keyword args:
    {out}

Example::

    >>> a = torch.randn(3)
    >>> a
    tensor([ 0.2015, -0.4255,  2.6087])
    >>> torch.mul(a, 100)
    tensor([  20.1494,  -42.5491,  260.8663])

.. function:: mul(input, other, *, out=None)

Each element of the tensor :attr:`input` is multiplied by the corresponding
element of the Tensor :attr:`other`. The resulting tensor is returned.

The shapes of :attr:`input` and :attr:`other` must be
:ref:`broadcastable <broadcasting-semantics>`.

.. math::
    \text{out}_i = \text{input}_i \times \text{other}_i
""" + r"""

Args:
    input (Tensor): the first multiplicand tensor
    other (Tensor): the second multiplicand tensor

Keyword args:
    {out}

Example::

    >>> a = torch.randn(4, 1)
    >>> a
    tensor([[ 1.1207],
            [-0.3137],
            [ 0.0700],
            [ 0.8378]])
    >>> b = torch.randn(1, 4)
    >>> b
    tensor([[ 0.5146,  0.1216, -0.5244,  2.2382]])
    >>> torch.mul(a, b)
    tensor([[ 0.5767,  0.1363, -0.5877,  2.5083],
            [-0.1614, -0.0382,  0.1645, -0.7021],
            [ 0.0360,  0.0085, -0.0367,  0.1567],
            [ 0.4312,  0.1019, -0.4394,  1.8753]])
""".format(**common_args))

add_docstr(torch.multiply, r"""
multiply(input, other, *, out=None)

Alias for :func:`torch.mul`.
""".format(**common_args))

add_docstr(torch.multinomial,
           r"""
multinomial(input, num_samples, replacement=False, *, generator=None, out=None) -> LongTensor

Returns a tensor where each row contains :attr:`num_samples` indices sampled
from the multinomial probability distribution located in the corresponding row
of tensor :attr:`input`.

.. note::
    The rows of :attr:`input` do not need to sum to one (in which case we use
    the values as weights), but must be non-negative, finite and have
    a non-zero sum.

Indices are ordered from left to right according to when each was sampled
(first samples are placed in first column).

If :attr:`input` is a vector, :attr:`out` is a vector of size :attr:`num_samples`.

If :attr:`input` is a matrix with `m` rows, :attr:`out` is an matrix of shape
:math:`(m \times \text{{num\_samples}})`.

If replacement is ``True``, samples are drawn with replacement.

If not, they are drawn without replacement, which means that when a
sample index is drawn for a row, it cannot be drawn again for that row.

.. note::
    When drawn without replacement, :attr:`num_samples` must be lower than
    number of non-zero elements in :attr:`input` (or the min number of non-zero
    elements in each row of :attr:`input` if it is a matrix).

Args:
    input (Tensor): the input tensor containing probabilities
    num_samples (int): number of samples to draw
    replacement (bool, optional): whether to draw with replacement or not

Keyword args:
    {generator}
    {out}

Example::

    >>> weights = torch.tensor([0, 10, 3, 0], dtype=torch.float) # create a tensor of weights
    >>> torch.multinomial(weights, 2)
    tensor([1, 2])
    >>> torch.multinomial(weights, 4) # ERROR!
    RuntimeError: invalid argument 2: invalid multinomial distribution (with replacement=False,
    not enough non-negative category to sample) at ../aten/src/TH/generic/THTensorRandom.cpp:320
    >>> torch.multinomial(weights, 4, replacement=True)
    tensor([ 2,  1,  1,  1])
""".format(**common_args))

add_docstr(torch.mv,
           r"""
mv(input, vec, *, out=None) -> Tensor

Performs a matrix-vector product of the matrix :attr:`input` and the vector
:attr:`vec`.

If :attr:`input` is a :math:`(n \times m)` tensor, :attr:`vec` is a 1-D tensor of
size :math:`m`, :attr:`out` will be 1-D of size :math:`n`.

.. note:: This function does not :ref:`broadcast <broadcasting-semantics>`.

Args:
    input (Tensor): matrix to be multiplied
    vec (Tensor): vector to be multiplied

Keyword args:
    {out}

Example::

    >>> mat = torch.randn(2, 3)
    >>> vec = torch.randn(3)
    >>> torch.mv(mat, vec)
    tensor([ 1.0404, -0.6361])
""".format(**common_args))

add_docstr(torch.mvlgamma,
           r"""
mvlgamma(input, p) -> Tensor

Computes the `multivariate log-gamma function
<https://en.wikipedia.org/wiki/Multivariate_gamma_function>`_) with dimension
:math:`p` element-wise, given by

.. math::
    \log(\Gamma_{p}(a)) = C + \displaystyle \sum_{i=1}^{p} \log\left(\Gamma\left(a - \frac{i - 1}{2}\right)\right)

where :math:`C = \log(\pi) \times \frac{p (p - 1)}{4}` and :math:`\Gamma(\cdot)` is the Gamma function.

All elements must be greater than :math:`\frac{p - 1}{2}`, otherwise an error would be thrown.

Args:
    input (Tensor): the tensor to compute the multivariate log-gamma function
    p (int): the number of dimensions

Example::

    >>> a = torch.empty(2, 3).uniform_(1, 2)
    >>> a
    tensor([[1.6835, 1.8474, 1.1929],
            [1.0475, 1.7162, 1.4180]])
    >>> torch.mvlgamma(a, 2)
    tensor([[0.3928, 0.4007, 0.7586],
            [1.0311, 0.3901, 0.5049]])
""")

add_docstr(torch.movedim, r"""
movedim(input, source, destination) -> Tensor

Moves the dimension(s) of :attr:`input` at the position(s) in :attr:`source`
to the position(s) in :attr:`destination`.

Other dimensions of :attr:`input` that are not explicitly moved remain in
their original order and appear at the positions not specified in :attr:`destination`.

Args:
    {input}
    source (int or tuple of ints): Original positions of the dims to move. These must be unique.
    destination (int or tuple of ints): Destination positions for each of the original dims. These must also be unique.

Examples::

    >>> t = torch.randn(3,2,1)
    >>> t
    tensor([[[-0.3362],
            [-0.8437]],

            [[-0.9627],
            [ 0.1727]],

            [[ 0.5173],
            [-0.1398]]])
    >>> torch.movedim(t, 1, 0).shape
    torch.Size([2, 3, 1])
    >>> torch.movedim(t, 1, 0)
    tensor([[[-0.3362],
            [-0.9627],
            [ 0.5173]],

            [[-0.8437],
            [ 0.1727],
            [-0.1398]]])
    >>> torch.movedim(t, (1, 2), (0, 1)).shape
    torch.Size([2, 1, 3])
    >>> torch.movedim(t, (1, 2), (0, 1))
    tensor([[[-0.3362, -0.9627,  0.5173]],

            [[-0.8437,  0.1727, -0.1398]]])
""".format(**common_args))

add_docstr(torch.moveaxis, r"""
moveaxis(input, source, destination) -> Tensor

Alias for :func:`torch.movedim`.

This function is equivalent to NumPy's moveaxis function.

Examples::

    >>> t = torch.randn(3,2,1)
    >>> t
    tensor([[[-0.3362],
            [-0.8437]],

            [[-0.9627],
            [ 0.1727]],

            [[ 0.5173],
            [-0.1398]]])
    >>> torch.moveaxis(t, 1, 0).shape
    torch.Size([2, 3, 1])
    >>> torch.moveaxis(t, 1, 0)
    tensor([[[-0.3362],
            [-0.9627],
            [ 0.5173]],

            [[-0.8437],
            [ 0.1727],
            [-0.1398]]])
    >>> torch.moveaxis(t, (1, 2), (0, 1)).shape
    torch.Size([2, 1, 3])
    >>> torch.moveaxis(t, (1, 2), (0, 1))
    tensor([[[-0.3362, -0.9627,  0.5173]],

            [[-0.8437,  0.1727, -0.1398]]])
""".format(**common_args))

add_docstr(torch.swapdims, r"""
swapdims(input, dim0, dim1) -> Tensor

Alias for :func:`torch.transpose`.

This function is equivalent to NumPy's swapaxes function.

Examples::

    >>> x = torch.tensor([[[0,1],[2,3]],[[4,5],[6,7]]])
    >>> x
    tensor([[[0, 1],
            [2, 3]],

            [[4, 5],
            [6, 7]]])
    >>> torch.swapdims(x, 0, 1)
    tensor([[[0, 1],
            [4, 5]],

            [[2, 3],
            [6, 7]]])
    >>> torch.swapdims(x, 0, 2)
    tensor([[[0, 4],
            [2, 6]],

            [[1, 5],
            [3, 7]]])
""".format(**common_args))

add_docstr(torch.swapaxes, r"""
swapaxes(input, axis0, axis1) -> Tensor

Alias for :func:`torch.transpose`.

This function is equivalent to NumPy's swapaxes function.

Examples::

    >>> x = torch.tensor([[[0,1],[2,3]],[[4,5],[6,7]]])
    >>> x
    tensor([[[0, 1],
            [2, 3]],

            [[4, 5],
            [6, 7]]])
    >>> torch.swapaxes(x, 0, 1)
    tensor([[[0, 1],
            [4, 5]],

            [[2, 3],
            [6, 7]]])
    >>> torch.swapaxes(x, 0, 2)
    tensor([[[0, 4],
            [2, 6]],

            [[1, 5],
            [3, 7]]])
""".format(**common_args))

add_docstr(torch.narrow,
           r"""
narrow(input, dim, start, length) -> Tensor

Returns a new tensor that is a narrowed version of :attr:`input` tensor. The
dimension :attr:`dim` is input from :attr:`start` to :attr:`start + length`. The
returned tensor and :attr:`input` tensor share the same underlying storage.

Args:
    input (Tensor): the tensor to narrow
    dim (int): the dimension along which to narrow
    start (int): the starting dimension
    length (int): the distance to the ending dimension

Example::

    >>> x = torch.tensor([[1, 2, 3], [4, 5, 6], [7, 8, 9]])
    >>> torch.narrow(x, 0, 0, 2)
    tensor([[ 1,  2,  3],
            [ 4,  5,  6]])
    >>> torch.narrow(x, 1, 1, 2)
    tensor([[ 2,  3],
            [ 5,  6],
            [ 8,  9]])
""")

add_docstr(torch.nan_to_num,
           r"""
nan_to_num(input, nan=0.0, posinf=None, neginf=None, *, out=None) -> Tensor

Replaces :literal:`NaN`, positive infinity, and negative infinity values in :attr:`input`
with the values specified by :attr:`nan`, :attr:`posinf`, and :attr:`neginf`, respectively.
By default, :literal:`NaN`s are replaced with zero, positive infinity is replaced with the
greatest finite value representable by :attr:`input`'s dtype, and negative infinity
is replaced with the least finite value representable by :attr:`input`'s dtype.

Args:
    {input}
    nan (Number, optional): the value to replace :literal:`NaN`\s with. Default is zero.
    posinf (Number, optional): if a Number, the value to replace positive infinity values with.
        If None, positive infinity values are replaced with the greatest finite value representable by :attr:`input`'s dtype.
        Default is None.
    neginf (Number, optional): if a Number, the value to replace negative infinity values with.
        If None, negative infinity values are replaced with the lowest finite value representable by :attr:`input`'s dtype.
        Default is None.

Keyword args:
    {out}

Example::

    >>> x = torch.tensor([float('nan'), float('inf'), -float('inf'), 3.14])
    >>> torch.nan_to_num(x)
    tensor([ 0.0000e+00,  3.4028e+38, -3.4028e+38,  3.1400e+00])
    >>> torch.nan_to_num(x, nan=2.0)
    tensor([ 2.0000e+00,  3.4028e+38, -3.4028e+38,  3.1400e+00])
    >>> torch.nan_to_num(x, nan=2.0, posinf=1.0)
    tensor([ 2.0000e+00,  1.0000e+00, -3.4028e+38,  3.1400e+00])

""".format(**common_args))

add_docstr(torch.ne, r"""
ne(input, other, *, out=None) -> Tensor

Computes :math:`\text{input} \neq \text{other}` element-wise.
""" + r"""

The second argument can be a number or a tensor whose shape is
:ref:`broadcastable <broadcasting-semantics>` with the first argument.

Args:
    input (Tensor): the tensor to compare
    other (Tensor or float): the tensor or value to compare

Keyword args:
    {out}

Returns:
    A boolean tensor that is True where :attr:`input` is not equal to :attr:`other` and False elsewhere

Example::

    >>> torch.ne(torch.tensor([[1, 2], [3, 4]]), torch.tensor([[1, 1], [4, 4]]))
    tensor([[False, True], [True, False]])
""".format(**common_args))

add_docstr(torch.not_equal, r"""
not_equal(input, other, *, out=None) -> Tensor

Alias for :func:`torch.ne`.
""")

add_docstr(torch.neg,
           r"""
neg(input, *, out=None) -> Tensor

Returns a new tensor with the negative of the elements of :attr:`input`.

.. math::
    \text{out} = -1 \times \text{input}
""" + r"""
Args:
    {input}

Keyword args:
    {out}

Example::

    >>> a = torch.randn(5)
    >>> a
    tensor([ 0.0090, -0.2262, -0.0682, -0.2866,  0.3940])
    >>> torch.neg(a)
    tensor([-0.0090,  0.2262,  0.0682,  0.2866, -0.3940])
""".format(**common_args))

add_docstr(torch.negative,
           r"""
negative(input, *, out=None) -> Tensor

Alias for :func:`torch.neg`
""".format(**common_args))

add_docstr(torch.nextafter,
           r"""
nextafter(input, other, *, out=None) -> Tensor

Return the next floating-point value after :attr:`input` towards :attr:`other`, elementwise.

The shapes of ``input`` and ``other`` must be
:ref:`broadcastable <broadcasting-semantics>`.

Args:
    input (Tensor): the first input tensor
    other (Tensor): the second input tensor

Keyword args:
    {out}

Example::

    >>> eps = torch.finfo(torch.float32).eps
    >>> torch.nextafter(torch.tensor([1.0, 2.0]), torch.tensor([2.0, 1.0])) == torch.tensor([eps + 1, 2 - eps])
    tensor([True, True])

""".format(**common_args))

add_docstr(torch.nonzero,
           r"""
nonzero(input, *, out=None, as_tuple=False) -> LongTensor or tuple of LongTensors

.. note::
    :func:`torch.nonzero(..., as_tuple=False) <torch.nonzero>` (default) returns a
    2-D tensor where each row is the index for a nonzero value.

    :func:`torch.nonzero(..., as_tuple=True) <torch.nonzero>` returns a tuple of 1-D
    index tensors, allowing for advanced indexing, so ``x[x.nonzero(as_tuple=True)]``
    gives all nonzero values of tensor ``x``. Of the returned tuple, each index tensor
    contains nonzero indices for a certain dimension.

    See below for more details on the two behaviors.

    When :attr:`input` is on CUDA, :func:`torch.nonzero() <torch.nonzero>` causes
    host-device synchronization.

**When** :attr:`as_tuple` **is ``False`` (default)**:

Returns a tensor containing the indices of all non-zero elements of
:attr:`input`.  Each row in the result contains the indices of a non-zero
element in :attr:`input`. The result is sorted lexicographically, with
the last index changing the fastest (C-style).

If :attr:`input` has :math:`n` dimensions, then the resulting indices tensor
:attr:`out` is of size :math:`(z \times n)`, where :math:`z` is the total number of
non-zero elements in the :attr:`input` tensor.

**When** :attr:`as_tuple` **is ``True``**:

Returns a tuple of 1-D tensors, one for each dimension in :attr:`input`,
each containing the indices (in that dimension) of all non-zero elements of
:attr:`input` .

If :attr:`input` has :math:`n` dimensions, then the resulting tuple contains :math:`n`
tensors of size :math:`z`, where :math:`z` is the total number of
non-zero elements in the :attr:`input` tensor.

As a special case, when :attr:`input` has zero dimensions and a nonzero scalar
value, it is treated as a one-dimensional tensor with one element.

Args:
    {input}

Keyword args:
    out (LongTensor, optional): the output tensor containing indices

Returns:
    LongTensor or tuple of LongTensor: If :attr:`as_tuple` is ``False``, the output
    tensor containing indices. If :attr:`as_tuple` is ``True``, one 1-D tensor for
    each dimension, containing the indices of each nonzero element along that
    dimension.

Example::

    >>> torch.nonzero(torch.tensor([1, 1, 1, 0, 1]))
    tensor([[ 0],
            [ 1],
            [ 2],
            [ 4]])
    >>> torch.nonzero(torch.tensor([[0.6, 0.0, 0.0, 0.0],
    ...                             [0.0, 0.4, 0.0, 0.0],
    ...                             [0.0, 0.0, 1.2, 0.0],
    ...                             [0.0, 0.0, 0.0,-0.4]]))
    tensor([[ 0,  0],
            [ 1,  1],
            [ 2,  2],
            [ 3,  3]])
    >>> torch.nonzero(torch.tensor([1, 1, 1, 0, 1]), as_tuple=True)
    (tensor([0, 1, 2, 4]),)
    >>> torch.nonzero(torch.tensor([[0.6, 0.0, 0.0, 0.0],
    ...                             [0.0, 0.4, 0.0, 0.0],
    ...                             [0.0, 0.0, 1.2, 0.0],
    ...                             [0.0, 0.0, 0.0,-0.4]]), as_tuple=True)
    (tensor([0, 1, 2, 3]), tensor([0, 1, 2, 3]))
    >>> torch.nonzero(torch.tensor(5), as_tuple=True)
    (tensor([0]),)
""".format(**common_args))

add_docstr(torch.normal,
           r"""
normal(mean, std, *, generator=None, out=None) -> Tensor

Returns a tensor of random numbers drawn from separate normal distributions
whose mean and standard deviation are given.

The :attr:`mean` is a tensor with the mean of
each output element's normal distribution

The :attr:`std` is a tensor with the standard deviation of
each output element's normal distribution

The shapes of :attr:`mean` and :attr:`std` don't need to match, but the
total number of elements in each tensor need to be the same.

.. note:: When the shapes do not match, the shape of :attr:`mean`
          is used as the shape for the returned output tensor

.. note:: When :attr:`std` is a CUDA tensor, this function synchronizes
          its device with the CPU.

Args:
    mean (Tensor): the tensor of per-element means
    std (Tensor): the tensor of per-element standard deviations

Keyword args:
    {generator}
    {out}

Example::

    >>> torch.normal(mean=torch.arange(1., 11.), std=torch.arange(1, 0, -0.1))
    tensor([  1.0425,   3.5672,   2.7969,   4.2925,   4.7229,   6.2134,
              8.0505,   8.1408,   9.0563,  10.0566])

.. function:: normal(mean=0.0, std, *, out=None) -> Tensor

Similar to the function above, but the means are shared among all drawn
elements.

Args:
    mean (float, optional): the mean for all distributions
    std (Tensor): the tensor of per-element standard deviations

Keyword args:
    {out}

Example::

    >>> torch.normal(mean=0.5, std=torch.arange(1., 6.))
    tensor([-1.2793, -1.0732, -2.0687,  5.1177, -1.2303])

.. function:: normal(mean, std=1.0, *, out=None) -> Tensor

Similar to the function above, but the standard deviations are shared among
all drawn elements.

Args:
    mean (Tensor): the tensor of per-element means
    std (float, optional): the standard deviation for all distributions

Keyword args:
    out (Tensor, optional): the output tensor

Example::

    >>> torch.normal(mean=torch.arange(1., 6.))
    tensor([ 1.1552,  2.6148,  2.6535,  5.8318,  4.2361])

.. function:: normal(mean, std, size, *, out=None) -> Tensor

Similar to the function above, but the means and standard deviations are shared
among all drawn elements. The resulting tensor has size given by :attr:`size`.

Args:
    mean (float): the mean for all distributions
    std (float): the standard deviation for all distributions
    size (int...): a sequence of integers defining the shape of the output tensor.

Keyword args:
    {out}

Example::

    >>> torch.normal(2, 3, size=(1, 4))
    tensor([[-1.3987, -1.9544,  3.6048,  0.7909]])
""".format(**common_args))

add_docstr(torch.numel,
           r"""
numel(input) -> int

Returns the total number of elements in the :attr:`input` tensor.

Args:
    {input}

Example::

    >>> a = torch.randn(1, 2, 3, 4, 5)
    >>> torch.numel(a)
    120
    >>> a = torch.zeros(4,4)
    >>> torch.numel(a)
    16

""".format(**common_args))

add_docstr(torch.ones,
           r"""
ones(*size, *, out=None, dtype=None, layout=torch.strided, device=None, requires_grad=False) -> Tensor

Returns a tensor filled with the scalar value `1`, with the shape defined
by the variable argument :attr:`size`.

Args:
    size (int...): a sequence of integers defining the shape of the output tensor.
        Can be a variable number of arguments or a collection like a list or tuple.

Keyword arguments:
    {out}
    {dtype}
    {layout}
    {device}
    {requires_grad}

Example::

    >>> torch.ones(2, 3)
    tensor([[ 1.,  1.,  1.],
            [ 1.,  1.,  1.]])

    >>> torch.ones(5)
    tensor([ 1.,  1.,  1.,  1.,  1.])

""".format(**factory_common_args))

add_docstr(torch.ones_like,
           r"""
ones_like(input, *, dtype=None, layout=None, device=None, requires_grad=False, memory_format=torch.preserve_format) -> Tensor

Returns a tensor filled with the scalar value `1`, with the same size as
:attr:`input`. ``torch.ones_like(input)`` is equivalent to
``torch.ones(input.size(), dtype=input.dtype, layout=input.layout, device=input.device)``.

.. warning::
    As of 0.4, this function does not support an :attr:`out` keyword. As an alternative,
    the old ``torch.ones_like(input, out=output)`` is equivalent to
    ``torch.ones(input.size(), out=output)``.

Args:
    {input}

Keyword arguments:
    {dtype}
    {layout}
    {device}
    {requires_grad}
    {memory_format}

Example::

    >>> input = torch.empty(2, 3)
    >>> torch.ones_like(input)
    tensor([[ 1.,  1.,  1.],
            [ 1.,  1.,  1.]])
""".format(**factory_like_common_args))

add_docstr(torch.orgqr,
           r"""
orgqr(input, tau) -> Tensor

Alias for :func:`torch.linalg.householder_product`.
""")

add_docstr(torch.ormqr,
           r"""
ormqr(input, input2, input3, left=True, transpose=False) -> Tensor

Multiplies `mat` (given by :attr:`input3`) by the orthogonal `Q` matrix of the QR factorization
formed by :func:`torch.geqrf` that is represented by `(a, tau)` (given by (:attr:`input`, :attr:`input2`)).

This directly calls the underlying LAPACK function `?ormqr`.
See `LAPACK documentation for ormqr`_ for further details.

Args:
    input (Tensor): the `a` from :func:`torch.geqrf`.
    input2 (Tensor): the `tau` from :func:`torch.geqrf`.
    input3 (Tensor): the matrix to be multiplied.

.. _LAPACK documentation for ormqr:
    https://software.intel.com/en-us/mkl-developer-reference-c-ormqr

""")

add_docstr(torch.poisson,
           r"""
poisson(input, generator=None) -> Tensor

Returns a tensor of the same size as :attr:`input` with each element
sampled from a Poisson distribution with rate parameter given by the corresponding
element in :attr:`input` i.e.,

.. math::
    \text{{out}}_i \sim \text{{Poisson}}(\text{{input}}_i)

Args:
    input (Tensor): the input tensor containing the rates of the Poisson distribution

Keyword args:
    {generator}

Example::

    >>> rates = torch.rand(4, 4) * 5  # rate parameter between 0 and 5
    >>> torch.poisson(rates)
    tensor([[9., 1., 3., 5.],
            [8., 6., 6., 0.],
            [0., 4., 5., 3.],
            [2., 1., 4., 2.]])
""".format(**common_args))

add_docstr(torch.polygamma,
           r"""
polygamma(n, input, *, out=None) -> Tensor

Computes the :math:`n^{th}` derivative of the digamma function on :attr:`input`.
:math:`n \geq 0` is called the order of the polygamma function.

.. math::
    \psi^{(n)}(x) = \frac{d^{(n)}}{dx^{(n)}} \psi(x)

.. note::
    This function is implemented only for nonnegative integers :math:`n \geq 0`.
""" + """
Args:
    n (int): the order of the polygamma function
    {input}

Keyword args:
    {out}

Example::

    >>> a = torch.tensor([1, 0.5])
    >>> torch.polygamma(1, a)
    tensor([1.64493, 4.9348])
    >>> torch.polygamma(2, a)
    tensor([ -2.4041, -16.8288])
    >>> torch.polygamma(3, a)
    tensor([ 6.4939, 97.4091])
    >>> torch.polygamma(4, a)
    tensor([ -24.8863, -771.4742])
""".format(**common_args))

add_docstr(torch.pow,
           r"""
pow(input, exponent, *, out=None) -> Tensor

Takes the power of each element in :attr:`input` with :attr:`exponent` and
returns a tensor with the result.

:attr:`exponent` can be either a single ``float`` number or a `Tensor`
with the same number of elements as :attr:`input`.

When :attr:`exponent` is a scalar value, the operation applied is:

.. math::
    \text{out}_i = x_i ^ \text{exponent}

When :attr:`exponent` is a tensor, the operation applied is:

.. math::
    \text{out}_i = x_i ^ {\text{exponent}_i}
""" + r"""
When :attr:`exponent` is a tensor, the shapes of :attr:`input`
and :attr:`exponent` must be :ref:`broadcastable <broadcasting-semantics>`.

Args:
    {input}
    exponent (float or tensor): the exponent value

Keyword args:
    {out}

Example::

    >>> a = torch.randn(4)
    >>> a
    tensor([ 0.4331,  1.2475,  0.6834, -0.2791])
    >>> torch.pow(a, 2)
    tensor([ 0.1875,  1.5561,  0.4670,  0.0779])
    >>> exp = torch.arange(1., 5.)

    >>> a = torch.arange(1., 5.)
    >>> a
    tensor([ 1.,  2.,  3.,  4.])
    >>> exp
    tensor([ 1.,  2.,  3.,  4.])
    >>> torch.pow(a, exp)
    tensor([   1.,    4.,   27.,  256.])

.. function:: pow(self, exponent, *, out=None) -> Tensor

:attr:`self` is a scalar ``float`` value, and :attr:`exponent` is a tensor.
The returned tensor :attr:`out` is of the same shape as :attr:`exponent`

The operation applied is:

.. math::
    \text{{out}}_i = \text{{self}} ^ {{\text{{exponent}}_i}}

Args:
    self (float): the scalar base value for the power operation
    exponent (Tensor): the exponent tensor

Keyword args:
    {out}

Example::

    >>> exp = torch.arange(1., 5.)
    >>> base = 2
    >>> torch.pow(base, exp)
    tensor([  2.,   4.,   8.,  16.])
""".format(**common_args))

add_docstr(torch.float_power,
           r"""
float_power(input, exponent, *, out=None) -> Tensor

Raises :attr:`input` to the power of :attr:`exponent`, elementwise, in double precision.
If neither input is complex returns a ``torch.float64`` tensor,
and if one or more inputs is complex returns a ``torch.complex128`` tensor.

.. note::
    This function always computes in double precision, unlike :func:`torch.pow`,
    which implements more typical :ref:`type promotion <type-promotion-doc>`.
    This is useful when the computation needs to be performed in a wider or more precise dtype,
    or the results of the computation may contain fractional values not representable in the input dtypes,
    like when an integer base is raised to a negative integer exponent.

Args:
    input (Tensor or Number): the base value(s)
    exponent (Tensor or Number): the exponent value(s)

Keyword args:
    {out}

Example::

    >>> a = torch.randint(10, (4,))
    >>> a
    tensor([6, 4, 7, 1])
    >>> torch.float_power(a, 2)
    tensor([36., 16., 49.,  1.], dtype=torch.float64)

    >>> a = torch.arange(1, 5)
    >>> a
    tensor([ 1,  2,  3,  4])
    >>> exp = torch.tensor([2, -3, 4, -5])
    >>> exp
    tensor([ 2, -3,  4, -5])
    >>> torch.float_power(a, exp)
    tensor([1.0000e+00, 1.2500e-01, 8.1000e+01, 9.7656e-04], dtype=torch.float64)
""".format(**common_args))

add_docstr(torch.prod,
           r"""
prod(input, *, dtype=None) -> Tensor

Returns the product of all elements in the :attr:`input` tensor.

Args:
    {input}

Keyword args:
    {dtype}

Example::

    >>> a = torch.randn(1, 3)
    >>> a
    tensor([[-0.8020,  0.5428, -1.5854]])
    >>> torch.prod(a)
    tensor(0.6902)

.. function:: prod(input, dim, keepdim=False, *, dtype=None) -> Tensor

Returns the product of each row of the :attr:`input` tensor in the given
dimension :attr:`dim`.

{keepdim_details}

Args:
    {input}
    {dim}
    {keepdim}

Keyword args:
    {dtype}

Example::

    >>> a = torch.randn(4, 2)
    >>> a
    tensor([[ 0.5261, -0.3837],
            [ 1.1857, -0.2498],
            [-1.1646,  0.0705],
            [ 1.1131, -1.0629]])
    >>> torch.prod(a, 1)
    tensor([-0.2018, -0.2962, -0.0821, -1.1831])
""".format(**single_dim_common))

add_docstr(torch.promote_types,
           r"""
promote_types(type1, type2) -> dtype

Returns the :class:`torch.dtype` with the smallest size and scalar kind that is
not smaller nor of lower kind than either `type1` or `type2`. See type promotion
:ref:`documentation <type-promotion-doc>` for more information on the type
promotion logic.

Args:
    type1 (:class:`torch.dtype`)
    type2 (:class:`torch.dtype`)

Example::

    >>> torch.promote_types(torch.int32, torch.float32)
    torch.float32
    >>> torch.promote_types(torch.uint8, torch.long)
    torch.long
""")

add_docstr(torch.qr,
           r"""
qr(input, some=True, *, out=None) -> (Tensor, Tensor)

Computes the QR decomposition of a matrix or a batch of matrices :attr:`input`,
and returns a namedtuple (Q, R) of tensors such that :math:`\text{input} = Q R`
with :math:`Q` being an orthogonal matrix or batch of orthogonal matrices and
:math:`R` being an upper triangular matrix or batch of upper triangular matrices.

If :attr:`some` is ``True``, then this function returns the thin (reduced) QR factorization.
Otherwise, if :attr:`some` is ``False``, this function returns the complete QR factorization.

.. warning:: ``torch.qr`` is deprecated. Please use :func:`torch.linalg.qr`
             instead.

             **Differences with** ``torch.linalg.qr``:

             * ``torch.linalg.qr`` takes a string parameter ``mode`` instead of ``some``:

               - ``some=True`` is equivalent of ``mode='reduced'``: both are the
                 default

               - ``some=False`` is equivalent of ``mode='complete'``.


.. warning::
          If you plan to backpropagate through QR, note that the current backward implementation
          is only well-defined when the first :math:`\min(input.size(-1), input.size(-2))`
          columns of :attr:`input` are linearly independent.
          This behavior will propably change once QR supports pivoting.

.. note:: This function uses LAPACK for CPU inputs and MAGMA for CUDA inputs,
          and may produce different (valid) decompositions on different device types
          or different platforms.

Args:
    input (Tensor): the input tensor of size :math:`(*, m, n)` where `*` is zero or more
                batch dimensions consisting of matrices of dimension :math:`m \times n`.
    some (bool, optional): Set to ``True`` for reduced QR decomposition and ``False`` for
                complete QR decomposition. If `k = min(m, n)` then:

                  * ``some=True`` : returns `(Q, R)` with dimensions (m, k), (k, n) (default)

                  * ``'some=False'``: returns `(Q, R)` with dimensions (m, m), (m, n)

Keyword args:
    out (tuple, optional): tuple of `Q` and `R` tensors.
                The dimensions of `Q` and `R` are detailed in the description of :attr:`some` above.

Example::

    >>> a = torch.tensor([[12., -51, 4], [6, 167, -68], [-4, 24, -41]])
    >>> q, r = torch.qr(a)
    >>> q
    tensor([[-0.8571,  0.3943,  0.3314],
            [-0.4286, -0.9029, -0.0343],
            [ 0.2857, -0.1714,  0.9429]])
    >>> r
    tensor([[ -14.0000,  -21.0000,   14.0000],
            [   0.0000, -175.0000,   70.0000],
            [   0.0000,    0.0000,  -35.0000]])
    >>> torch.mm(q, r).round()
    tensor([[  12.,  -51.,    4.],
            [   6.,  167.,  -68.],
            [  -4.,   24.,  -41.]])
    >>> torch.mm(q.t(), q).round()
    tensor([[ 1.,  0.,  0.],
            [ 0.,  1., -0.],
            [ 0., -0.,  1.]])
    >>> a = torch.randn(3, 4, 5)
    >>> q, r = torch.qr(a, some=False)
    >>> torch.allclose(torch.matmul(q, r), a)
    True
    >>> torch.allclose(torch.matmul(q.transpose(-2, -1), q), torch.eye(5))
    True
""")

add_docstr(torch.rad2deg,
           r"""
rad2deg(input, *, out=None) -> Tensor

Returns a new tensor with each of the elements of :attr:`input`
converted from angles in radians to degrees.

Args:
    {input}

Keyword arguments:
    {out}

Example::

    >>> a = torch.tensor([[3.142, -3.142], [6.283, -6.283], [1.570, -1.570]])
    >>> torch.rad2deg(a)
    tensor([[ 180.0233, -180.0233],
            [ 359.9894, -359.9894],
            [  89.9544,  -89.9544]])

""".format(**common_args))

add_docstr(torch.deg2rad,
           r"""
deg2rad(input, *, out=None) -> Tensor

Returns a new tensor with each of the elements of :attr:`input`
converted from angles in degrees to radians.

Args:
    {input}

Keyword arguments:
    {out}

Example::

    >>> a = torch.tensor([[180.0, -180.0], [360.0, -360.0], [90.0, -90.0]])
    >>> torch.deg2rad(a)
    tensor([[ 3.1416, -3.1416],
            [ 6.2832, -6.2832],
            [ 1.5708, -1.5708]])

""".format(**common_args))

add_docstr(torch.heaviside,
           r"""
heaviside(input, values, *, out=None) -> Tensor

Computes the Heaviside step function for each element in :attr:`input`.
The Heaviside step function is defined as:

.. math::
    \text{{heaviside}}(input, values) = \begin{cases}
        0, & \text{if input < 0}\\
        values, & \text{if input == 0}\\
        1, & \text{if input > 0}
    \end{cases}
""" + r"""

Args:
    {input}
    values (Tensor): The values to use where :attr:`input` is zero.

Keyword arguments:
    {out}

Example::

    >>> input = torch.tensor([-1.5, 0, 2.0])
    >>> values = torch.tensor([0.5])
    >>> torch.heaviside(input, values)
    tensor([0.0000, 0.5000, 1.0000])
    >>> values = torch.tensor([1.2, -2.0, 3.5])
    >>> torch.heaviside(input, values)
    tensor([0., -2., 1.])

""".format(**common_args))

add_docstr(torch.rand,
           r"""
rand(*size, *, out=None, dtype=None, layout=torch.strided, device=None, requires_grad=False) -> Tensor

Returns a tensor filled with random numbers from a uniform distribution
on the interval :math:`[0, 1)`

The shape of the tensor is defined by the variable argument :attr:`size`.

Args:
    size (int...): a sequence of integers defining the shape of the output tensor.
        Can be a variable number of arguments or a collection like a list or tuple.

Keyword args:
    {out}
    {dtype}
    {layout}
    {device}
    {requires_grad}

Example::

    >>> torch.rand(4)
    tensor([ 0.5204,  0.2503,  0.3525,  0.5673])
    >>> torch.rand(2, 3)
    tensor([[ 0.8237,  0.5781,  0.6879],
            [ 0.3816,  0.7249,  0.0998]])
""".format(**factory_common_args))

add_docstr(torch.rand_like,
           r"""
rand_like(input, *, dtype=None, layout=None, device=None, requires_grad=False, memory_format=torch.preserve_format) -> Tensor

Returns a tensor with the same size as :attr:`input` that is filled with
random numbers from a uniform distribution on the interval :math:`[0, 1)`.
``torch.rand_like(input)`` is equivalent to
``torch.rand(input.size(), dtype=input.dtype, layout=input.layout, device=input.device)``.

Args:
    {input}

Keyword args:
    {dtype}
    {layout}
    {device}
    {requires_grad}
    {memory_format}

""".format(**factory_like_common_args))

add_docstr(torch.randint,
           """
randint(low=0, high, size, \\*, generator=None, out=None, \
dtype=None, layout=torch.strided, device=None, requires_grad=False) -> Tensor

Returns a tensor filled with random integers generated uniformly
between :attr:`low` (inclusive) and :attr:`high` (exclusive).

The shape of the tensor is defined by the variable argument :attr:`size`.

.. note::
    With the global dtype default (``torch.float32``), this function returns
    a tensor with dtype ``torch.int64``.

Args:
    low (int, optional): Lowest integer to be drawn from the distribution. Default: 0.
    high (int): One above the highest integer to be drawn from the distribution.
    size (tuple): a tuple defining the shape of the output tensor.

Keyword args:
    {generator}
    {out}
    {dtype}
    {layout}
    {device}
    {requires_grad}

Example::

    >>> torch.randint(3, 5, (3,))
    tensor([4, 3, 4])


    >>> torch.randint(10, (2, 2))
    tensor([[0, 2],
            [5, 5]])


    >>> torch.randint(3, 10, (2, 2))
    tensor([[4, 5],
            [6, 7]])


""".format(**factory_common_args))

add_docstr(torch.randint_like,
           """
randint_like(input, low=0, high, \\*, dtype=None, layout=torch.strided, device=None, requires_grad=False, \
memory_format=torch.preserve_format) -> Tensor

Returns a tensor with the same shape as Tensor :attr:`input` filled with
random integers generated uniformly between :attr:`low` (inclusive) and
:attr:`high` (exclusive).

.. note:
    With the global dtype default (``torch.float32``), this function returns
    a tensor with dtype ``torch.int64``.

Args:
    {input}
    low (int, optional): Lowest integer to be drawn from the distribution. Default: 0.
    high (int): One above the highest integer to be drawn from the distribution.

Keyword args:
    {dtype}
    {layout}
    {device}
    {requires_grad}
    {memory_format}

""".format(**factory_like_common_args))

add_docstr(torch.randn,
           r"""
randn(*size, *, out=None, dtype=None, layout=torch.strided, device=None, requires_grad=False) -> Tensor

Returns a tensor filled with random numbers from a normal distribution
with mean `0` and variance `1` (also called the standard normal
distribution).

.. math::
    \text{{out}}_{{i}} \sim \mathcal{{N}}(0, 1)

The shape of the tensor is defined by the variable argument :attr:`size`.

Args:
    size (int...): a sequence of integers defining the shape of the output tensor.
        Can be a variable number of arguments or a collection like a list or tuple.

Keyword args:
    {out}
    {dtype}
    {layout}
    {device}
    {requires_grad}

Example::

    >>> torch.randn(4)
    tensor([-2.1436,  0.9966,  2.3426, -0.6366])
    >>> torch.randn(2, 3)
    tensor([[ 1.5954,  2.8929, -1.0923],
            [ 1.1719, -0.4709, -0.1996]])
""".format(**factory_common_args))

add_docstr(torch.randn_like,
           r"""
randn_like(input, *, dtype=None, layout=None, device=None, requires_grad=False, memory_format=torch.preserve_format) -> Tensor

Returns a tensor with the same size as :attr:`input` that is filled with
random numbers from a normal distribution with mean 0 and variance 1.
``torch.randn_like(input)`` is equivalent to
``torch.randn(input.size(), dtype=input.dtype, layout=input.layout, device=input.device)``.

Args:
    {input}

Keyword args:
    {dtype}
    {layout}
    {device}
    {requires_grad}
    {memory_format}

""".format(**factory_like_common_args))

add_docstr(torch.randperm,
           """
randperm(n, *, generator=None, out=None, dtype=torch.int64,layout=torch.strided, \
device=None, requires_grad=False, pin_memory=False) -> Tensor
""" + r"""
Returns a random permutation of integers from ``0`` to ``n - 1``.

Args:
    n (int): the upper bound (exclusive)

Keyword args:
    {generator}
    {out}
    dtype (:class:`torch.dtype`, optional): the desired data type of returned tensor.
        Default: ``torch.int64``.
    {layout}
    {device}
    {requires_grad}
    {pin_memory}

Example::

    >>> torch.randperm(4)
    tensor([2, 1, 0, 3])
""".format(**factory_common_args))

add_docstr(torch.tensor,
           r"""
tensor(data, *, dtype=None, device=None, requires_grad=False, pin_memory=False) -> Tensor

Constructs a tensor with :attr:`data`.

.. warning::

    :func:`torch.tensor` always copies :attr:`data`. If you have a Tensor
    ``data`` and want to avoid a copy, use :func:`torch.Tensor.requires_grad_`
    or :func:`torch.Tensor.detach`.
    If you have a NumPy ``ndarray`` and want to avoid a copy, use
    :func:`torch.as_tensor`.

.. warning::

    When data is a tensor `x`, :func:`torch.tensor` reads out 'the data' from whatever it is passed,
    and constructs a leaf variable. Therefore ``torch.tensor(x)`` is equivalent to ``x.clone().detach()``
    and ``torch.tensor(x, requires_grad=True)`` is equivalent to ``x.clone().detach().requires_grad_(True)``.
    The equivalents using ``clone()`` and ``detach()`` are recommended.

Args:
    {data}

Keyword args:
    {dtype}
    {device}
    {requires_grad}
    {pin_memory}


Example::

    >>> torch.tensor([[0.1, 1.2], [2.2, 3.1], [4.9, 5.2]])
    tensor([[ 0.1000,  1.2000],
            [ 2.2000,  3.1000],
            [ 4.9000,  5.2000]])

    >>> torch.tensor([0, 1])  # Type inference on data
    tensor([ 0,  1])

    >>> torch.tensor([[0.11111, 0.222222, 0.3333333]],
    ...              dtype=torch.float64,
    ...              device=torch.device('cuda:0'))  # creates a torch.cuda.DoubleTensor
    tensor([[ 0.1111,  0.2222,  0.3333]], dtype=torch.float64, device='cuda:0')

    >>> torch.tensor(3.14159)  # Create a scalar (zero-dimensional tensor)
    tensor(3.1416)

    >>> torch.tensor([])  # Create an empty tensor (of size (0,))
    tensor([])
""".format(**factory_data_common_args))

add_docstr(torch.range,
           r"""
range(start=0, end, step=1, *, out=None, dtype=None, layout=torch.strided, device=None, requires_grad=False) -> Tensor

Returns a 1-D tensor of size :math:`\left\lfloor \frac{\text{end} - \text{start}}{\text{step}} \right\rfloor + 1`
with values from :attr:`start` to :attr:`end` with step :attr:`step`. Step is
the gap between two values in the tensor.

.. math::
    \text{out}_{i+1} = \text{out}_i + \text{step}.
""" + r"""
.. warning::
    This function is deprecated and will be removed in a future release because its behavior is inconsistent with
    Python's range builtin. Instead, use :func:`torch.arange`, which produces values in [start, end).

Args:
    start (float): the starting value for the set of points. Default: ``0``.
    end (float): the ending value for the set of points
    step (float): the gap between each pair of adjacent points. Default: ``1``.

Keyword args:
    {out}
    {dtype} If `dtype` is not given, infer the data type from the other input
        arguments. If any of `start`, `end`, or `stop` are floating-point, the
        `dtype` is inferred to be the default dtype, see
        :meth:`~torch.get_default_dtype`. Otherwise, the `dtype` is inferred to
        be `torch.int64`.
    {layout}
    {device}
    {requires_grad}

Example::

    >>> torch.range(1, 4)
    tensor([ 1.,  2.,  3.,  4.])
    >>> torch.range(1, 4, 0.5)
    tensor([ 1.0000,  1.5000,  2.0000,  2.5000,  3.0000,  3.5000,  4.0000])
""".format(**factory_common_args))

add_docstr(torch.arange,
           r"""
arange(start=0, end, step=1, *, out=None, dtype=None, layout=torch.strided, device=None, requires_grad=False) -> Tensor

Returns a 1-D tensor of size :math:`\left\lceil \frac{\text{end} - \text{start}}{\text{step}} \right\rceil`
with values from the interval ``[start, end)`` taken with common difference
:attr:`step` beginning from `start`.

Note that non-integer :attr:`step` is subject to floating point rounding errors when
comparing against :attr:`end`; to avoid inconsistency, we advise adding a small epsilon to :attr:`end`
in such cases.

.. math::
    \text{out}_{{i+1}} = \text{out}_{i} + \text{step}
""" + r"""
Args:
    start (Number): the starting value for the set of points. Default: ``0``.
    end (Number): the ending value for the set of points
    step (Number): the gap between each pair of adjacent points. Default: ``1``.

Keyword args:
    {out}
    {dtype} If `dtype` is not given, infer the data type from the other input
        arguments. If any of `start`, `end`, or `stop` are floating-point, the
        `dtype` is inferred to be the default dtype, see
        :meth:`~torch.get_default_dtype`. Otherwise, the `dtype` is inferred to
        be `torch.int64`.
    {layout}
    {device}
    {requires_grad}

Example::

    >>> torch.arange(5)
    tensor([ 0,  1,  2,  3,  4])
    >>> torch.arange(1, 4)
    tensor([ 1,  2,  3])
    >>> torch.arange(1, 2.5, 0.5)
    tensor([ 1.0000,  1.5000,  2.0000])
""".format(**factory_common_args))

add_docstr(torch.ravel,
           r"""
ravel(input) -> Tensor

Return a contiguous flattened tensor. A copy is made only if needed.

Args:
    {input}

Example::

    >>> t = torch.tensor([[[1, 2],
    ...                    [3, 4]],
    ...                   [[5, 6],
    ...                    [7, 8]]])
    >>> torch.ravel(t)
    tensor([1, 2, 3, 4, 5, 6, 7, 8])
""".format(**common_args))

add_docstr(torch.remainder,
           r"""
remainder(input, other, *, out=None) -> Tensor

Computes the element-wise remainder of division.

The dividend and divisor may contain both for integer and floating point
numbers. The remainder has the same sign as the divisor :attr:`other`.

Supports :ref:`broadcasting to a common shape <broadcasting-semantics>`,
:ref:`type promotion <type-promotion-doc>`, and integer and float inputs.

.. note::
    Complex inputs are not supported. In some cases, it is not mathematically
    possible to satisfy the definition of a modulo operation with complex numbers.
    See :func:`torch.fmod` for how division by zero is handled.

Args:
    input (Tensor): the dividend
    other (Tensor or Scalar): the divisor

Keyword args:
    {out}

Example::

    >>> torch.remainder(torch.tensor([-3., -2, -1, 1, 2, 3]), 2)
    tensor([ 1.,  0.,  1.,  1.,  0.,  1.])
    >>> torch.remainder(torch.tensor([1, 2, 3, 4, 5]), 1.5)
    tensor([ 1.0000,  0.5000,  0.0000,  1.0000,  0.5000])

.. seealso::

        :func:`torch.fmod`, which computes the element-wise remainder of
        division equivalently to the C library function ``fmod()``.
""".format(**common_args))

add_docstr(torch.renorm,
           r"""
renorm(input, p, dim, maxnorm, *, out=None) -> Tensor

Returns a tensor where each sub-tensor of :attr:`input` along dimension
:attr:`dim` is normalized such that the `p`-norm of the sub-tensor is lower
than the value :attr:`maxnorm`

.. note:: If the norm of a row is lower than `maxnorm`, the row is unchanged

Args:
    {input}
    p (float): the power for the norm computation
    dim (int): the dimension to slice over to get the sub-tensors
    maxnorm (float): the maximum norm to keep each sub-tensor under

Keyword args:
    {out}

Example::

    >>> x = torch.ones(3, 3)
    >>> x[1].fill_(2)
    tensor([ 2.,  2.,  2.])
    >>> x[2].fill_(3)
    tensor([ 3.,  3.,  3.])
    >>> x
    tensor([[ 1.,  1.,  1.],
            [ 2.,  2.,  2.],
            [ 3.,  3.,  3.]])
    >>> torch.renorm(x, 1, 0, 5)
    tensor([[ 1.0000,  1.0000,  1.0000],
            [ 1.6667,  1.6667,  1.6667],
            [ 1.6667,  1.6667,  1.6667]])
""".format(**common_args))

add_docstr(torch.reshape,
           r"""
reshape(input, shape) -> Tensor

Returns a tensor with the same data and number of elements as :attr:`input`,
but with the specified shape. When possible, the returned tensor will be a view
of :attr:`input`. Otherwise, it will be a copy. Contiguous inputs and inputs
with compatible strides can be reshaped without copying, but you should not
depend on the copying vs. viewing behavior.

See :meth:`torch.Tensor.view` on when it is possible to return a view.

A single dimension may be -1, in which case it's inferred from the remaining
dimensions and the number of elements in :attr:`input`.

Args:
    input (Tensor): the tensor to be reshaped
    shape (tuple of ints): the new shape

Example::

    >>> a = torch.arange(4.)
    >>> torch.reshape(a, (2, 2))
    tensor([[ 0.,  1.],
            [ 2.,  3.]])
    >>> b = torch.tensor([[0, 1], [2, 3]])
    >>> torch.reshape(b, (-1,))
    tensor([ 0,  1,  2,  3])
""")


add_docstr(torch.result_type,
           r"""
result_type(tensor1, tensor2) -> dtype

Returns the :class:`torch.dtype` that would result from performing an arithmetic
operation on the provided input tensors. See type promotion :ref:`documentation <type-promotion-doc>`
for more information on the type promotion logic.

Args:
    tensor1 (Tensor or Number): an input tensor or number
    tensor2 (Tensor or Number): an input tensor or number

Example::

    >>> torch.result_type(torch.tensor([1, 2], dtype=torch.int), 1.0)
    torch.float32
    >>> torch.result_type(torch.tensor([1, 2], dtype=torch.uint8), torch.tensor(1))
    torch.uint8
""")

add_docstr(torch.row_stack,
           r"""
row_stack(tensors, *, out=None) -> Tensor

Alias of :func:`torch.vstack`.
""".format(**common_args))

add_docstr(torch.round,
           r"""
round(input, *, out=None) -> Tensor

Returns a new tensor with each of the elements of :attr:`input` rounded
to the closest integer.

Args:
    {input}

Keyword args:
    {out}

Example::

    >>> a = torch.randn(4)
    >>> a
    tensor([ 0.9920,  0.6077,  0.9734, -1.0362])
    >>> torch.round(a)
    tensor([ 1.,  1.,  1., -1.])
""".format(**common_args))

add_docstr(torch.rsqrt,
           r"""
rsqrt(input, *, out=None) -> Tensor

Returns a new tensor with the reciprocal of the square-root of each of
the elements of :attr:`input`.

.. math::
    \text{out}_{i} = \frac{1}{\sqrt{\text{input}_{i}}}
""" + r"""
Args:
    {input}

Keyword args:
    {out}

Example::

    >>> a = torch.randn(4)
    >>> a
    tensor([-0.0370,  0.2970,  1.5420, -0.9105])
    >>> torch.rsqrt(a)
    tensor([    nan,  1.8351,  0.8053,     nan])
""".format(**common_args))

add_docstr(torch.scatter,
           r"""
scatter(input, dim, index, src) -> Tensor

Out-of-place version of :meth:`torch.Tensor.scatter_`
""")

add_docstr(torch.scatter_add,
           r"""
scatter_add(input, dim, index, src) -> Tensor

Out-of-place version of :meth:`torch.Tensor.scatter_add_`
""")

add_docstr(torch.set_flush_denormal,
           r"""
set_flush_denormal(mode) -> bool

Disables denormal floating numbers on CPU.

Returns ``True`` if your system supports flushing denormal numbers and it
successfully configures flush denormal mode.  :meth:`~torch.set_flush_denormal`
is only supported on x86 architectures supporting SSE3.

Args:
    mode (bool): Controls whether to enable flush denormal mode or not

Example::

    >>> torch.set_flush_denormal(True)
    True
    >>> torch.tensor([1e-323], dtype=torch.float64)
    tensor([ 0.], dtype=torch.float64)
    >>> torch.set_flush_denormal(False)
    True
    >>> torch.tensor([1e-323], dtype=torch.float64)
    tensor(9.88131e-324 *
           [ 1.0000], dtype=torch.float64)
""")

add_docstr(torch.set_num_threads, r"""
set_num_threads(int)

Sets the number of threads used for intraop parallelism on CPU.

.. warning::
    To ensure that the correct number of threads is used, set_num_threads
    must be called before running eager, JIT or autograd code.
""")

add_docstr(torch.set_num_interop_threads, r"""
set_num_interop_threads(int)

Sets the number of threads used for interop parallelism
(e.g. in JIT interpreter) on CPU.

.. warning::
    Can only be called once and before any inter-op parallel work
    is started (e.g. JIT execution).
""")

add_docstr(torch.sigmoid, r"""
sigmoid(input, *, out=None) -> Tensor

Alias for :func:`torch.special.expit`.
""")

add_docstr(torch.logit,
           r"""
logit(input, eps=None, *, out=None) -> Tensor

Alias for :func:`torch.special.logit`.
""")

add_docstr(torch.sign,
           r"""
sign(input, *, out=None) -> Tensor

Returns a new tensor with the signs of the elements of :attr:`input`.

.. math::
    \text{out}_{i} = \operatorname{sgn}(\text{input}_{i})
""" + r"""
Args:
    {input}

Keyword args:
    {out}

Example::

    >>> a = torch.tensor([0.7, -1.2, 0., 2.3])
    >>> a
    tensor([ 0.7000, -1.2000,  0.0000,  2.3000])
    >>> torch.sign(a)
    tensor([ 1., -1.,  0.,  1.])
""".format(**common_args))

add_docstr(torch.signbit,
           r"""
signbit(input, *, out=None) -> Tensor

Tests if each element of :attr:`input` has its sign bit set (is less than zero) or not.

Args:
  {input}

Keyword args:
  {out}

Example::

    >>> a = torch.tensor([0.7, -1.2, 0., 2.3])
    >>> torch.signbit(a)
    tensor([ False, True,  False,  False])
""".format(**common_args))

add_docstr(torch.sgn,
           r"""
sgn(input, *, out=None) -> Tensor

This function is an extension of torch.sign() to complex tensors.
It computes a new tensor whose elements have
the same angles as the corresponding elements of :attr:`input` and
absolute values (i.e. magnitudes) of one for complex tensors and
is equivalent to torch.sign() for non-complex tensors.

.. math::
    \text{out}_{i} = \begin{cases}
                    0 & |\text{{input}}_i| == 0 \\
                    \frac{{\text{{input}}_i}}{|{\text{{input}}_i}|} & \text{otherwise}
                    \end{cases}

""" + r"""
Args:
    {input}

Keyword args:
  {out}

Example::

    >>> t = torch.tensor([3+4j, 7-24j, 0, 1+2j])
    >>> t.sgn()
    tensor([0.6000+0.8000j, 0.2800-0.9600j, 0.0000+0.0000j, 0.4472+0.8944j])
""".format(**common_args))

add_docstr(torch.sin,
           r"""
sin(input, *, out=None) -> Tensor

Returns a new tensor with the sine of the elements of :attr:`input`.

.. math::
    \text{out}_{i} = \sin(\text{input}_{i})
""" + r"""
Args:
    {input}

Keyword args:
    {out}

Example::

    >>> a = torch.randn(4)
    >>> a
    tensor([-0.5461,  0.1347, -2.7266, -0.2746])
    >>> torch.sin(a)
    tensor([-0.5194,  0.1343, -0.4032, -0.2711])
""".format(**common_args))

add_docstr(torch.sinc,
           r"""
sinc(input, *, out=None) -> Tensor

Computes the normalized sinc of :attr:`input.`

.. math::
    \text{out}_{i} =
    \begin{cases}
      1, & \text{if}\ \text{input}_{i}=0 \\
      \sin(\pi \text{input}_{i}) / (\pi \text{input}_{i}), & \text{otherwise}
    \end{cases}
""" + r"""
Args:
    {input}

Keyword args:
    {out}

Example::

    >>> a = torch.randn(4)
    >>> a
    tensor([ 0.2252, -0.2948,  1.0267, -1.1566])
    >>> torch.sinc(a)
    tensor([ 0.9186,  0.8631, -0.0259, -0.1300])
""".format(**common_args))

add_docstr(torch.sinh,
           r"""
sinh(input, *, out=None) -> Tensor

Returns a new tensor with the hyperbolic sine of the elements of
:attr:`input`.

.. math::
    \text{out}_{i} = \sinh(\text{input}_{i})
""" + r"""
Args:
    {input}

Keyword args:
    {out}

Example::

    >>> a = torch.randn(4)
    >>> a
    tensor([ 0.5380, -0.8632, -0.1265,  0.9399])
    >>> torch.sinh(a)
    tensor([ 0.5644, -0.9744, -0.1268,  1.0845])

.. note::
   When :attr:`input` is on the CPU, the implementation of torch.sinh may use
   the Sleef library, which rounds very large results to infinity or negative
   infinity. See `here <https://sleef.org/purec.xhtml>`_ for details.
""".format(**common_args))

add_docstr(torch.sort,
           r"""
sort(input, dim=-1, descending=False, stable=False, *, out=None) -> (Tensor, LongTensor)

Sorts the elements of the :attr:`input` tensor along a given dimension
in ascending order by value.

If :attr:`dim` is not given, the last dimension of the `input` is chosen.

If :attr:`descending` is ``True`` then the elements are sorted in descending
order by value.

If :attr:`stable` is ``True`` then the sorting routine becomes stable, preserving
the order of equivalent elements.

A namedtuple of (values, indices) is returned, where the `values` are the
sorted values and `indices` are the indices of the elements in the original
`input` tensor.

.. warning:: `stable=True` only works on the CPU for now.

Args:
    {input}
    dim (int, optional): the dimension to sort along
    descending (bool, optional): controls the sorting order (ascending or descending)
    stable (bool, optional): makes the sorting routine stable, which guarantees that the order
       of equivalent elements is preserved.

Keyword args:
    out (tuple, optional): the output tuple of (`Tensor`, `LongTensor`) that can
        be optionally given to be used as output buffers

Example::

    >>> x = torch.randn(3, 4)
    >>> sorted, indices = torch.sort(x)
    >>> sorted
    tensor([[-0.2162,  0.0608,  0.6719,  2.3332],
            [-0.5793,  0.0061,  0.6058,  0.9497],
            [-0.5071,  0.3343,  0.9553,  1.0960]])
    >>> indices
    tensor([[ 1,  0,  2,  3],
            [ 3,  1,  0,  2],
            [ 0,  3,  1,  2]])

    >>> sorted, indices = torch.sort(x, 0)
    >>> sorted
    tensor([[-0.5071, -0.2162,  0.6719, -0.5793],
            [ 0.0608,  0.0061,  0.9497,  0.3343],
            [ 0.6058,  0.9553,  1.0960,  2.3332]])
    >>> indices
    tensor([[ 2,  0,  0,  1],
            [ 0,  1,  1,  2],
            [ 1,  2,  2,  0]])
    >>> x = torch.tensor([0, 1] * 9)
    >>> x.sort()
    torch.return_types.sort(
        values=tensor([0, 0, 0, 0, 0, 0, 0, 0, 0, 1, 1, 1, 1, 1, 1, 1, 1, 1]),
        indices=tensor([ 2, 16,  4,  6, 14,  8,  0, 10, 12,  9, 17, 15, 13, 11,  7,  5,  3,  1]))
    >>> x.sort(stable=True)
    torch.return_types.sort(
        values=tensor([0, 0, 0, 0, 0, 0, 0, 0, 0, 1, 1, 1, 1, 1, 1, 1, 1, 1]),
        indices=tensor([ 0,  2,  4,  6,  8, 10, 12, 14, 16,  1,  3,  5,  7,  9, 11, 13, 15, 17]))
""".format(**common_args))

add_docstr(torch.argsort,
           r"""
argsort(input, dim=-1, descending=False) -> LongTensor

Returns the indices that sort a tensor along a given dimension in ascending
order by value.

This is the second value returned by :meth:`torch.sort`.  See its documentation
for the exact semantics of this method.

Args:
    {input}
    dim (int, optional): the dimension to sort along
    descending (bool, optional): controls the sorting order (ascending or descending)

Example::

    >>> a = torch.randn(4, 4)
    >>> a
    tensor([[ 0.0785,  1.5267, -0.8521,  0.4065],
            [ 0.1598,  0.0788, -0.0745, -1.2700],
            [ 1.2208,  1.0722, -0.7064,  1.2564],
            [ 0.0669, -0.2318, -0.8229, -0.9280]])


    >>> torch.argsort(a, dim=1)
    tensor([[2, 0, 3, 1],
            [3, 2, 1, 0],
            [2, 1, 0, 3],
            [3, 2, 1, 0]])
""".format(**common_args))

add_docstr(torch.msort,
           r"""
msort(input, *, out=None) -> Tensor

Sorts the elements of the :attr:`input` tensor along its first dimension
in ascending order by value.

.. note:: `torch.msort(t)` is equivalent to `torch.sort(t, dim=0)[0]`.
          See also :func:`torch.sort`.

Args:
    {input}

Keyword args:
    {out}

Example::

    >>> t = torch.randn(3, 4)
    >>> t
    tensor([[-0.1321,  0.4370, -1.2631, -1.1289],
            [-2.0527, -1.1250,  0.2275,  0.3077],
            [-0.0881, -0.1259, -0.5495,  1.0284]])
    >>> torch.msort(t)
    tensor([[-2.0527, -1.1250, -1.2631, -1.1289],
            [-0.1321, -0.1259, -0.5495,  0.3077],
            [-0.0881,  0.4370,  0.2275,  1.0284]])
""".format(**common_args))

add_docstr(torch.sparse_csr_tensor,
           r"""
sparse_csr_tensor(crow_indices, col_indices, values, size=None, *, dtype=None, device=None, requires_grad=False) -> Tensor

Constructs a :ref:`sparse tensor in CSR (Compressed Sparse Row) <sparse-csr-docs>` with specified
values at the given :attr:`crow_indices` and :attr:`col_indices`. Sparse matrix multiplication operations
in CSR format are typically faster than that for sparse tensors in COO format. Make you have a look
at :ref:`the note on the data type of the indices <sparse-csr-docs>`.

Args:
    crow_indices (array_like): One-dimensional array of size size[0] + 1. The last element
        is the number of non-zeros. This tensor encodes the index in values and col_indices
        depending on where the given row starts. Each successive number in the tensor
        subtracted by the number before it denotes the number of elements in a given row.
    col_indices (array_like): Column co-ordinates of each element in values. Strictly one
        dimensional tensor with the same length as values.
    values (array_list): Initial values for the tensor. Can be a list, tuple, NumPy ``ndarray``, scalar,
        and other types.
    size (list, tuple, :class:`torch.Size`, optional): Size of the sparse tensor. If not provided, the
        size will be inferred as the minimum size big enough to hold all non-zero elements.

Keyword args:
    dtype (:class:`torch.dtype`, optional): the desired data type of returned tensor.
        Default: if None, infers data type from :attr:`values`.
    device (:class:`torch.device`, optional): the desired device of returned tensor.
        Default: if None, uses the current device for the default tensor type
        (see :func:`torch.set_default_tensor_type`). :attr:`device` will be the CPU
        for CPU tensor types and the current CUDA device for CUDA tensor types.
    {requires_grad}

Example ::
    >>> crow_indices = [0, 2, 4]
    >>> col_indices = [0, 1, 0, 1]
    >>> values = [1, 2, 3, 4]
    >>> torch.sparse_csr_tensor(torch.tensor(crow_indices, dtype=torch.int64),
    ...                         torch.tensor(col_indices, dtype=torch.int64),
    ...                         torch.tensor(values), dtype=torch.double)
    tensor(crow_indices=tensor([0, 2, 4]),
           col_indices=tensor([0, 1, 0, 1]),
           values=tensor([1., 2., 3., 4.]), size=(2, 2), nnz=4,
           dtype=torch.float64, layout=torch.sparse_csr)
""".format(**factory_common_args))

add_docstr(torch.sparse_coo_tensor,
           r"""
sparse_coo_tensor(indices, values, size=None, *, dtype=None, device=None, requires_grad=False) -> Tensor

Constructs a :ref:`sparse tensor in COO(rdinate) format
<sparse-coo-docs>` with specified values at the given
:attr:`indices`.

.. note::

   This function returns an :ref:`uncoalesced tensor <sparse-uncoalesced-coo-docs>`.

Args:
    indices (array_like): Initial data for the tensor. Can be a list, tuple,
        NumPy ``ndarray``, scalar, and other types. Will be cast to a :class:`torch.LongTensor`
        internally. The indices are the coordinates of the non-zero values in the matrix, and thus
        should be two-dimensional where the first dimension is the number of tensor dimensions and
        the second dimension is the number of non-zero values.
    values (array_like): Initial values for the tensor. Can be a list, tuple,
        NumPy ``ndarray``, scalar, and other types.
    size (list, tuple, or :class:`torch.Size`, optional): Size of the sparse tensor. If not
        provided the size will be inferred as the minimum size big enough to hold all non-zero
        elements.

Keyword args:
    dtype (:class:`torch.dtype`, optional): the desired data type of returned tensor.
        Default: if None, infers data type from :attr:`values`.
    device (:class:`torch.device`, optional): the desired device of returned tensor.
        Default: if None, uses the current device for the default tensor type
        (see :func:`torch.set_default_tensor_type`). :attr:`device` will be the CPU
        for CPU tensor types and the current CUDA device for CUDA tensor types.
    {requires_grad}


Example::

    >>> i = torch.tensor([[0, 1, 1],
    ...                   [2, 0, 2]])
    >>> v = torch.tensor([3, 4, 5], dtype=torch.float32)
    >>> torch.sparse_coo_tensor(i, v, [2, 4])
    tensor(indices=tensor([[0, 1, 1],
                           [2, 0, 2]]),
           values=tensor([3., 4., 5.]),
           size=(2, 4), nnz=3, layout=torch.sparse_coo)

    >>> torch.sparse_coo_tensor(i, v)  # Shape inference
    tensor(indices=tensor([[0, 1, 1],
                           [2, 0, 2]]),
           values=tensor([3., 4., 5.]),
           size=(2, 3), nnz=3, layout=torch.sparse_coo)

    >>> torch.sparse_coo_tensor(i, v, [2, 4],
    ...                         dtype=torch.float64,
    ...                         device=torch.device('cuda:0'))
    tensor(indices=tensor([[0, 1, 1],
                           [2, 0, 2]]),
           values=tensor([3., 4., 5.]),
           device='cuda:0', size=(2, 4), nnz=3, dtype=torch.float64,
           layout=torch.sparse_coo)

    # Create an empty sparse tensor with the following invariants:
    #   1. sparse_dim + dense_dim = len(SparseTensor.shape)
    #   2. SparseTensor._indices().shape = (sparse_dim, nnz)
    #   3. SparseTensor._values().shape = (nnz, SparseTensor.shape[sparse_dim:])
    #
    # For instance, to create an empty sparse tensor with nnz = 0, dense_dim = 0 and
    # sparse_dim = 1 (hence indices is a 2D tensor of shape = (1, 0))
    >>> S = torch.sparse_coo_tensor(torch.empty([1, 0]), [], [1])
    tensor(indices=tensor([], size=(1, 0)),
           values=tensor([], size=(0,)),
           size=(1,), nnz=0, layout=torch.sparse_coo)

    # and to create an empty sparse tensor with nnz = 0, dense_dim = 1 and
    # sparse_dim = 1
    >>> S = torch.sparse_coo_tensor(torch.empty([1, 0]), torch.empty([0, 2]), [1, 2])
    tensor(indices=tensor([], size=(1, 0)),
           values=tensor([], size=(0, 2)),
           size=(1, 2), nnz=0, layout=torch.sparse_coo)

.. _torch.sparse: https://pytorch.org/docs/stable/sparse.html
""".format(**factory_common_args))

add_docstr(torch.sqrt,
           r"""
sqrt(input, *, out=None) -> Tensor

Returns a new tensor with the square-root of the elements of :attr:`input`.

.. math::
    \text{out}_{i} = \sqrt{\text{input}_{i}}
""" + r"""
Args:
    {input}

Keyword args:
    {out}

Example::

    >>> a = torch.randn(4)
    >>> a
    tensor([-2.0755,  1.0226,  0.0831,  0.4806])
    >>> torch.sqrt(a)
    tensor([    nan,  1.0112,  0.2883,  0.6933])
""".format(**common_args))

add_docstr(torch.square,
           r"""
square(input, *, out=None) -> Tensor

Returns a new tensor with the square of the elements of :attr:`input`.

Args:
    {input}

Keyword args:
    {out}

Example::

    >>> a = torch.randn(4)
    >>> a
    tensor([-2.0755,  1.0226,  0.0831,  0.4806])
    >>> torch.square(a)
    tensor([ 4.3077,  1.0457,  0.0069,  0.2310])
""".format(**common_args))

add_docstr(torch.squeeze,
           r"""
squeeze(input, dim=None, *, out=None) -> Tensor

Returns a tensor with all the dimensions of :attr:`input` of size `1` removed.

For example, if `input` is of shape:
:math:`(A \times 1 \times B \times C \times 1 \times D)` then the `out` tensor
will be of shape: :math:`(A \times B \times C \times D)`.

When :attr:`dim` is given, a squeeze operation is done only in the given
dimension. If `input` is of shape: :math:`(A \times 1 \times B)`,
``squeeze(input, 0)`` leaves the tensor unchanged, but ``squeeze(input, 1)``
will squeeze the tensor to the shape :math:`(A \times B)`.

.. note:: The returned tensor shares the storage with the input tensor,
          so changing the contents of one will change the contents of the other.

.. warning:: If the tensor has a batch dimension of size 1, then `squeeze(input)`
          will also remove the batch dimension, which can lead to unexpected
          errors.

Args:
    {input}
    dim (int, optional): if given, the input will be squeezed only in
           this dimension

Keyword args:
    {out}

Example::

    >>> x = torch.zeros(2, 1, 2, 1, 2)
    >>> x.size()
    torch.Size([2, 1, 2, 1, 2])
    >>> y = torch.squeeze(x)
    >>> y.size()
    torch.Size([2, 2, 2])
    >>> y = torch.squeeze(x, 0)
    >>> y.size()
    torch.Size([2, 1, 2, 1, 2])
    >>> y = torch.squeeze(x, 1)
    >>> y.size()
    torch.Size([2, 2, 1, 2])
""".format(**common_args))

add_docstr(torch.std, r"""
std(input, dim=None, *, correction, keepdim=False, out=None) -> Tensor

Calculates the standard deviation over the dimensions specified by :attr:`dim`.
:attr:`dim` can be a single dimension, list of dimensions, or ``None`` to
reduce over all dimensions.

The standard deviation (:math:`\sigma`) is calculated as

.. math:: \sigma = \sqrt{\frac{1}{N - \delta N}\sum_{i=0}^{N-1}(x_i-\bar{x})^2}

where :math:`x` is the sample set of elements, :math:`\bar{x}` is the
sample mean, :math:`N` is the number of samples and :math:`\delta N` is
the :attr:`correction`.
""" + r"""

{keepdim_details}

Args:
    {input}
    {dim}

Keyword args:
    correction (int): difference between the sample size and sample degrees of freedom.
<<<<<<< HEAD
=======
                      Defaults to Bessel's correction, ``correction = 1``.
      .. warning:: The default correction value is deprecated. Pass ``correction=1`` explicitly instead.
>>>>>>> d1878d43
    {keepdim}
    {out}

Example::

    >>> a = torch.tensor(
            [[ 0.2035,  1.2959,  1.8101, -0.4644],
             [ 1.5027, -0.3270,  0.5905,  0.6538],
             [-1.5745,  1.3330, -0.5596, -0.6548],
             [ 0.1264, -0.5080,  1.6420,  0.1992]])
    >>> torch.std(a, dim=1, keepdim=True)
    tensor([[1.0311],
            [0.7477],
            [1.2204],
            [0.9087]])

.. function:: std(input, dim, unbiased, keepdim=False, *, out=None) -> Tensor
   :noindex:

If :attr:`unbiased` is ``True``, Bessel's correction will be used.
Otherwise, the sample deviation is calculated, without any correction.

Args:
    {input}
    {dim}

Keyword args:
    unbiased (bool): whether to use Bessel's correction (:math:`\delta N = 1`).
    {keepdim}
    {out}


.. function:: std(input, unbiased) -> Tensor
   :noindex:

Calculates the standard deviation of all elements in the :attr:`input` tensor.

If :attr:`unbiased` is ``True``, Bessel's correction will be used.
Otherwise, the sample deviation is calculated, without any correction.

Args:
    {input}
    unbiased (bool): whether to use Bessel's correction (:math:`\delta N = 1`).

Example::

    >>> a = torch.tensor([[-0.8166, -1.3802, -0.3560]])
    >>> torch.std(a, unbiased=False)
    tensor(0.4188)
""".format(**multi_dim_common))

add_docstr(torch.std_mean,
           r"""
std_mean(input, dim=None, *, correction, keepdim=False, out=None) -> (Tensor, Tensor)

Calculates the standard deviation and mean over the dimensions specified by
:attr:`dim`. :attr:`dim` can be a single dimension, list of dimensions, or
``None`` to reduce over all dimensions.

The standard deviation (:math:`\sigma`) is calculated as

.. math:: \sigma = \sqrt{\frac{1}{N - \delta N}\sum_{i=0}^{N-1}(x_i-\bar{x})^2}

where :math:`x` is the sample set of elements, :math:`\bar{x}` is the
sample mean, :math:`N` is the number of samples and :math:`\delta N` is
the :attr:`correction`.

""" + r"""

{keepdim_details}

Args:
    {input}
    {dim}

Keyword args:
    correction (int): difference between the sample size and sample degrees of freedom.
<<<<<<< HEAD
=======
                      Defaults to Bessel's correction, ``correction = 1``.
      .. warning:: The default correction value is deprecated. Pass ``correction=1`` explicitly instead.
>>>>>>> d1878d43
    {keepdim}
    {out}

Returns:
    A tuple (std, mean) containing the standard deviation and mean.

Example::

    >>> a = torch.tensor(
            [[ 0.2035,  1.2959,  1.8101, -0.4644],
             [ 1.5027, -0.3270,  0.5905,  0.6538],
             [-1.5745,  1.3330, -0.5596, -0.6548],
             [ 0.1264, -0.5080,  1.6420,  0.1992]])
    >>> torch.std_mean(a, dim=0, keepdim=True)
    (tensor([[1.2620, 1.0028, 1.0957, 0.6038]]),
     tensor([[ 0.0645,  0.4485,  0.8707, -0.0665]]))

.. function:: std_mean(input, dim, unbiased, keepdim=False, *, out=None) -> (Tensor, Tensor)
   :noindex:

If :attr:`unbiased` is ``True``, Bessel's correction will be used to calculate
the standard deviation. Otherwise, the sample deviation is calculated, without
any correction.

Args:
    {input}
    {dim}

Keyword args:
    unbiased (bool): whether to use Bessel's correction (:math:`\delta N = 1`).
    {keepdim}
    {out}

Returns:
    A tuple (std, mean) containing the standard deviation and mean.

.. function:: std_mean(input, unbiased) -> (Tensor, Tensor)
   :noindex:

Calculates the standard deviation and mean of all elements in the :attr:`input`
tensor.

If :attr:`unbiased` is ``True``, Bessel's correction will be used.
Otherwise, the sample deviation is calculated, without any correction.

Args:
    {input}
    unbiased (bool): whether to use Bessel's correction (:math:`\delta N = 1`).

Returns:
    A tuple (std, mean) containing the standard deviation and mean.

Example::

    >>> a = torch.tensor([[-0.8166, -1.3802, -0.3560]])
    >>> torch.std_mean(a, unbiased=False)
    (tensor(0.4188), tensor(-0.8509))
""".format(**multi_dim_common))

add_docstr(torch.sub, r"""
sub(input, other, *, alpha=1, out=None) -> Tensor

Subtracts :attr:`other`, scaled by :attr:`alpha`, from :attr:`input`.

.. math::
    \text{{out}}_i = \text{{input}}_i - \text{{alpha}} \times \text{{other}}_i
""" + r"""

Supports :ref:`broadcasting to a common shape <broadcasting-semantics>`,
:ref:`type promotion <type-promotion-doc>`, and integer, float, and complex inputs.

Args:
    {input}
    other (Tensor or Scalar): the tensor or scalar to subtract from :attr:`input`

Keyword args:
    alpha (Scalar): the scalar multiplier for :attr:`other`
    {out}

Example::

    >>> a = torch.tensor((1, 2))
    >>> b = torch.tensor((0, 1))
    >>> torch.sub(a, b, alpha=2)
    tensor([1, 0])
""".format(**common_args))

add_docstr(torch.subtract, r"""
subtract(input, other, *, alpha=1, out=None) -> Tensor

Alias for :func:`torch.sub`.
""")

add_docstr(torch.sum,
           r"""
sum(input, *, dtype=None) -> Tensor

Returns the sum of all elements in the :attr:`input` tensor.

Args:
    {input}

Keyword args:
    {dtype}

Example::

    >>> a = torch.randn(1, 3)
    >>> a
    tensor([[ 0.1133, -0.9567,  0.2958]])
    >>> torch.sum(a)
    tensor(-0.5475)

.. function:: sum(input, dim, keepdim=False, *, dtype=None) -> Tensor

Returns the sum of each row of the :attr:`input` tensor in the given
dimension :attr:`dim`. If :attr:`dim` is a list of dimensions,
reduce over all of them.

{keepdim_details}

Args:
    {input}
    {dim}
    {keepdim}

Keyword args:
    {dtype}

Example::

    >>> a = torch.randn(4, 4)
    >>> a
    tensor([[ 0.0569, -0.2475,  0.0737, -0.3429],
            [-0.2993,  0.9138,  0.9337, -1.6864],
            [ 0.1132,  0.7892, -0.1003,  0.5688],
            [ 0.3637, -0.9906, -0.4752, -1.5197]])
    >>> torch.sum(a, 1)
    tensor([-0.4598, -0.1381,  1.3708, -2.6217])
    >>> b = torch.arange(4 * 5 * 6).view(4, 5, 6)
    >>> torch.sum(b, (2, 1))
    tensor([  435.,  1335.,  2235.,  3135.])
""".format(**multi_dim_common))

add_docstr(torch.nansum,
           r"""
nansum(input, *, dtype=None) -> Tensor

Returns the sum of all elements, treating Not a Numbers (NaNs) as zero.

Args:
    {input}

Keyword args:
    {dtype}

Example::

    >>> a = torch.tensor([1., 2., float('nan'), 4.])
    >>> torch.nansum(a)
    tensor(7.)

.. function:: nansum(input, dim, keepdim=False, *, dtype=None) -> Tensor

Returns the sum of each row of the :attr:`input` tensor in the given
dimension :attr:`dim`, treating Not a Numbers (NaNs) as zero.
If :attr:`dim` is a list of dimensions, reduce over all of them.

{keepdim_details}

Args:
    {input}
    {dim}
    {keepdim}

Keyword args:
    {dtype}

Example::

    >>> torch.nansum(torch.tensor([1., float("nan")]))
    1.0
    >>> a = torch.tensor([[1, 2], [3., float("nan")]])
    >>> torch.nansum(a)
    tensor(6.)
    >>> torch.nansum(a, dim=0)
    tensor([4., 2.])
    >>> torch.nansum(a, dim=1)
    tensor([3., 3.])
""".format(**multi_dim_common))

add_docstr(torch.svd,
           r"""
svd(input, some=True, compute_uv=True, *, out=None) -> (Tensor, Tensor, Tensor)

Computes the singular value decomposition of either a matrix or batch of
matrices :attr:`input`. The singular value decomposition is represented as a
namedtuple `(U, S, V)`, such that :attr:`input` `= U diag(S) Vᴴ`.
where `Vᴴ` is the transpose of `V` for real inputs,
and the conjugate transpose of `V` for complex inputs.
If :attr:`input` is a batch of matrices, then `U`, `S`, and `V` are also
batched with the same batch dimensions as :attr:`input`.

If :attr:`some` is `True` (default), the method returns the reduced singular
value decomposition. In this case, if the last two dimensions of :attr:`input` are
`m` and `n`, then the returned `U` and `V` matrices will contain only
`min(n, m)` orthonormal columns.

If :attr:`compute_uv` is `False`, the returned `U` and `V` will be
zero-filled matrices of shape `(m, m)` and `(n, n)`
respectively, and the same device as :attr:`input`. The argument :attr:`some`
has no effect when :attr:`compute_uv` is `False`.

Supports :attr:`input` of float, double, cfloat and cdouble data types.
The dtypes of `U` and `V` are the same as :attr:`input`'s. `S` will
always be real-valued, even if :attr:`input` is complex.

.. warning:: :func:`torch.svd` is deprecated. Please use
             :func:`torch.linalg.svd` instead, which is similar to NumPy's
             `numpy.linalg.svd`.

.. note:: Differences with :func:`torch.linalg.svd`:

             * :attr:`some` is the opposite of
               :func:`torch.linalg.svd`'s :attr:`full_matrices`. Note that
               default value for both is `True`, so the default behavior is
               effectively the opposite.
             * :func:`torch.svd` returns `V`, whereas :func:`torch.linalg.svd` returns
               `Vh`, that is, `Vᴴ`.
             * If :attr:`compute_uv` is `False`, :func:`torch.svd` returns zero-filled
               tensors for `U` and `Vh`, whereas :func:`torch.linalg.svd` returns
               empty tensors.

.. note:: The singular values are returned in descending order. If :attr:`input` is a batch of matrices,
          then the singular values of each matrix in the batch are returned in descending order.

.. note:: The `S` tensor can only be used to compute gradients if :attr:`compute_uv` is `True`.

.. note:: When :attr:`some` is `False`, the gradients on `U[..., :, min(m, n):]`
          and `V[..., :, min(m, n):]` will be ignored in the backward pass, as those vectors
          can be arbitrary bases of the corresponding subspaces.

.. note:: The implementation of :func:`torch.linalg.svd` on CPU uses LAPACK's routine `?gesdd`
          (a divide-and-conquer algorithm) instead of `?gesvd` for speed. Analogously,
          on GPU, it uses cuSOLVER's routines `gesvdj` and `gesvdjBatched` on CUDA 10.1.243
          and later, and MAGMA's routine `gesdd` on earlier versions of CUDA.

.. note:: The returned `U` will not be contiguous. The matrix (or batch of matrices) will
          be represented as a column-major matrix (i.e. Fortran-contiguous).

.. warning:: The gradients with respect to `U` and `V` will only be finite when the input does not
             have zero nor repeated singular values.

.. warning:: If the distance between any two singular values is close to zero, the gradients with respect to
             `U` and `V` will be numerically unstable, as they depends on
             :math:`\frac{1}{\min_{i \neq j} \sigma_i^2 - \sigma_j^2}`. The same happens when the matrix
             has small singular values, as these gradients also depend on `S⁻¹`.

.. warning:: For complex-valued :attr:`input` the singular value decomposition is not unique,
             as `U` and `V` may be multiplied by an arbitrary phase factor :math:`e^{i \phi}` on every column.
             The same happens when :attr:`input` has repeated singular values, where one may multiply
             the columns of the spanning subspace in `U` and `V` by a rotation matrix
             and `the resulting vectors will span the same subspace`_.
             Different platforms, like NumPy, or inputs on different device types,
             may produce different `U` and `V` tensors.

Args:
    input (Tensor): the input tensor of size `(*, m, n)` where `*` is zero or more
                    batch dimensions consisting of `(m, n)` matrices.
    some (bool, optional): controls whether to compute the reduced or full decomposition, and
                           consequently, the shape of returned `U` and `V`. Default: `True`.
    compute_uv (bool, optional): controls whether to compute `U` and `V`. Default: `True`.

Keyword args:
    out (tuple, optional): the output tuple of tensors

Example::

    >>> a = torch.randn(5, 3)
    >>> a
    tensor([[ 0.2364, -0.7752,  0.6372],
            [ 1.7201,  0.7394, -0.0504],
            [-0.3371, -1.0584,  0.5296],
            [ 0.3550, -0.4022,  1.5569],
            [ 0.2445, -0.0158,  1.1414]])
    >>> u, s, v = torch.svd(a)
    >>> u
    tensor([[ 0.4027,  0.0287,  0.5434],
            [-0.1946,  0.8833,  0.3679],
            [ 0.4296, -0.2890,  0.5261],
            [ 0.6604,  0.2717, -0.2618],
            [ 0.4234,  0.2481, -0.4733]])
    >>> s
    tensor([2.3289, 2.0315, 0.7806])
    >>> v
    tensor([[-0.0199,  0.8766,  0.4809],
            [-0.5080,  0.4054, -0.7600],
            [ 0.8611,  0.2594, -0.4373]])
    >>> torch.dist(a, torch.mm(torch.mm(u, torch.diag(s)), v.t()))
    tensor(8.6531e-07)
    >>> a_big = torch.randn(7, 5, 3)
    >>> u, s, v = torch.svd(a_big)
    >>> torch.dist(a_big, torch.matmul(torch.matmul(u, torch.diag_embed(s)), v.transpose(-2, -1)))
    tensor(2.6503e-06)

.. _the resulting vectors will span the same subspace:
       (https://en.wikipedia.org/wiki/Singular_value_decomposition#Singular_values,_singular_vectors,_and_their_relation_to_the_SVD)
""")

add_docstr(torch.symeig, r"""
symeig(input, eigenvectors=False, upper=True, *, out=None) -> (Tensor, Tensor)

This function returns eigenvalues and eigenvectors
of a real symmetric or complex Hermitian matrix :attr:`input` or a batch thereof,
represented by a namedtuple (eigenvalues, eigenvectors).

This function calculates all eigenvalues (and vectors) of :attr:`input`
such that :math:`\text{input} = V \text{diag}(e) V^T`.

The boolean argument :attr:`eigenvectors` defines computation of
both eigenvectors and eigenvalues or eigenvalues only.

If it is ``False``, only eigenvalues are computed. If it is ``True``,
both eigenvalues and eigenvectors are computed.

Since the input matrix :attr:`input` is supposed to be symmetric or Hermitian,
only the upper triangular portion is used by default.

If :attr:`upper` is ``False``, then lower triangular portion is used.

.. note:: The eigenvalues are returned in ascending order. If :attr:`input` is a batch of matrices,
          then the eigenvalues of each matrix in the batch is returned in ascending order.

.. note:: Irrespective of the original strides, the returned matrix `V` will
          be transposed, i.e. with strides `V.contiguous().transpose(-1, -2).stride()`.

.. warning:: Extra care needs to be taken when backward through outputs. Such
             operation is only stable when all eigenvalues are distinct and becomes
             less stable the smaller :math:`\min_{i \neq j} |\lambda_i - \lambda_j|` is.

Args:
    input (Tensor): the input tensor of size :math:`(*, n, n)` where `*` is zero or more
                    batch dimensions consisting of symmetric or Hermitian matrices.
    eigenvectors(bool, optional): controls whether eigenvectors have to be computed
    upper(boolean, optional): controls whether to consider upper-triangular or lower-triangular region

Keyword args:
    out (tuple, optional): the output tuple of (Tensor, Tensor)

Returns:
    (Tensor, Tensor): A namedtuple (eigenvalues, eigenvectors) containing

        - **eigenvalues** (*Tensor*): Shape :math:`(*, m)`. The eigenvalues in ascending order.
        - **eigenvectors** (*Tensor*): Shape :math:`(*, m, m)`.
          If ``eigenvectors=False``, it's an empty tensor.
          Otherwise, this tensor contains the orthonormal eigenvectors of the ``input``.

Examples::


    >>> a = torch.randn(5, 5)
    >>> a = a + a.t()  # To make a symmetric
    >>> a
    tensor([[-5.7827,  4.4559, -0.2344, -1.7123, -1.8330],
            [ 4.4559,  1.4250, -2.8636, -3.2100, -0.1798],
            [-0.2344, -2.8636,  1.7112, -5.5785,  7.1988],
            [-1.7123, -3.2100, -5.5785, -2.6227,  3.1036],
            [-1.8330, -0.1798,  7.1988,  3.1036, -5.1453]])
    >>> e, v = torch.symeig(a, eigenvectors=True)
    >>> e
    tensor([-13.7012,  -7.7497,  -2.3163,   5.2477,   8.1050])
    >>> v
    tensor([[ 0.1643,  0.9034, -0.0291,  0.3508,  0.1817],
            [-0.2417, -0.3071, -0.5081,  0.6534,  0.4026],
            [-0.5176,  0.1223, -0.0220,  0.3295, -0.7798],
            [-0.4850,  0.2695, -0.5773, -0.5840,  0.1337],
            [ 0.6415, -0.0447, -0.6381, -0.0193, -0.4230]])
    >>> a_big = torch.randn(5, 2, 2)
    >>> a_big = a_big + a_big.transpose(-2, -1)  # To make a_big symmetric
    >>> e, v = a_big.symeig(eigenvectors=True)
    >>> torch.allclose(torch.matmul(v, torch.matmul(e.diag_embed(), v.transpose(-2, -1))), a_big)
    True
""")

add_docstr(torch.t,
           r"""
t(input) -> Tensor

Expects :attr:`input` to be <= 2-D tensor and transposes dimensions 0
and 1.

0-D and 1-D tensors are returned as is. When input is a 2-D tensor this
is equivalent to ``transpose(input, 0, 1)``.

Args:
    {input}

Example::

    >>> x = torch.randn(())
    >>> x
    tensor(0.1995)
    >>> torch.t(x)
    tensor(0.1995)
    >>> x = torch.randn(3)
    >>> x
    tensor([ 2.4320, -0.4608,  0.7702])
    >>> torch.t(x)
    tensor([ 2.4320, -0.4608,  0.7702])
    >>> x = torch.randn(2, 3)
    >>> x
    tensor([[ 0.4875,  0.9158, -0.5872],
            [ 0.3938, -0.6929,  0.6932]])
    >>> torch.t(x)
    tensor([[ 0.4875,  0.3938],
            [ 0.9158, -0.6929],
            [-0.5872,  0.6932]])
""".format(**common_args))

add_docstr(torch.flip,
           r"""
flip(input, dims) -> Tensor

Reverse the order of a n-D tensor along given axis in dims.

.. note::
    `torch.flip` makes a copy of :attr:`input`'s data. This is different from NumPy's `np.flip`,
    which returns a view in constant time. Since copying a tensor's data is more work than viewing that data,
    `torch.flip` is expected to be slower than `np.flip`.

Args:
    {input}
    dims (a list or tuple): axis to flip on

Example::

    >>> x = torch.arange(8).view(2, 2, 2)
    >>> x
    tensor([[[ 0,  1],
             [ 2,  3]],

            [[ 4,  5],
             [ 6,  7]]])
    >>> torch.flip(x, [0, 1])
    tensor([[[ 6,  7],
             [ 4,  5]],

            [[ 2,  3],
             [ 0,  1]]])
""".format(**common_args))

add_docstr(torch.fliplr,
           r"""
fliplr(input) -> Tensor

Flip tensor in the left/right direction, returning a new tensor.

Flip the entries in each row in the left/right direction.
Columns are preserved, but appear in a different order than before.

Note:
    Requires the tensor to be at least 2-D.

.. note::
    `torch.fliplr` makes a copy of :attr:`input`'s data. This is different from NumPy's `np.fliplr`,
    which returns a view in constant time. Since copying a tensor's data is more work than viewing that data,
    `torch.fliplr` is expected to be slower than `np.fliplr`.

Args:
    input (Tensor): Must be at least 2-dimensional.

Example::

    >>> x = torch.arange(4).view(2, 2)
    >>> x
    tensor([[0, 1],
            [2, 3]])
    >>> torch.fliplr(x)
    tensor([[1, 0],
            [3, 2]])
""".format(**common_args))

add_docstr(torch.flipud,
           r"""
flipud(input) -> Tensor

Flip tensor in the up/down direction, returning a new tensor.

Flip the entries in each column in the up/down direction.
Rows are preserved, but appear in a different order than before.

Note:
    Requires the tensor to be at least 1-D.

.. note::
    `torch.flipud` makes a copy of :attr:`input`'s data. This is different from NumPy's `np.flipud`,
    which returns a view in constant time. Since copying a tensor's data is more work than viewing that data,
    `torch.flipud` is expected to be slower than `np.flipud`.

Args:
    input (Tensor): Must be at least 1-dimensional.

Example::

    >>> x = torch.arange(4).view(2, 2)
    >>> x
    tensor([[0, 1],
            [2, 3]])
    >>> torch.flipud(x)
    tensor([[2, 3],
            [0, 1]])
""".format(**common_args))

add_docstr(torch.roll,
           r"""
roll(input, shifts, dims=None) -> Tensor

Roll the tensor along the given dimension(s). Elements that are shifted beyond the
last position are re-introduced at the first position. If a dimension is not
specified, the tensor will be flattened before rolling and then restored
to the original shape.

Args:
    {input}
    shifts (int or tuple of ints): The number of places by which the elements
        of the tensor are shifted. If shifts is a tuple, dims must be a tuple of
        the same size, and each dimension will be rolled by the corresponding
        value
    dims (int or tuple of ints): Axis along which to roll

Example::

    >>> x = torch.tensor([1, 2, 3, 4, 5, 6, 7, 8]).view(4, 2)
    >>> x
    tensor([[1, 2],
            [3, 4],
            [5, 6],
            [7, 8]])
    >>> torch.roll(x, 1, 0)
    tensor([[7, 8],
            [1, 2],
            [3, 4],
            [5, 6]])
    >>> torch.roll(x, -1, 0)
    tensor([[3, 4],
            [5, 6],
            [7, 8],
            [1, 2]])
    >>> torch.roll(x, shifts=(2, 1), dims=(0, 1))
    tensor([[6, 5],
            [8, 7],
            [2, 1],
            [4, 3]])
""".format(**common_args))

add_docstr(torch.rot90,
           r"""
rot90(input, k, dims) -> Tensor

Rotate a n-D tensor by 90 degrees in the plane specified by dims axis.
Rotation direction is from the first towards the second axis if k > 0, and from the second towards the first for k < 0.

Args:
    {input}
    k (int): number of times to rotate
    dims (a list or tuple): axis to rotate

Example::

    >>> x = torch.arange(4).view(2, 2)
    >>> x
    tensor([[0, 1],
            [2, 3]])
    >>> torch.rot90(x, 1, [0, 1])
    tensor([[1, 3],
            [0, 2]])

    >>> x = torch.arange(8).view(2, 2, 2)
    >>> x
    tensor([[[0, 1],
             [2, 3]],

            [[4, 5],
             [6, 7]]])
    >>> torch.rot90(x, 1, [1, 2])
    tensor([[[1, 3],
             [0, 2]],

            [[5, 7],
             [4, 6]]])
""".format(**common_args))

add_docstr(torch.take,
           r"""
take(input, index) -> Tensor

Returns a new tensor with the elements of :attr:`input` at the given indices.
The input tensor is treated as if it were viewed as a 1-D tensor. The result
takes the same shape as the indices.

Args:
    {input}
    index (LongTensor): the indices into tensor

Example::

    >>> src = torch.tensor([[4, 3, 5],
    ...                     [6, 7, 8]])
    >>> torch.take(src, torch.tensor([0, 2, 5]))
    tensor([ 4,  5,  8])
""".format(**common_args))

add_docstr(torch.take_along_dim,
           r"""
take_along_dim(input, indices, dim, *, out=None) -> Tensor

Selects values from :attr:`input` at the 1-dimensional indices from :attr:`indices` along the given :attr:`dim`.

Functions that return indices along a dimension, like :func:`torch.argmax` and :func:`torch.argsort`,
are designed to work with this function. See the examples below.

.. note::
    This function is similar to NumPy's `take_along_axis`.
    See also :func:`torch.gather`.

Args:
    {input}
    indices (tensor): the indices into :attr:`input`. Must have long dtype.
    dim (int): dimension to select along.

Keyword args:
    {out}

Example::

    >>> t = torch.tensor([[10, 30, 20], [60, 40, 50]])
    >>> max_idx = torch.argmax(t)
    >>> torch.take_along_dim(t, max_idx)
    tensor([60])
    >>> sorted_idx = torch.argsort(t, dim=1)
    >>> torch.take_along_dim(t, sorted_idx, dim=1)
    tensor([[10, 20, 30],
            [40, 50, 60]])
""".format(**common_args))

add_docstr(torch.tan,
           r"""
tan(input, *, out=None) -> Tensor

Returns a new tensor with the tangent of the elements of :attr:`input`.

.. math::
    \text{out}_{i} = \tan(\text{input}_{i})
""" + r"""
Args:
    {input}

Keyword args:
    {out}

Example::

    >>> a = torch.randn(4)
    >>> a
    tensor([-1.2027, -1.7687,  0.4412, -1.3856])
    >>> torch.tan(a)
    tensor([-2.5930,  4.9859,  0.4722, -5.3366])
""".format(**common_args))

add_docstr(torch.tanh,
           r"""
tanh(input, *, out=None) -> Tensor

Returns a new tensor with the hyperbolic tangent of the elements
of :attr:`input`.

.. math::
    \text{out}_{i} = \tanh(\text{input}_{i})
""" + r"""
Args:
    {input}

Keyword args:
    {out}

Example::

    >>> a = torch.randn(4)
    >>> a
    tensor([ 0.8986, -0.7279,  1.1745,  0.2611])
    >>> torch.tanh(a)
    tensor([ 0.7156, -0.6218,  0.8257,  0.2553])
""".format(**common_args))

add_docstr(torch.topk,
           r"""
topk(input, k, dim=None, largest=True, sorted=True, *, out=None) -> (Tensor, LongTensor)

Returns the :attr:`k` largest elements of the given :attr:`input` tensor along
a given dimension.

If :attr:`dim` is not given, the last dimension of the `input` is chosen.

If :attr:`largest` is ``False`` then the `k` smallest elements are returned.

A namedtuple of `(values, indices)` is returned, where the `indices` are the indices
of the elements in the original `input` tensor.

The boolean option :attr:`sorted` if ``True``, will make sure that the returned
`k` elements are themselves sorted

Args:
    {input}
    k (int): the k in "top-k"
    dim (int, optional): the dimension to sort along
    largest (bool, optional): controls whether to return largest or
           smallest elements
    sorted (bool, optional): controls whether to return the elements
           in sorted order

Keyword args:
    out (tuple, optional): the output tuple of (Tensor, LongTensor) that can be
        optionally given to be used as output buffers

Example::

    >>> x = torch.arange(1., 6.)
    >>> x
    tensor([ 1.,  2.,  3.,  4.,  5.])
    >>> torch.topk(x, 3)
    torch.return_types.topk(values=tensor([5., 4., 3.]), indices=tensor([4, 3, 2]))
""".format(**common_args))

add_docstr(torch.trace,
           r"""
trace(input) -> Tensor

Returns the sum of the elements of the diagonal of the input 2-D matrix.

Example::

    >>> x = torch.arange(1., 10.).view(3, 3)
    >>> x
    tensor([[ 1.,  2.,  3.],
            [ 4.,  5.,  6.],
            [ 7.,  8.,  9.]])
    >>> torch.trace(x)
    tensor(15.)
""")

add_docstr(torch.transpose,
           r"""
transpose(input, dim0, dim1) -> Tensor

Returns a tensor that is a transposed version of :attr:`input`.
The given dimensions :attr:`dim0` and :attr:`dim1` are swapped.

The resulting :attr:`out` tensor shares its underlying storage with the
:attr:`input` tensor, so changing the content of one would change the content
of the other.

Args:
    {input}
    dim0 (int): the first dimension to be transposed
    dim1 (int): the second dimension to be transposed

Example::

    >>> x = torch.randn(2, 3)
    >>> x
    tensor([[ 1.0028, -0.9893,  0.5809],
            [-0.1669,  0.7299,  0.4942]])
    >>> torch.transpose(x, 0, 1)
    tensor([[ 1.0028, -0.1669],
            [-0.9893,  0.7299],
            [ 0.5809,  0.4942]])
""".format(**common_args))

add_docstr(torch.triangular_solve,
           r"""
triangular_solve(b, A, upper=True, transpose=False, unitriangular=False) -> (Tensor, Tensor)

Solves a system of equations with a triangular coefficient matrix :math:`A`
and multiple right-hand sides :math:`b`.

In particular, solves :math:`AX = b` and assumes :math:`A` is upper-triangular
with the default keyword arguments.

`torch.triangular_solve(b, A)` can take in 2D inputs `b, A` or inputs that are
batches of 2D matrices. If the inputs are batches, then returns
batched outputs `X`

Supports input of float, double, cfloat and cdouble data types.

Args:
    b (Tensor): multiple right-hand sides of size :math:`(*, m, k)` where
                :math:`*` is zero of more batch dimensions
    A (Tensor): the input triangular coefficient matrix of size :math:`(*, m, m)`
                where :math:`*` is zero or more batch dimensions
    upper (bool, optional): whether to solve the upper-triangular system
        of equations (default) or the lower-triangular system of equations. Default: ``True``.
    transpose (bool, optional): whether :math:`A` should be transposed before
        being sent into the solver. Default: ``False``.
    unitriangular (bool, optional): whether :math:`A` is unit triangular.
        If True, the diagonal elements of :math:`A` are assumed to be
        1 and not referenced from :math:`A`. Default: ``False``.

Returns:
    A namedtuple `(solution, cloned_coefficient)` where `cloned_coefficient`
    is a clone of :math:`A` and `solution` is the solution :math:`X` to :math:`AX = b`
    (or whatever variant of the system of equations, depending on the keyword arguments.)

Examples::

    >>> A = torch.randn(2, 2).triu()
    >>> A
    tensor([[ 1.1527, -1.0753],
            [ 0.0000,  0.7986]])
    >>> b = torch.randn(2, 3)
    >>> b
    tensor([[-0.0210,  2.3513, -1.5492],
            [ 1.5429,  0.7403, -1.0243]])
    >>> torch.triangular_solve(b, A)
    torch.return_types.triangular_solve(
    solution=tensor([[ 1.7841,  2.9046, -2.5405],
            [ 1.9320,  0.9270, -1.2826]]),
    cloned_coefficient=tensor([[ 1.1527, -1.0753],
            [ 0.0000,  0.7986]]))
""")

add_docstr(torch.tril,
           r"""
tril(input, diagonal=0, *, out=None) -> Tensor

Returns the lower triangular part of the matrix (2-D tensor) or batch of matrices
:attr:`input`, the other elements of the result tensor :attr:`out` are set to 0.

The lower triangular part of the matrix is defined as the elements on and
below the diagonal.

The argument :attr:`diagonal` controls which diagonal to consider. If
:attr:`diagonal` = 0, all elements on and below the main diagonal are
retained. A positive value includes just as many diagonals above the main
diagonal, and similarly a negative value excludes just as many diagonals below
the main diagonal. The main diagonal are the set of indices
:math:`\lbrace (i, i) \rbrace` for :math:`i \in [0, \min\{d_{1}, d_{2}\} - 1]` where
:math:`d_{1}, d_{2}` are the dimensions of the matrix.
""" + r"""
Args:
    {input}
    diagonal (int, optional): the diagonal to consider

Keyword args:
    {out}

Example::

    >>> a = torch.randn(3, 3)
    >>> a
    tensor([[-1.0813, -0.8619,  0.7105],
            [ 0.0935,  0.1380,  2.2112],
            [-0.3409, -0.9828,  0.0289]])
    >>> torch.tril(a)
    tensor([[-1.0813,  0.0000,  0.0000],
            [ 0.0935,  0.1380,  0.0000],
            [-0.3409, -0.9828,  0.0289]])

    >>> b = torch.randn(4, 6)
    >>> b
    tensor([[ 1.2219,  0.5653, -0.2521, -0.2345,  1.2544,  0.3461],
            [ 0.4785, -0.4477,  0.6049,  0.6368,  0.8775,  0.7145],
            [ 1.1502,  3.2716, -1.1243, -0.5413,  0.3615,  0.6864],
            [-0.0614, -0.7344, -1.3164, -0.7648, -1.4024,  0.0978]])
    >>> torch.tril(b, diagonal=1)
    tensor([[ 1.2219,  0.5653,  0.0000,  0.0000,  0.0000,  0.0000],
            [ 0.4785, -0.4477,  0.6049,  0.0000,  0.0000,  0.0000],
            [ 1.1502,  3.2716, -1.1243, -0.5413,  0.0000,  0.0000],
            [-0.0614, -0.7344, -1.3164, -0.7648, -1.4024,  0.0000]])
    >>> torch.tril(b, diagonal=-1)
    tensor([[ 0.0000,  0.0000,  0.0000,  0.0000,  0.0000,  0.0000],
            [ 0.4785,  0.0000,  0.0000,  0.0000,  0.0000,  0.0000],
            [ 1.1502,  3.2716,  0.0000,  0.0000,  0.0000,  0.0000],
            [-0.0614, -0.7344, -1.3164,  0.0000,  0.0000,  0.0000]])
""".format(**common_args))

# docstr is split in two parts to avoid format mis-captureing :math: braces '{}'
# as common args.
add_docstr(torch.tril_indices,
           r"""
tril_indices(row, col, offset=0, *, dtype=torch.long, device='cpu', layout=torch.strided) -> Tensor

Returns the indices of the lower triangular part of a :attr:`row`-by-
:attr:`col` matrix in a 2-by-N Tensor, where the first row contains row
coordinates of all indices and the second row contains column coordinates.
Indices are ordered based on rows and then columns.

The lower triangular part of the matrix is defined as the elements on and
below the diagonal.

The argument :attr:`offset` controls which diagonal to consider. If
:attr:`offset` = 0, all elements on and below the main diagonal are
retained. A positive value includes just as many diagonals above the main
diagonal, and similarly a negative value excludes just as many diagonals below
the main diagonal. The main diagonal are the set of indices
:math:`\lbrace (i, i) \rbrace` for :math:`i \in [0, \min\{d_{1}, d_{2}\} - 1]`
where :math:`d_{1}, d_{2}` are the dimensions of the matrix.

.. note::
    When running on CUDA, ``row * col`` must be less than :math:`2^{59}` to
    prevent overflow during calculation.
""" + r"""
Args:
    row (``int``): number of rows in the 2-D matrix.
    col (``int``): number of columns in the 2-D matrix.
    offset (``int``): diagonal offset from the main diagonal.
        Default: if not provided, 0.

Keyword args:
    dtype (:class:`torch.dtype`, optional): the desired data type of returned tensor.
        Default: if ``None``, ``torch.long``.
    {device}
    layout (:class:`torch.layout`, optional): currently only support ``torch.strided``.

Example::

    >>> a = torch.tril_indices(3, 3)
    >>> a
    tensor([[0, 1, 1, 2, 2, 2],
            [0, 0, 1, 0, 1, 2]])

    >>> a = torch.tril_indices(4, 3, -1)
    >>> a
    tensor([[1, 2, 2, 3, 3, 3],
            [0, 0, 1, 0, 1, 2]])

    >>> a = torch.tril_indices(4, 3, 1)
    >>> a
    tensor([[0, 0, 1, 1, 1, 2, 2, 2, 3, 3, 3],
            [0, 1, 0, 1, 2, 0, 1, 2, 0, 1, 2]])
""".format(**factory_common_args))

add_docstr(torch.triu,
           r"""
triu(input, diagonal=0, *, out=None) -> Tensor

Returns the upper triangular part of a matrix (2-D tensor) or batch of matrices
:attr:`input`, the other elements of the result tensor :attr:`out` are set to 0.

The upper triangular part of the matrix is defined as the elements on and
above the diagonal.

The argument :attr:`diagonal` controls which diagonal to consider. If
:attr:`diagonal` = 0, all elements on and above the main diagonal are
retained. A positive value excludes just as many diagonals above the main
diagonal, and similarly a negative value includes just as many diagonals below
the main diagonal. The main diagonal are the set of indices
:math:`\lbrace (i, i) \rbrace` for :math:`i \in [0, \min\{d_{1}, d_{2}\} - 1]` where
:math:`d_{1}, d_{2}` are the dimensions of the matrix.
""" + r"""
Args:
    {input}
    diagonal (int, optional): the diagonal to consider

Keyword args:
    {out}

Example::

    >>> a = torch.randn(3, 3)
    >>> a
    tensor([[ 0.2309,  0.5207,  2.0049],
            [ 0.2072, -1.0680,  0.6602],
            [ 0.3480, -0.5211, -0.4573]])
    >>> torch.triu(a)
    tensor([[ 0.2309,  0.5207,  2.0049],
            [ 0.0000, -1.0680,  0.6602],
            [ 0.0000,  0.0000, -0.4573]])
    >>> torch.triu(a, diagonal=1)
    tensor([[ 0.0000,  0.5207,  2.0049],
            [ 0.0000,  0.0000,  0.6602],
            [ 0.0000,  0.0000,  0.0000]])
    >>> torch.triu(a, diagonal=-1)
    tensor([[ 0.2309,  0.5207,  2.0049],
            [ 0.2072, -1.0680,  0.6602],
            [ 0.0000, -0.5211, -0.4573]])

    >>> b = torch.randn(4, 6)
    >>> b
    tensor([[ 0.5876, -0.0794, -1.8373,  0.6654,  0.2604,  1.5235],
            [-0.2447,  0.9556, -1.2919,  1.3378, -0.1768, -1.0857],
            [ 0.4333,  0.3146,  0.6576, -1.0432,  0.9348, -0.4410],
            [-0.9888,  1.0679, -1.3337, -1.6556,  0.4798,  0.2830]])
    >>> torch.triu(b, diagonal=1)
    tensor([[ 0.0000, -0.0794, -1.8373,  0.6654,  0.2604,  1.5235],
            [ 0.0000,  0.0000, -1.2919,  1.3378, -0.1768, -1.0857],
            [ 0.0000,  0.0000,  0.0000, -1.0432,  0.9348, -0.4410],
            [ 0.0000,  0.0000,  0.0000,  0.0000,  0.4798,  0.2830]])
    >>> torch.triu(b, diagonal=-1)
    tensor([[ 0.5876, -0.0794, -1.8373,  0.6654,  0.2604,  1.5235],
            [-0.2447,  0.9556, -1.2919,  1.3378, -0.1768, -1.0857],
            [ 0.0000,  0.3146,  0.6576, -1.0432,  0.9348, -0.4410],
            [ 0.0000,  0.0000, -1.3337, -1.6556,  0.4798,  0.2830]])
""".format(**common_args))

# docstr is split in two parts to avoid format mis-capturing :math: braces '{}'
# as common args.
add_docstr(torch.triu_indices,
           r"""
triu_indices(row, col, offset=0, *, dtype=torch.long, device='cpu', layout=torch.strided) -> Tensor

Returns the indices of the upper triangular part of a :attr:`row` by
:attr:`col` matrix in a 2-by-N Tensor, where the first row contains row
coordinates of all indices and the second row contains column coordinates.
Indices are ordered based on rows and then columns.

The upper triangular part of the matrix is defined as the elements on and
above the diagonal.

The argument :attr:`offset` controls which diagonal to consider. If
:attr:`offset` = 0, all elements on and above the main diagonal are
retained. A positive value excludes just as many diagonals above the main
diagonal, and similarly a negative value includes just as many diagonals below
the main diagonal. The main diagonal are the set of indices
:math:`\lbrace (i, i) \rbrace` for :math:`i \in [0, \min\{d_{1}, d_{2}\} - 1]`
where :math:`d_{1}, d_{2}` are the dimensions of the matrix.

.. note::
    When running on CUDA, ``row * col`` must be less than :math:`2^{59}` to
    prevent overflow during calculation.
""" + r"""
Args:
    row (``int``): number of rows in the 2-D matrix.
    col (``int``): number of columns in the 2-D matrix.
    offset (``int``): diagonal offset from the main diagonal.
        Default: if not provided, 0.

Keyword args:
    dtype (:class:`torch.dtype`, optional): the desired data type of returned tensor.
        Default: if ``None``, ``torch.long``.
    {device}
    layout (:class:`torch.layout`, optional): currently only support ``torch.strided``.

Example::

    >>> a = torch.triu_indices(3, 3)
    >>> a
    tensor([[0, 0, 0, 1, 1, 2],
            [0, 1, 2, 1, 2, 2]])

    >>> a = torch.triu_indices(4, 3, -1)
    >>> a
    tensor([[0, 0, 0, 1, 1, 1, 2, 2, 3],
            [0, 1, 2, 0, 1, 2, 1, 2, 2]])

    >>> a = torch.triu_indices(4, 3, 1)
    >>> a
    tensor([[0, 0, 1],
            [1, 2, 2]])
""".format(**factory_common_args))

add_docstr(torch.true_divide, r"""
true_divide(dividend, divisor, *, out) -> Tensor

Alias for :func:`torch.div` with ``rounding_mode=None``.
""".format(**common_args))

add_docstr(torch.trunc,
           r"""
trunc(input, *, out=None) -> Tensor

Returns a new tensor with the truncated integer values of
the elements of :attr:`input`.

Args:
    {input}

Keyword args:
    {out}

Example::

    >>> a = torch.randn(4)
    >>> a
    tensor([ 3.4742,  0.5466, -0.8008, -0.9079])
    >>> torch.trunc(a)
    tensor([ 3.,  0., -0., -0.])
""".format(**common_args))

add_docstr(torch.fake_quantize_per_tensor_affine,
           r"""
fake_quantize_per_tensor_affine(input, scale, zero_point, quant_min, quant_max) -> Tensor

Returns a new tensor with the data in :attr:`input` fake quantized using :attr:`scale`,
:attr:`zero_point`, :attr:`quant_min` and :attr:`quant_max`.

.. math::
    \text{output} = min(
        \text{quant\_max},
        max(
            \text{quant\_min},
            \text{std::nearby\_int}(\text{input} / \text{scale}) + \text{zero\_point}
        )
    )

Args:
    input (Tensor): the input value(s), in ``torch.float32``.
    scale (double): quantization scale
    zero_point (int64): quantization zero_point
    quant_min (int64): lower bound of the quantized domain
    quant_max (int64): upper bound of the quantized domain

Returns:
    Tensor: A newly fake_quantized tensor

Example::

    >>> x = torch.randn(4)
    >>> x
    tensor([ 0.0552,  0.9730,  0.3973, -1.0780])
    >>> torch.fake_quantize_per_tensor_affine(x, 0.1, 0, 0, 255)
    tensor([0.1000, 1.0000, 0.4000, 0.0000])
""")

add_docstr(torch.fake_quantize_per_channel_affine,
           r"""
fake_quantize_per_channel_affine(input, scale, zero_point, quant_min, quant_max) -> Tensor

Returns a new tensor with the data in :attr:`input` fake quantized per channel using :attr:`scale`,
:attr:`zero_point`, :attr:`quant_min` and :attr:`quant_max`, across the channel specified by :attr:`axis`.

.. math::
    \text{output} = min(
        \text{quant\_max},
        max(
            \text{quant\_min},
            \text{std::nearby\_int}(\text{input} / \text{scale}) + \text{zero\_point}
        )
    )

Args:
    input (Tensor): the input value(s), in ``torch.float32``.
    scale (Tensor): quantization scale, per channel
    zero_point (Tensor): quantization zero_point, per channel
    axis (int32): channel axis
    quant_min (int64): lower bound of the quantized domain
    quant_max (int64): upper bound of the quantized domain

Returns:
    Tensor: A newly fake_quantized per channel tensor

Example::

    >>> x = torch.randn(2, 2, 2)
    >>> x
    tensor([[[-0.2525, -0.0466],
             [ 0.3491, -0.2168]],

            [[-0.5906,  1.6258],
             [ 0.6444, -0.0542]]])
    >>> scales = (torch.randn(2) + 1) * 0.05
    >>> scales
    tensor([0.0475, 0.0486])
    >>> zero_points = torch.zeros(2).to(torch.long)
    >>> zero_points
    tensor([0, 0])
    >>> torch.fake_quantize_per_channel_affine(x, scales, zero_points, 1, 0, 255)
    tensor([[[0.0000, 0.0000],
             [0.3405, 0.0000]],

            [[0.0000, 1.6134],
            [0.6323, 0.0000]]])
""")

add_docstr(torch.fix,
           r"""
fix(input, *, out=None) -> Tensor

Alias for :func:`torch.trunc`
""".format(**common_args))

add_docstr(torch.unsqueeze,
           r"""
unsqueeze(input, dim) -> Tensor

Returns a new tensor with a dimension of size one inserted at the
specified position.

The returned tensor shares the same underlying data with this tensor.

A :attr:`dim` value within the range ``[-input.dim() - 1, input.dim() + 1)``
can be used. Negative :attr:`dim` will correspond to :meth:`unsqueeze`
applied at :attr:`dim` = ``dim + input.dim() + 1``.

Args:
    {input}
    dim (int): the index at which to insert the singleton dimension

Example::

    >>> x = torch.tensor([1, 2, 3, 4])
    >>> torch.unsqueeze(x, 0)
    tensor([[ 1,  2,  3,  4]])
    >>> torch.unsqueeze(x, 1)
    tensor([[ 1],
            [ 2],
            [ 3],
            [ 4]])
""".format(**common_args))

add_docstr(torch.var, r"""
var(input, dim=None, *, correction, keepdim=False, out=None) -> Tensor

Calcualtes the variance over the dimensions specified by :attr:`dim`. :attr:`dim`
can be a single dimension, list of dimensions, or ``None`` to reduce over all
dimensions.

The variance (:math:`\sigma^2`) is calculated as

.. math:: \sigma^2 = \frac{1}{N - \delta N}\sum_{i=0}^{N-1}(x_i-\bar{x})^2

where :math:`x` is the sample set of elements, :math:`\bar{x}` is the
sample mean, :math:`N` is the number of samples and :math:`\delta N` is
the :attr:`correction`.
""" + r"""

{keepdim_details}

Args:
    {input}
    {dim}

Keyword args:
    correction (int): difference between the sample size and sample degrees of freedom.
<<<<<<< HEAD
=======
                      Defaults to Bessel's correction, ``correction = 1``.
      .. warning:: The default correction value is deprecated. Pass ``correction=1`` explicitly instead.
>>>>>>> d1878d43
    {keepdim}
    {out}

Example::

    >>> a = torch.tensor(
            [[ 0.2035,  1.2959,  1.8101, -0.4644],
             [ 1.5027, -0.3270,  0.5905,  0.6538],
             [-1.5745,  1.3330, -0.5596, -0.6548],
             [ 0.1264, -0.5080,  1.6420,  0.1992]])
    >>> torch.var(a, dim=1, keepdim=True)
    tensor([[1.0631],
            [0.5590],
            [1.4893],
            [0.8258]])

.. function:: var(input, dim, unbiased, keepdim=False, *, out=None) -> Tensor
   :noindex:

If :attr:`unbiased` is ``True``, Bessel's correction will be used.
Otherwise, the sample variance is calculated, without any correction.

Args:
    {input}
    {dim}

Keyword args:
    unbiased (bool): whether to use Bessel's correction (:math:`\delta N = 1`).
    {keepdim}
    {out}

.. function:: var(input, unbiased) -> Tensor
   :noindex:

Calculates the variance of all elements in the :attr:`input` tensor.

If :attr:`unbiased` is ``True``, Bessel's correction will be used.
Otherwise, the sample deviation is calculated, without any correction.

Args:
    {input}
    unbiased (bool): whether to use Bessel's correction (:math:`\delta N = 1`).

Example::

    >>> a = torch.tensor([[-0.8166, -1.3802, -0.3560]])
    >>> torch.var(a, unbiased=False)
    tensor(0.1754)
""".format(**multi_dim_common))

add_docstr(torch.var_mean,
           r"""
var_mean(input, dim=None, *, correction, keepdim=False, out=None) -> (Tensor, Tensor)

Calculates the variance and mean over the dimensions specified by :attr:`dim`.
:attr:`dim` can be a single dimension, list of dimensions, or ``None`` to
reduce over all dimensions.

The variance (:math:`\sigma^2`) is calculated as

.. math:: \sigma^2 = \frac{1}{N - \delta N}\sum_{i=0}^{N-1}(x_i-\bar{x})^2

where :math:`x` is the sample set of elements, :math:`\bar{x}` is the
sample mean, :math:`N` is the number of samples and :math:`\delta N` is
the :attr:`correction`.
""" + r"""

{keepdim_details}

Args:
    {input}
    {dim}

Keyword args:
    correction (int): difference between the sample size and sample degrees of freedom.
<<<<<<< HEAD
=======
                      Defaults to Bessel's correction, ``correction = 1``.
      .. warning:: The default correction value is deprecated. Pass ``correction=1`` explicitly instead.
>>>>>>> d1878d43
    {keepdim}
    {out}

Returns:
    A tuple (var, mean) containing the variance and mean.

Example::

    >>> a = torch.tensor(
            [[ 0.2035,  1.2959,  1.8101, -0.4644],
             [ 1.5027, -0.3270,  0.5905,  0.6538],
             [-1.5745,  1.3330, -0.5596, -0.6548],
             [ 0.1264, -0.5080,  1.6420,  0.1992]])
    >>> torch.var_mean(a, dim=0, keepdim=True)
    (tensor([[1.5926, 1.0056, 1.2005, 0.3646]]),
     tensor([[ 0.0645,  0.4485,  0.8707, -0.0665]]))

.. function:: var_mean(input, dim, unbiased, keepdim=False, *, out=None) -> (Tensor, Tensor)
   :noindex:

If :attr:`unbiased` is ``True``, Bessel's correction will be used to calculate
the variance. Otherwise, the sample variance is calculated, without any
correction.

Args:
    {input}
    {dim}

Keyword args:
    unbiased (bool): whether to use Bessel's correction (:math:`\delta N = 1`).
    {keepdim}
    {out}

Returns:
    A tuple (var, mean) containing the variance and mean.

.. function:: var_mean(input, unbiased) -> (Tensor, Tensor)
   :noindex:

Calculates the variance and mean of all elements in the :attr:`input`
tensor.

If :attr:`unbiased` is ``True``, Bessel's correction will be used.
Otherwise, the sample deviation is calculated, without any correction.

Args:
    {input}
    unbiased (bool): whether to use Bessel's correction (:math:`\delta N = 1`).

Returns:
    A tuple (var, mean) containing the variance and mean.

Example::

    >>> a = torch.tensor([[-0.8166, -1.3802, -0.3560]])
    >>> torch.var_mean(a, unbiased=False)
    (tensor(0.1754), tensor(-0.8509))
""".format(**multi_dim_common))

add_docstr(torch.zeros,
           r"""
zeros(*size, *, out=None, dtype=None, layout=torch.strided, device=None, requires_grad=False) -> Tensor

Returns a tensor filled with the scalar value `0`, with the shape defined
by the variable argument :attr:`size`.

Args:
    size (int...): a sequence of integers defining the shape of the output tensor.
        Can be a variable number of arguments or a collection like a list or tuple.

Keyword args:
    {out}
    {dtype}
    {layout}
    {device}
    {requires_grad}

Example::

    >>> torch.zeros(2, 3)
    tensor([[ 0.,  0.,  0.],
            [ 0.,  0.,  0.]])

    >>> torch.zeros(5)
    tensor([ 0.,  0.,  0.,  0.,  0.])
""".format(**factory_common_args))

add_docstr(torch.zeros_like,
           r"""
zeros_like(input, *, dtype=None, layout=None, device=None, requires_grad=False, memory_format=torch.preserve_format) -> Tensor

Returns a tensor filled with the scalar value `0`, with the same size as
:attr:`input`. ``torch.zeros_like(input)`` is equivalent to
``torch.zeros(input.size(), dtype=input.dtype, layout=input.layout, device=input.device)``.

.. warning::
    As of 0.4, this function does not support an :attr:`out` keyword. As an alternative,
    the old ``torch.zeros_like(input, out=output)`` is equivalent to
    ``torch.zeros(input.size(), out=output)``.

Args:
    {input}

Keyword args:
    {dtype}
    {layout}
    {device}
    {requires_grad}
    {memory_format}

Example::

    >>> input = torch.empty(2, 3)
    >>> torch.zeros_like(input)
    tensor([[ 0.,  0.,  0.],
            [ 0.,  0.,  0.]])
""".format(**factory_like_common_args))

add_docstr(torch.empty,
           """
empty(*size, *, out=None, dtype=None, layout=torch.strided, device=None, requires_grad=False, pin_memory=False, \
memory_format=torch.contiguous_format) -> Tensor

Returns a tensor filled with uninitialized data. The shape of the tensor is
defined by the variable argument :attr:`size`.

Args:
    size (int...): a sequence of integers defining the shape of the output tensor.
        Can be a variable number of arguments or a collection like a list or tuple.

Keyword args:
    {out}
    {dtype}
    {layout}
    {device}
    {requires_grad}
    {pin_memory}
    {memory_format}

Example::

    >>> a=torch.empty((2,3), dtype=torch.int32, device = 'cuda')
    >>> torch.empty_like(a)
    tensor([[0, 0, 0],
            [0, 0, 0]], device='cuda:0', dtype=torch.int32)
""".format(**factory_common_args))

add_docstr(torch.empty_like,
           r"""
empty_like(input, *, dtype=None, layout=None, device=None, requires_grad=False, memory_format=torch.preserve_format) -> Tensor

Returns an uninitialized tensor with the same size as :attr:`input`.
``torch.empty_like(input)`` is equivalent to
``torch.empty(input.size(), dtype=input.dtype, layout=input.layout, device=input.device)``.

Args:
    {input}

Keyword args:
    {dtype}
    {layout}
    {device}
    {requires_grad}
    {memory_format}

Example::

    >>> torch.empty((2,3), dtype=torch.int64)
    tensor([[ 9.4064e+13,  2.8000e+01,  9.3493e+13],
            [ 7.5751e+18,  7.1428e+18,  7.5955e+18]])
""".format(**factory_like_common_args))

add_docstr(torch.empty_strided,
           r"""
empty_strided(size, stride, *, dtype=None, layout=None, device=None, requires_grad=False, pin_memory=False) -> Tensor

Returns a tensor filled with uninitialized data. The shape and strides of the tensor is
defined by the variable argument :attr:`size` and :attr:`stride` respectively.
``torch.empty_strided(size, stride)`` is equivalent to
``torch.empty(size).as_strided(size, stride)``.

.. warning::
    More than one element of the created tensor may refer to a single memory
    location. As a result, in-place operations (especially ones that are
    vectorized) may result in incorrect behavior. If you need to write to
    the tensors, please clone them first.

Args:
    size (tuple of ints): the shape of the output tensor
    stride (tuple of ints): the strides of the output tensor

Keyword args:
    {dtype}
    {layout}
    {device}
    {requires_grad}
    {pin_memory}

Example::

    >>> a = torch.empty_strided((2, 3), (1, 2))
    >>> a
    tensor([[8.9683e-44, 4.4842e-44, 5.1239e+07],
            [0.0000e+00, 0.0000e+00, 3.0705e-41]])
    >>> a.stride()
    (1, 2)
    >>> a.size()
    torch.Size([2, 3])
""".format(**factory_common_args))

add_docstr(torch.full, r"""
full(size, fill_value, *, out=None, dtype=None, layout=torch.strided, device=None, requires_grad=False) -> Tensor

Creates a tensor of size :attr:`size` filled with :attr:`fill_value`. The
tensor's dtype is inferred from :attr:`fill_value`.

Args:
    size (int...): a list, tuple, or :class:`torch.Size` of integers defining the
        shape of the output tensor.
    fill_value (Scalar): the value to fill the output tensor with.

Keyword args:
    {out}
    {dtype}
    {layout}
    {device}
    {requires_grad}

Example::

    >>> torch.full((2, 3), 3.141592)
    tensor([[ 3.1416,  3.1416,  3.1416],
            [ 3.1416,  3.1416,  3.1416]])
""".format(**factory_common_args))

add_docstr(torch.full_like,
           """
full_like(input, fill_value, \\*, dtype=None, layout=torch.strided, device=None, requires_grad=False, \
memory_format=torch.preserve_format) -> Tensor

Returns a tensor with the same size as :attr:`input` filled with :attr:`fill_value`.
``torch.full_like(input, fill_value)`` is equivalent to
``torch.full(input.size(), fill_value, dtype=input.dtype, layout=input.layout, device=input.device)``.

Args:
    {input}
    fill_value: the number to fill the output tensor with.

Keyword args:
    {dtype}
    {layout}
    {device}
    {requires_grad}
    {memory_format}
""".format(**factory_like_common_args))

add_docstr(torch.det, r"""
det(input) -> Tensor

Calculates determinant of a square matrix or batches of square matrices.

.. note:: :func:`torch.det` is deprecated. Please use :func:`torch.linalg.det` instead.

.. note::
    Backward through :math:`det` internally uses SVD results when :attr:`input` is
    not invertible. In this case, double backward through :math:`det` will be
    unstable when :attr:`input` doesn't have distinct singular values. See
    :math:`~torch.svd` for details.

Arguments:
    input (Tensor): the input tensor of size ``(*, n, n)`` where ``*`` is zero or more
                    batch dimensions.

Example::

    >>> A = torch.randn(3, 3)
    >>> torch.det(A)
    tensor(3.7641)

    >>> A = torch.randn(3, 2, 2)
    >>> A
    tensor([[[ 0.9254, -0.6213],
             [-0.5787,  1.6843]],

            [[ 0.3242, -0.9665],
             [ 0.4539, -0.0887]],

            [[ 1.1336, -0.4025],
             [-0.7089,  0.9032]]])
    >>> A.det()
    tensor([1.1990, 0.4099, 0.7386])
""")

add_docstr(torch.where,
           r"""
where(condition, x, y) -> Tensor

Return a tensor of elements selected from either :attr:`x` or :attr:`y`, depending on :attr:`condition`.

The operation is defined as:

.. math::
    \text{out}_i = \begin{cases}
        \text{x}_i & \text{if } \text{condition}_i \\
        \text{y}_i & \text{otherwise} \\
    \end{cases}

.. note::
    The tensors :attr:`condition`, :attr:`x`, :attr:`y` must be :ref:`broadcastable <broadcasting-semantics>`.

.. note::
    Currently valid scalar and tensor combination are
    1. Scalar of floating dtype and torch.double
    2. Scalar of integral dtype and torch.long
    3. Scalar of complex dtype and torch.complex128

Arguments:
    condition (BoolTensor): When True (nonzero), yield x, otherwise yield y
    x (Tensor or Scalar): value (if :attr:x is a scalar) or values selected at indices
                          where :attr:`condition` is ``True``
    y (Tensor or Scalar): value (if :attr:x is a scalar) or values selected at indices
                          where :attr:`condition` is ``False``

Returns:
    Tensor: A tensor of shape equal to the broadcasted shape of :attr:`condition`, :attr:`x`, :attr:`y`

Example::

    >>> x = torch.randn(3, 2)
    >>> y = torch.ones(3, 2)
    >>> x
    tensor([[-0.4620,  0.3139],
            [ 0.3898, -0.7197],
            [ 0.0478, -0.1657]])
    >>> torch.where(x > 0, x, y)
    tensor([[ 1.0000,  0.3139],
            [ 0.3898,  1.0000],
            [ 0.0478,  1.0000]])
    >>> x = torch.randn(2, 2, dtype=torch.double)
    >>> x
    tensor([[ 1.0779,  0.0383],
            [-0.8785, -1.1089]], dtype=torch.float64)
    >>> torch.where(x > 0, x, 0.)
    tensor([[1.0779, 0.0383],
            [0.0000, 0.0000]], dtype=torch.float64)

.. function:: where(condition) -> tuple of LongTensor

``torch.where(condition)`` is identical to
``torch.nonzero(condition, as_tuple=True)``.

.. note::
    See also :func:`torch.nonzero`.
""")

add_docstr(torch.logdet,
           r"""
logdet(input) -> Tensor

Calculates log determinant of a square matrix or batches of square matrices.

.. note::
    Result is ``-inf`` if :attr:`input` has zero log determinant, and is ``nan`` if
    :attr:`input` has negative determinant.

.. note::
    Backward through :meth:`logdet` internally uses SVD results when :attr:`input`
    is not invertible. In this case, double backward through :meth:`logdet` will
    be unstable in when :attr:`input` doesn't have distinct singular values. See
    :meth:`~torch.svd` for details.

Arguments:
    input (Tensor): the input tensor of size ``(*, n, n)`` where ``*`` is zero or more
                batch dimensions.

Example::

    >>> A = torch.randn(3, 3)
    >>> torch.det(A)
    tensor(0.2611)
    >>> torch.logdet(A)
    tensor(-1.3430)
    >>> A
    tensor([[[ 0.9254, -0.6213],
             [-0.5787,  1.6843]],

            [[ 0.3242, -0.9665],
             [ 0.4539, -0.0887]],

            [[ 1.1336, -0.4025],
             [-0.7089,  0.9032]]])
    >>> A.det()
    tensor([1.1990, 0.4099, 0.7386])
    >>> A.det().log()
    tensor([ 0.1815, -0.8917, -0.3031])
""")

add_docstr(torch.slogdet, r"""
slogdet(input) -> (Tensor, Tensor)

Calculates the sign and log absolute value of the determinant(s) of a square matrix or batches of square matrices.

.. note:: :func:`torch.slogdet` is deprecated. Please use :func:`torch.linalg.slogdet` instead.

.. note::
    If ``input`` has zero determinant, this returns ``(0, -inf)``.

.. note::
    Backward through :meth:`slogdet` internally uses SVD results when :attr:`input`
    is not invertible. In this case, double backward through :meth:`slogdet`
    will be unstable in when :attr:`input` doesn't have distinct singular values.
    See :meth:`~torch.svd` for details.

Arguments:
    input (Tensor): the input tensor of size ``(*, n, n)`` where ``*`` is zero or more
                batch dimensions.

Returns:
    A namedtuple (sign, logabsdet) containing the sign of the determinant, and the log
    value of the absolute determinant.

Example::

    >>> A = torch.randn(3, 3)
    >>> A
    tensor([[ 0.0032, -0.2239, -1.1219],
            [-0.6690,  0.1161,  0.4053],
            [-1.6218, -0.9273, -0.0082]])
    >>> torch.det(A)
    tensor(-0.7576)
    >>> torch.logdet(A)
    tensor(nan)
    >>> torch.slogdet(A)
    torch.return_types.slogdet(sign=tensor(-1.), logabsdet=tensor(-0.2776))
""")

add_docstr(torch.pinverse, r"""
pinverse(input, rcond=1e-15) -> Tensor

Calculates the pseudo-inverse (also known as the Moore-Penrose inverse) of a 2D tensor.
Please look at `Moore-Penrose inverse`_ for more details

.. note:: :func:`torch.pinverse` is deprecated. Please use :func:`torch.linalg.pinv` instead
          which includes new parameters :attr:`hermitian` and :attr:`out`.

.. note::
    This method is implemented using the Singular Value Decomposition.

.. note::
    The pseudo-inverse is not necessarily a continuous function in the elements of the matrix `[1]`_.
    Therefore, derivatives are not always existent, and exist for a constant rank only `[2]`_.
    However, this method is backprop-able due to the implementation by using SVD results, and
    could be unstable. Double-backward will also be unstable due to the usage of SVD internally.
    See :meth:`~torch.svd` for more details.

.. note::
    Supports real and complex inputs.
    Batched version for complex inputs is only supported on the CPU.

Arguments:
    input (Tensor): The input tensor of size :math:`(*, m, n)` where :math:`*` is
        zero or more batch dimensions.
    rcond (float, optional): A floating point value to determine the cutoff for
        small singular values. Default: ``1e-15``.

Returns:
    The pseudo-inverse of :attr:`input` of dimensions :math:`(*, n, m)`

Example::

    >>> input = torch.randn(3, 5)
    >>> input
    tensor([[ 0.5495,  0.0979, -1.4092, -0.1128,  0.4132],
            [-1.1143, -0.3662,  0.3042,  1.6374, -0.9294],
            [-0.3269, -0.5745, -0.0382, -0.5922, -0.6759]])
    >>> torch.pinverse(input)
    tensor([[ 0.0600, -0.1933, -0.2090],
            [-0.0903, -0.0817, -0.4752],
            [-0.7124, -0.1631, -0.2272],
            [ 0.1356,  0.3933, -0.5023],
            [-0.0308, -0.1725, -0.5216]])
    >>> # Batched pinverse example
    >>> a = torch.randn(2,6,3)
    >>> b = torch.pinverse(a)
    >>> torch.matmul(b, a)
    tensor([[[ 1.0000e+00,  1.6391e-07, -1.1548e-07],
            [ 8.3121e-08,  1.0000e+00, -2.7567e-07],
            [ 3.5390e-08,  1.4901e-08,  1.0000e+00]],

            [[ 1.0000e+00, -8.9407e-08,  2.9802e-08],
            [-2.2352e-07,  1.0000e+00,  1.1921e-07],
            [ 0.0000e+00,  8.9407e-08,  1.0000e+00]]])

.. _Moore-Penrose inverse: https://en.wikipedia.org/wiki/Moore%E2%80%93Penrose_inverse

.. _[1]: https://epubs.siam.org/doi/10.1137/0117004

.. _[2]: https://www.jstor.org/stable/2156365
""")

add_docstr(torch.hann_window,
           """
hann_window(window_length, periodic=True, *, dtype=None, \
layout=torch.strided, device=None, requires_grad=False) -> Tensor
""" + r"""
Hann window function.

.. math::
    w[n] = \frac{1}{2}\ \left[1 - \cos \left( \frac{2 \pi n}{N - 1} \right)\right] =
            \sin^2 \left( \frac{\pi n}{N - 1} \right),

where :math:`N` is the full window size.

The input :attr:`window_length` is a positive integer controlling the
returned window size. :attr:`periodic` flag determines whether the returned
window trims off the last duplicate value from the symmetric window and is
ready to be used as a periodic window with functions like
:meth:`torch.stft`. Therefore, if :attr:`periodic` is true, the :math:`N` in
above formula is in fact :math:`\text{window\_length} + 1`. Also, we always have
``torch.hann_window(L, periodic=True)`` equal to
``torch.hann_window(L + 1, periodic=False)[:-1])``.

.. note::
    If :attr:`window_length` :math:`=1`, the returned window contains a single value 1.
""" + r"""
Arguments:
    window_length (int): the size of returned window
    periodic (bool, optional): If True, returns a window to be used as periodic
        function. If False, return a symmetric window.

Keyword args:
    {dtype} Only floating point types are supported.
    layout (:class:`torch.layout`, optional): the desired layout of returned window tensor. Only
          ``torch.strided`` (dense layout) is supported.
    {device}
    {requires_grad}

Returns:
    Tensor: A 1-D tensor of size :math:`(\text{{window\_length}},)` containing the window

""".format(**factory_common_args))


add_docstr(torch.hamming_window,
           """
hamming_window(window_length, periodic=True, alpha=0.54, beta=0.46, *, dtype=None, \
layout=torch.strided, device=None, requires_grad=False) -> Tensor
""" + r"""
Hamming window function.

.. math::
    w[n] = \alpha - \beta\ \cos \left( \frac{2 \pi n}{N - 1} \right),

where :math:`N` is the full window size.

The input :attr:`window_length` is a positive integer controlling the
returned window size. :attr:`periodic` flag determines whether the returned
window trims off the last duplicate value from the symmetric window and is
ready to be used as a periodic window with functions like
:meth:`torch.stft`. Therefore, if :attr:`periodic` is true, the :math:`N` in
above formula is in fact :math:`\text{window\_length} + 1`. Also, we always have
``torch.hamming_window(L, periodic=True)`` equal to
``torch.hamming_window(L + 1, periodic=False)[:-1])``.

.. note::
    If :attr:`window_length` :math:`=1`, the returned window contains a single value 1.

.. note::
    This is a generalized version of :meth:`torch.hann_window`.
""" + r"""
Arguments:
    window_length (int): the size of returned window
    periodic (bool, optional): If True, returns a window to be used as periodic
        function. If False, return a symmetric window.
    alpha (float, optional): The coefficient :math:`\alpha` in the equation above
    beta (float, optional): The coefficient :math:`\beta` in the equation above

Keyword args:
    {dtype} Only floating point types are supported.
    layout (:class:`torch.layout`, optional): the desired layout of returned window tensor. Only
          ``torch.strided`` (dense layout) is supported.
    {device}
    {requires_grad}

Returns:
    Tensor: A 1-D tensor of size :math:`(\text{{window\_length}},)` containing the window

""".format(**factory_common_args))


add_docstr(torch.bartlett_window,
           """
bartlett_window(window_length, periodic=True, *, dtype=None, \
layout=torch.strided, device=None, requires_grad=False) -> Tensor
""" + r"""
Bartlett window function.

.. math::
    w[n] = 1 - \left| \frac{2n}{N-1} - 1 \right| = \begin{cases}
        \frac{2n}{N - 1} & \text{if } 0 \leq n \leq \frac{N - 1}{2} \\
        2 - \frac{2n}{N - 1} & \text{if } \frac{N - 1}{2} < n < N \\
    \end{cases},

where :math:`N` is the full window size.

The input :attr:`window_length` is a positive integer controlling the
returned window size. :attr:`periodic` flag determines whether the returned
window trims off the last duplicate value from the symmetric window and is
ready to be used as a periodic window with functions like
:meth:`torch.stft`. Therefore, if :attr:`periodic` is true, the :math:`N` in
above formula is in fact :math:`\text{window\_length} + 1`. Also, we always have
``torch.bartlett_window(L, periodic=True)`` equal to
``torch.bartlett_window(L + 1, periodic=False)[:-1])``.

.. note::
    If :attr:`window_length` :math:`=1`, the returned window contains a single value 1.
""" + r"""
Arguments:
    window_length (int): the size of returned window
    periodic (bool, optional): If True, returns a window to be used as periodic
        function. If False, return a symmetric window.

Keyword args:
    {dtype} Only floating point types are supported.
    layout (:class:`torch.layout`, optional): the desired layout of returned window tensor. Only
          ``torch.strided`` (dense layout) is supported.
    {device}
    {requires_grad}

Returns:
    Tensor: A 1-D tensor of size :math:`(\text{{window\_length}},)` containing the window

""".format(**factory_common_args))


add_docstr(torch.blackman_window,
           """
blackman_window(window_length, periodic=True, *, dtype=None, \
layout=torch.strided, device=None, requires_grad=False) -> Tensor
""" + r"""
Blackman window function.

.. math::
    w[n] = 0.42 - 0.5 \cos \left( \frac{2 \pi n}{N - 1} \right) + 0.08 \cos \left( \frac{4 \pi n}{N - 1} \right)

where :math:`N` is the full window size.

The input :attr:`window_length` is a positive integer controlling the
returned window size. :attr:`periodic` flag determines whether the returned
window trims off the last duplicate value from the symmetric window and is
ready to be used as a periodic window with functions like
:meth:`torch.stft`. Therefore, if :attr:`periodic` is true, the :math:`N` in
above formula is in fact :math:`\text{window\_length} + 1`. Also, we always have
``torch.blackman_window(L, periodic=True)`` equal to
``torch.blackman_window(L + 1, periodic=False)[:-1])``.

.. note::
    If :attr:`window_length` :math:`=1`, the returned window contains a single value 1.
""" + r"""
Arguments:
    window_length (int): the size of returned window
    periodic (bool, optional): If True, returns a window to be used as periodic
        function. If False, return a symmetric window.

Keyword args:
    {dtype} Only floating point types are supported.
    layout (:class:`torch.layout`, optional): the desired layout of returned window tensor. Only
          ``torch.strided`` (dense layout) is supported.
    {device}
    {requires_grad}

Returns:
    Tensor: A 1-D tensor of size :math:`(\text{{window\_length}},)` containing the window

""".format(**factory_common_args))


add_docstr(torch.kaiser_window, """
kaiser_window(window_length, periodic=True, beta=12.0, *, dtype=None, \
layout=torch.strided, device=None, requires_grad=False) -> Tensor
""" + r"""
Computes the Kaiser window with window length :attr:`window_length` and shape parameter :attr:`beta`.

Let I_0 be the zeroth order modified Bessel function of the first kind (see :func:`torch.i0`) and
``N = L - 1`` if :attr:`periodic` is False and ``L`` if :attr:`periodic` is True,
where ``L`` is the :attr:`window_length`. This function computes:

.. math::
    out_i = I_0 \left( \beta \sqrt{1 - \left( {\frac{i - N/2}{N/2}} \right) ^2 } \right) / I_0( \beta )

Calling ``torch.kaiser_window(L, B, periodic=True)`` is equivalent to calling
``torch.kaiser_window(L + 1, B, periodic=False)[:-1])``.
The :attr:`periodic` argument is intended as a helpful shorthand
to produce a periodic window as input to functions like :func:`torch.stft`.

.. note::
    If :attr:`window_length` is one, then the returned window is a single element tensor containing a one.

""" + r"""
Args:
    window_length (int): length of the window.
    periodic (bool, optional): If True, returns a periodic window suitable for use in spectral analysis.
        If False, returns a symmetric window suitable for use in filter design.
    beta (float, optional): shape parameter for the window.

Keyword args:
    {dtype}
    layout (:class:`torch.layout`, optional): the desired layout of returned window tensor. Only
          ``torch.strided`` (dense layout) is supported.
    {device}
    {requires_grad}

""".format(**factory_common_args))


add_docstr(torch.vander,
           """
vander(x, N=None, increasing=False) -> Tensor
""" + r"""
Generates a Vandermonde matrix.

The columns of the output matrix are elementwise powers of the input vector :math:`x^{{(N-1)}}, x^{{(N-2)}}, ..., x^0`.
If increasing is True, the order of the columns is reversed :math:`x^0, x^1, ..., x^{{(N-1)}}`. Such a
matrix with a geometric progression in each row is named for Alexandre-Theophile Vandermonde.

Arguments:
    x (Tensor): 1-D input tensor.
    N (int, optional): Number of columns in the output. If N is not specified,
        a square array is returned :math:`(N = len(x))`.
    increasing (bool, optional): Order of the powers of the columns. If True,
        the powers increase from left to right, if False (the default) they are reversed.

Returns:
    Tensor: Vandermonde matrix. If increasing is False, the first column is :math:`x^{{(N-1)}}`,
    the second :math:`x^{{(N-2)}}` and so forth. If increasing is True, the columns
    are :math:`x^0, x^1, ..., x^{{(N-1)}}`.

Example::

    >>> x = torch.tensor([1, 2, 3, 5])
    >>> torch.vander(x)
    tensor([[  1,   1,   1,   1],
            [  8,   4,   2,   1],
            [ 27,   9,   3,   1],
            [125,  25,   5,   1]])
    >>> torch.vander(x, N=3)
    tensor([[ 1,  1,  1],
            [ 4,  2,  1],
            [ 9,  3,  1],
            [25,  5,  1]])
    >>> torch.vander(x, N=3, increasing=True)
    tensor([[ 1,  1,  1],
            [ 1,  2,  4],
            [ 1,  3,  9],
            [ 1,  5, 25]])

""".format(**factory_common_args))


add_docstr(torch.unbind,
           r"""
unbind(input, dim=0) -> seq

Removes a tensor dimension.

Returns a tuple of all slices along a given dimension, already without it.

Arguments:
    input (Tensor): the tensor to unbind
    dim (int): dimension to remove

Example::

    >>> torch.unbind(torch.tensor([[1, 2, 3],
    >>>                            [4, 5, 6],
    >>>                            [7, 8, 9]]))
    (tensor([1, 2, 3]), tensor([4, 5, 6]), tensor([7, 8, 9]))
""")


add_docstr(torch.combinations,
           r"""
combinations(input, r=2, with_replacement=False) -> seq

Compute combinations of length :math:`r` of the given tensor. The behavior is similar to
python's `itertools.combinations` when `with_replacement` is set to `False`, and
`itertools.combinations_with_replacement` when `with_replacement` is set to `True`.

Arguments:
    input (Tensor): 1D vector.
    r (int, optional): number of elements to combine
    with_replacement (boolean, optional): whether to allow duplication in combination

Returns:
    Tensor: A tensor equivalent to converting all the input tensors into lists, do
    `itertools.combinations` or `itertools.combinations_with_replacement` on these
    lists, and finally convert the resulting list into tensor.

Example::

    >>> a = [1, 2, 3]
    >>> list(itertools.combinations(a, r=2))
    [(1, 2), (1, 3), (2, 3)]
    >>> list(itertools.combinations(a, r=3))
    [(1, 2, 3)]
    >>> list(itertools.combinations_with_replacement(a, r=2))
    [(1, 1), (1, 2), (1, 3), (2, 2), (2, 3), (3, 3)]
    >>> tensor_a = torch.tensor(a)
    >>> torch.combinations(tensor_a)
    tensor([[1, 2],
            [1, 3],
            [2, 3]])
    >>> torch.combinations(tensor_a, r=3)
    tensor([[1, 2, 3]])
    >>> torch.combinations(tensor_a, with_replacement=True)
    tensor([[1, 1],
            [1, 2],
            [1, 3],
            [2, 2],
            [2, 3],
            [3, 3]])
""")

add_docstr(torch.trapz,
           r"""
trapz(y, x, *, dim=-1) -> Tensor

Estimate :math:`\int y\,dx` along `dim`, using the trapezoid rule.

Arguments:
    y (Tensor): The values of the function to integrate
    x (Tensor): The points at which the function `y` is sampled.
        If `x` is not in ascending order, intervals on which it is decreasing
        contribute negatively to the estimated integral (i.e., the convention
        :math:`\int_a^b f = -\int_b^a f` is followed).
    dim (int): The dimension along which to integrate.
        By default, use the last dimension.

Returns:
    A Tensor with the same shape as the input, except with `dim` removed.
    Each element of the returned tensor represents the estimated integral
    :math:`\int y\,dx` along `dim`.

Example::

    >>> y = torch.randn((2, 3))
    >>> y
    tensor([[-2.1156,  0.6857, -0.2700],
            [-1.2145,  0.5540,  2.0431]])
    >>> x = torch.tensor([[1, 3, 4], [1, 2, 3]])
    >>> torch.trapz(y, x)
    tensor([-1.2220,  0.9683])

.. function:: trapz(y, *, dx=1, dim=-1) -> Tensor

As above, but the sample points are spaced uniformly at a distance of `dx`.

Arguments:
    y (Tensor): The values of the function to integrate

Keyword args:
    dx (float): The distance between points at which `y` is sampled.
    dim (int): The dimension along which to integrate.
        By default, use the last dimension.

Returns:
    A Tensor with the same shape as the input, except with `dim` removed.
    Each element of the returned tensor represents the estimated integral
    :math:`\int y\,dx` along `dim`.
""")

add_docstr(torch.repeat_interleave,
           r"""
repeat_interleave(input, repeats, dim=None) -> Tensor

Repeat elements of a tensor.

.. warning::

    This is different from :meth:`torch.Tensor.repeat` but similar to ``numpy.repeat``.

Args:
    {input}
    repeats (Tensor or int): The number of repetitions for each element.
        repeats is broadcasted to fit the shape of the given axis.
    dim (int, optional): The dimension along which to repeat values.
        By default, use the flattened input array, and return a flat output
        array.

Returns:
    Tensor: Repeated tensor which has the same shape as input, except along the given axis.

Example::

    >>> x = torch.tensor([1, 2, 3])
    >>> x.repeat_interleave(2)
    tensor([1, 1, 2, 2, 3, 3])
    >>> y = torch.tensor([[1, 2], [3, 4]])
    >>> torch.repeat_interleave(y, 2)
    tensor([1, 1, 2, 2, 3, 3, 4, 4])
    >>> torch.repeat_interleave(y, 3, dim=1)
    tensor([[1, 1, 1, 2, 2, 2],
            [3, 3, 3, 4, 4, 4]])
    >>> torch.repeat_interleave(y, torch.tensor([1, 2]), dim=0)
    tensor([[1, 2],
            [3, 4],
            [3, 4]])

.. function:: repeat_interleave(repeats) -> Tensor

If the `repeats` is `tensor([n1, n2, n3, ...])`, then the output will be
`tensor([0, 0, ..., 1, 1, ..., 2, 2, ..., ...])` where `0` appears `n1` times,
`1` appears `n2` times, `2` appears `n3` times, etc.
""".format(**common_args))

add_docstr(torch.tile, r"""
tile(input, reps) -> Tensor

Constructs a tensor by repeating the elements of :attr:`input`.
The :attr:`reps` argument specifies the number of repetitions
in each dimension.

If :attr:`reps` specifies fewer dimensions than :attr:`input` has, then
ones are prepended to :attr:`reps` until all dimensions are specified.
For example, if :attr:`input` has shape (8, 6, 4, 2) and :attr:`reps`
is (2, 2), then :attr:`reps` is treated as (1, 1, 2, 2).

Analogously, if :attr:`input` has fewer dimensions than :attr:`reps`
specifies, then :attr:`input` is treated as if it were unsqueezed at
dimension zero until it has as many dimensions as :attr:`reps` specifies.
For example, if :attr:`input` has shape (4, 2) and :attr:`reps`
is (3, 3, 2, 2), then :attr:`input` is treated as if it had the
shape (1, 1, 4, 2).

.. note::

    This function is similar to NumPy's tile function.

Args:
    input (Tensor): the tensor whose elements to repeat.
    reps (tuple): the number of repetitions per dimension.

Example::

    >>> x = torch.tensor([1, 2, 3])
    >>> x.tile((2,))
    tensor([1, 2, 3, 1, 2, 3])
    >>> y = torch.tensor([[1, 2], [3, 4]])
    >>> torch.tile(y, (2, 2))
    tensor([[1, 2, 1, 2],
            [3, 4, 3, 4],
            [1, 2, 1, 2],
            [3, 4, 3, 4]])
""")

add_docstr(torch.quantize_per_tensor,
           r"""
quantize_per_tensor(input, scale, zero_point, dtype) -> Tensor

Converts a float tensor to a quantized tensor with given scale and zero point.

Arguments:
    input (Tensor): float tensor to quantize
    scale (float): scale to apply in quantization formula
    zero_point (int): offset in integer value that maps to float zero
    dtype (:class:`torch.dtype`): the desired data type of returned tensor.
        Has to be one of the quantized dtypes: ``torch.quint8``, ``torch.qint8``, ``torch.qint32``

Returns:
    Tensor: A newly quantized tensor

Example::

    >>> torch.quantize_per_tensor(torch.tensor([-1.0, 0.0, 1.0, 2.0]), 0.1, 10, torch.quint8)
    tensor([-1.,  0.,  1.,  2.], size=(4,), dtype=torch.quint8,
           quantization_scheme=torch.per_tensor_affine, scale=0.1, zero_point=10)
    >>> torch.quantize_per_tensor(torch.tensor([-1.0, 0.0, 1.0, 2.0]), 0.1, 10, torch.quint8).int_repr()
    tensor([ 0, 10, 20, 30], dtype=torch.uint8)
""")

add_docstr(torch.quantize_per_channel,
           r"""
quantize_per_channel(input, scales, zero_points, axis, dtype) -> Tensor

Converts a float tensor to a per-channel quantized tensor with given scales and zero points.

Arguments:
    input (Tensor): float tensor to quantize
    scales (Tensor): float 1D tensor of scales to use, size should match ``input.size(axis)``
    zero_points (int): integer 1D tensor of offset to use, size should match ``input.size(axis)``
    axis (int): dimension on which apply per-channel quantization
    dtype (:class:`torch.dtype`): the desired data type of returned tensor.
        Has to be one of the quantized dtypes: ``torch.quint8``, ``torch.qint8``, ``torch.qint32``

Returns:
    Tensor: A newly quantized tensor

Example::

    >>> x = torch.tensor([[-1.0, 0.0], [1.0, 2.0]])
    >>> torch.quantize_per_channel(x, torch.tensor([0.1, 0.01]), torch.tensor([10, 0]), 0, torch.quint8)
    tensor([[-1.,  0.],
            [ 1.,  2.]], size=(2, 2), dtype=torch.quint8,
           quantization_scheme=torch.per_channel_affine,
           scale=tensor([0.1000, 0.0100], dtype=torch.float64),
           zero_point=tensor([10,  0]), axis=0)
    >>> torch.quantize_per_channel(x, torch.tensor([0.1, 0.01]), torch.tensor([10, 0]), 0, torch.quint8).int_repr()
    tensor([[  0,  10],
            [100, 200]], dtype=torch.uint8)
""")

add_docstr(torch.Generator,
           r"""
Generator(device='cpu') -> Generator

Creates and returns a generator object that manages the state of the algorithm which
produces pseudo random numbers. Used as a keyword argument in many :ref:`inplace-random-sampling`
functions.

Arguments:
    device (:class:`torch.device`, optional): the desired device for the generator.

Returns:
    Generator: An torch.Generator object.

Example::

    >>> g_cpu = torch.Generator()
    >>> g_cuda = torch.Generator(device='cuda')
""")


add_docstr(torch.Generator.set_state,
           r"""
Generator.set_state(new_state) -> void

Sets the Generator state.

Arguments:
    new_state (torch.ByteTensor): The desired state.

Example::

    >>> g_cpu = torch.Generator()
    >>> g_cpu_other = torch.Generator()
    >>> g_cpu.set_state(g_cpu_other.get_state())
""")


add_docstr(torch.Generator.get_state,
           r"""
Generator.get_state() -> Tensor

Returns the Generator state as a ``torch.ByteTensor``.

Returns:
    Tensor: A ``torch.ByteTensor`` which contains all the necessary bits
    to restore a Generator to a specific point in time.

Example::

    >>> g_cpu = torch.Generator()
    >>> g_cpu.get_state()
""")


add_docstr(torch.Generator.manual_seed,
           r"""
Generator.manual_seed(seed) -> Generator

Sets the seed for generating random numbers. Returns a `torch.Generator` object.
It is recommended to set a large seed, i.e. a number that has a good balance of 0
and 1 bits. Avoid having many 0 bits in the seed.

Arguments:
    seed (int): The desired seed. Value must be within the inclusive range
        `[-0x8000_0000_0000_0000, 0xffff_ffff_ffff_ffff]`. Otherwise, a RuntimeError
        is raised. Negative inputs are remapped to positive values with the formula
        `0xffff_ffff_ffff_ffff + seed`.

Returns:
    Generator: An torch.Generator object.

Example::

    >>> g_cpu = torch.Generator()
    >>> g_cpu.manual_seed(2147483647)
""")


add_docstr(torch.Generator.initial_seed,
           r"""
Generator.initial_seed() -> int

Returns the initial seed for generating random numbers.

Example::

    >>> g_cpu = torch.Generator()
    >>> g_cpu.initial_seed()
    2147483647
""")


add_docstr(torch.Generator.seed,
           r"""
Generator.seed() -> int

Gets a non-deterministic random number from std::random_device or the current
time and uses it to seed a Generator.

Example::

    >>> g_cpu = torch.Generator()
    >>> g_cpu.seed()
    1516516984916
""")


add_docstr(torch.Generator.device,
           r"""
Generator.device -> device

Gets the current device of the generator.

Example::

    >>> g_cpu = torch.Generator()
    >>> g_cpu.device
    device(type='cpu')
""")

add_docstr(torch._assert_async,
           r"""
_assert_async(tensor) -> void

Asynchronously assert that the contents of tensor are nonzero.  For CPU tensors,
this is equivalent to ``assert tensor`` or ``assert tensor.is_nonzero()``; for
CUDA tensors, we DO NOT synchronize and you may only find out the assertion
failed at a later CUDA kernel launch.  Asynchronous assertion can be helpful for
testing invariants in CUDA tensors without giving up performance.  This function
is NOT intended to be used for regular error checking, as it will trash your CUDA
context if the assert fails (forcing you to restart your PyTorch process.)

Args:
    tensor (Tensor): a one element tensor to test to see if it is nonzero.  Zero
        elements (including False for boolean tensors) cause an assertion failure
        to be raised.
""")

add_docstr(torch.searchsorted,
           r"""
searchsorted(sorted_sequence, values, *, out_int32=False, right=False, out=None) -> Tensor

Find the indices from the *innermost* dimension of :attr:`sorted_sequence` such that, if the
corresponding values in :attr:`values` were inserted before the indices, the order of the
corresponding *innermost* dimension within :attr:`sorted_sequence` would be preserved.
Return a new tensor with the same size as :attr:`values`. If :attr:`right` is False (default),
then the left boundary of :attr:`sorted_sequence` is closed. More formally, the returned index
satisfies the following rules:

.. list-table::
   :widths: 12 10 78
   :header-rows: 1

   * - :attr:`sorted_sequence`
     - :attr:`right`
     - *returned index satisfies*
   * - 1-D
     - False
     - ``sorted_sequence[i-1] < values[m][n]...[l][x] <= sorted_sequence[i]``
   * - 1-D
     - True
     - ``sorted_sequence[i-1] <= values[m][n]...[l][x] < sorted_sequence[i]``
   * - N-D
     - False
     - ``sorted_sequence[m][n]...[l][i-1] < values[m][n]...[l][x] <= sorted_sequence[m][n]...[l][i]``
   * - N-D
     - True
     - ``sorted_sequence[m][n]...[l][i-1] <= values[m][n]...[l][x] < sorted_sequence[m][n]...[l][i]``

Args:
    sorted_sequence (Tensor): N-D or 1-D tensor, containing monotonically increasing sequence on the *innermost*
                              dimension.
    values (Tensor or Scalar): N-D tensor or a Scalar containing the search value(s).

Keyword args:
    out_int32 (bool, optional): indicate the output data type. torch.int32 if True, torch.int64 otherwise.
                                Default value is False, i.e. default output data type is torch.int64.
    right (bool, optional): if False, return the first suitable location that is found. If True, return the
                            last such index. If no suitable index found, return 0 for non-numerical value
                            (eg. nan, inf) or the size of *innermost* dimension within :attr:`sorted_sequence`
                            (one pass the last index of the *innermost* dimension). In other words, if False,
                            gets the lower bound index for each value in :attr:`values` on the corresponding
                            *innermost* dimension of the :attr:`sorted_sequence`. If True, gets the upper
                            bound index instead. Default value is False.
    out (Tensor, optional): the output tensor, must be the same size as :attr:`values` if provided.

.. note:: If your use case is always 1-D sorted sequence, :func:`torch.bucketize` is preferred,
          because it has fewer dimension checks resulting in slightly better performance.


Example::

    >>> sorted_sequence = torch.tensor([[1, 3, 5, 7, 9], [2, 4, 6, 8, 10]])
    >>> sorted_sequence
    tensor([[ 1,  3,  5,  7,  9],
            [ 2,  4,  6,  8, 10]])
    >>> values = torch.tensor([[3, 6, 9], [3, 6, 9]])
    >>> values
    tensor([[3, 6, 9],
            [3, 6, 9]])
    >>> torch.searchsorted(sorted_sequence, values)
    tensor([[1, 3, 4],
            [1, 2, 4]])
    >>> torch.searchsorted(sorted_sequence, values, right=True)
    tensor([[2, 3, 5],
            [1, 3, 4]])

    >>> sorted_sequence_1d = torch.tensor([1, 3, 5, 7, 9])
    >>> sorted_sequence_1d
    tensor([1, 3, 5, 7, 9])
    >>> torch.searchsorted(sorted_sequence_1d, values)
    tensor([[1, 3, 4],
            [1, 3, 4]])
""")

add_docstr(torch.bucketize,
           r"""
bucketize(input, boundaries, *, out_int32=False, right=False, out=None) -> Tensor

Returns the indices of the buckets to which each value in the :attr:`input` belongs, where the
boundaries of the buckets are set by :attr:`boundaries`. Return a new tensor with the same size
as :attr:`input`. If :attr:`right` is False (default), then the left boundary is closed. More
formally, the returned index satisfies the following rules:

.. list-table::
   :widths: 15 85
   :header-rows: 1

   * - :attr:`right`
     - *returned index satisfies*
   * - False
     - ``boundaries[i-1] < input[m][n]...[l][x] <= boundaries[i]``
   * - True
     - ``boundaries[i-1] <= input[m][n]...[l][x] < boundaries[i]``

Args:
    input (Tensor or Scalar): N-D tensor or a Scalar containing the search value(s).
    boundaries (Tensor): 1-D tensor, must contain a monotonically increasing sequence.

Keyword args:
    out_int32 (bool, optional): indicate the output data type. torch.int32 if True, torch.int64 otherwise.
                                Default value is False, i.e. default output data type is torch.int64.
    right (bool, optional): if False, return the first suitable location that is found. If True, return the
                            last such index. If no suitable index found, return 0 for non-numerical value
                            (eg. nan, inf) or the size of :attr:`boundaries` (one pass the last index).
                            In other words, if False, gets the lower bound index for each value in :attr:`input`
                            from :attr:`boundaries`. If True, gets the upper bound index instead.
                            Default value is False.
    out (Tensor, optional): the output tensor, must be the same size as :attr:`input` if provided.


Example::

    >>> boundaries = torch.tensor([1, 3, 5, 7, 9])
    >>> boundaries
    tensor([1, 3, 5, 7, 9])
    >>> v = torch.tensor([[3, 6, 9], [3, 6, 9]])
    >>> v
    tensor([[3, 6, 9],
            [3, 6, 9]])
    >>> torch.bucketize(v, boundaries)
    tensor([[1, 3, 4],
            [1, 3, 4]])
    >>> torch.bucketize(v, boundaries, right=True)
    tensor([[2, 3, 5],
            [2, 3, 5]])
""")<|MERGE_RESOLUTION|>--- conflicted
+++ resolved
@@ -8120,11 +8120,6 @@
 
 Keyword args:
     correction (int): difference between the sample size and sample degrees of freedom.
-<<<<<<< HEAD
-=======
-                      Defaults to Bessel's correction, ``correction = 1``.
-      .. warning:: The default correction value is deprecated. Pass ``correction=1`` explicitly instead.
->>>>>>> d1878d43
     {keepdim}
     {out}
 
@@ -8202,11 +8197,6 @@
 
 Keyword args:
     correction (int): difference between the sample size and sample degrees of freedom.
-<<<<<<< HEAD
-=======
-                      Defaults to Bessel's correction, ``correction = 1``.
-      .. warning:: The default correction value is deprecated. Pass ``correction=1`` explicitly instead.
->>>>>>> d1878d43
     {keepdim}
     {out}
 
@@ -9440,11 +9430,6 @@
 
 Keyword args:
     correction (int): difference between the sample size and sample degrees of freedom.
-<<<<<<< HEAD
-=======
-                      Defaults to Bessel's correction, ``correction = 1``.
-      .. warning:: The default correction value is deprecated. Pass ``correction=1`` explicitly instead.
->>>>>>> d1878d43
     {keepdim}
     {out}
 
@@ -9520,11 +9505,6 @@
 
 Keyword args:
     correction (int): difference between the sample size and sample degrees of freedom.
-<<<<<<< HEAD
-=======
-                      Defaults to Bessel's correction, ``correction = 1``.
-      .. warning:: The default correction value is deprecated. Pass ``correction=1`` explicitly instead.
->>>>>>> d1878d43
     {keepdim}
     {out}
 

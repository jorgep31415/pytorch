#pragma once

#include <ATen/ExpandUtils.h>
#include <ATen/NestedTensorImpl.h>
#include <ATen/core/Tensor.h>
#include <c10/core/Device.h>
#include <c10/core/DeviceType.h>
#include <c10/core/Stream.h>
#include <c10/core/SymIntArrayRef.h>
#include <c10/core/TensorImpl.h>
#include <c10/core/impl/DeviceGuardImplInterface.h>
#include <c10/util/DimVector.h>
#include <c10/util/Exception.h>
#include <c10/util/SmallVector.h>
#include <c10/util/variant.h>

#ifndef AT_PER_OPERATOR_HEADERS
#include <ATen/Functions.h>
#else
#include <ATen/ops/zeros.h>
#endif

#include <cstdint>
#include <utility>

namespace torch {
namespace autograd {

using SymIntSmallVec = c10::SmallVector<c10::SymInt, c10::kDimVectorStaticSize>;
using MetadataShape = c10::variant<SymIntSmallVec, at::Tensor>;

/**
 * Records TensorOptions, shape of the tensor, whether or not the Python
 * dispatch key is set (tensor subclass), and, where applicable, the stream the
 * corresponding operation took place on.
 *
 * If is_valid() is false, then the corresponding input is not used and may be
 * an undefined tensor.
 */
struct InputMetadata {
  InputMetadata() = default;

  InputMetadata(
      const at::TensorOptions& options,
      MetadataShape input_shape,
      bool is_tensor_subclass)
      : options_{options},
        shape_{std::move(input_shape)},
        is_tensor_subclass_{is_tensor_subclass},
        was_default_constructed_{false} {
    auto device_ = options.device();
    stream_ = c10::impl::getDeviceGuardImpl(device_.type())->getStream(device_);
  }

  InputMetadata(const at::Tensor& t)
      : InputMetadata(
            t.options(),
            compute_variant_shape(t),
            t.unsafeGetTensorImpl()->is_python_dispatch()) {}

  const at::TensorOptions options() const {
    return options_;
  }

  caffe2::TypeMeta dtype() const {
    return options_.dtype();
  }

  at::Device device() const {
    return options_.device();
  }

  at::Layout layout() const {
    return options_.layout();
  }

  c10::Stream stream() const {
    return stream_;
  }

  bool is_tensor_subclass() const {
    return is_tensor_subclass_;
  }

  at::Tensor zeros_like() const {
    TORCH_CHECK(
        !is_nested_tensor(),
        "Zeros is not currently supported for nested tensors.")
    return at::zeros_symint(shape_as_dim_vector(), options_);
  }

  bool is_same_shape(const at::Tensor& grad) const {
    TORCH_CHECK(
        grad.is_nested() == is_nested_tensor(),
        "Both grad and InputMetadata need to be either nested or non nested tensors.")
    if (grad.is_nested()) {
      return at::native::get_nested_sizes(grad).is_same_size(shape_as_tensor());
    }
    return grad.sym_sizes().equals(shape_as_dim_vector());
  }
  bool is_expandable_to_shape(const at::Tensor& grad) const {
    // Currently NestedTensors are not expandable. If this support is added then
    // updates to reduce_grad will be needed
    TORCH_CHECK(
        grad.is_nested() == is_nested_tensor(),
        "Both grad and InputMetadata need to be either nested or non nested tensors.")
    return grad.is_nested()
        ? false
        : at::is_expandable_to(shape_as_dim_vector(), grad.sym_sizes());
  }

  at::Tensor reduce_grad(at::Tensor& grad) const {
    // Currently reduce_grad is only called if is_expandable_to_shape returns
    // true For nested tensors this always returns False, so this check
    // shouldn't fail
    TORCH_INTERNAL_ASSERT(!grad.is_nested() && !is_nested_tensor())
    return at::sum_to(std::move(grad), shape_as_dim_vector());
  }

  std::stringstream incompatible_shape_error_message(
      const size_t index,
      const at::Tensor& grad) const {
    std::stringstream ss;
    ss << "invalid gradient at index " << index << " - got ";
    if (grad.is_nested()) {
      ss << at::native::get_nested_sizes(grad);
    } else {
      ss << grad.sym_sizes();
    }
    ss << " but expected shape compatible with ";
    if (is_nested_tensor()) {
      ss << shape_as_tensor();
    } else {
      ss << shape_as_dim_vector();
    }
    return ss;
  }

  bool was_default_constructed() const {
    return was_default_constructed_;
  }

  bool is_nested_tensor() const {
    return (c10::holds_alternative<at::Tensor>(shape_));
  }

  c10::SymIntArrayRef shape_as_dim_vector() const {
    const auto& dim_shape = c10::get<SymIntSmallVec>(shape_);
    return c10::SymIntArrayRef(dim_shape.data(), dim_shape.size());
  }

  SymIntSmallVec& mutable_shape_as_dim_vector() {
    return c10::get<SymIntSmallVec>(shape_);
  }

 private:
  MetadataShape compute_variant_shape(const at::Tensor& input) {
    if (input.is_nested()) {
      auto nested_size = at::native::get_nested_sizes(input);
      return MetadataShape{c10::in_place_type<at::Tensor>, nested_size};
    }
    return MetadataShape{c10::in_place_type<SymIntSmallVec>, input.sym_sizes()};
  }

<<<<<<< HEAD
  c10::SymIntArrayRef shape_as_dim_vector() const {
    const auto& dim_shape = c10::get<SymIntSmallVec>(shape_);
    return c10::SymIntArrayRef(dim_shape.data(), dim_shape.size());
  }
  SymIntSmallVec& mutable_shape_as_dim_vector() {
    return c10::get<SymIntSmallVec>(shape_);
  }

=======
>>>>>>> 8a82429b
  at::Tensor shape_as_tensor() const {
    return c10::get<at::Tensor>(shape_);
  }

 private:
  const at::TensorOptions options_;
  MetadataShape shape_;
  c10::Stream stream_ = c10::Stream(c10::Stream::Default::DEFAULT, device());
  bool is_tensor_subclass_ = false;
  bool was_default_constructed_ = true;
};
} // namespace autograd
} // namespace torch<|MERGE_RESOLUTION|>--- conflicted
+++ resolved
@@ -162,22 +162,10 @@
     return MetadataShape{c10::in_place_type<SymIntSmallVec>, input.sym_sizes()};
   }
 
-<<<<<<< HEAD
-  c10::SymIntArrayRef shape_as_dim_vector() const {
-    const auto& dim_shape = c10::get<SymIntSmallVec>(shape_);
-    return c10::SymIntArrayRef(dim_shape.data(), dim_shape.size());
-  }
-  SymIntSmallVec& mutable_shape_as_dim_vector() {
-    return c10::get<SymIntSmallVec>(shape_);
-  }
-
-=======
->>>>>>> 8a82429b
   at::Tensor shape_as_tensor() const {
     return c10::get<at::Tensor>(shape_);
   }
 
- private:
   const at::TensorOptions options_;
   MetadataShape shape_;
   c10::Stream stream_ = c10::Stream(c10::Stream::Default::DEFAULT, device());

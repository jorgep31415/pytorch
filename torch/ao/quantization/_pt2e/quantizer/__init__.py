--- conflicted
+++ resolved
@@ -17,9 +17,6 @@
     "QNNPackQuantizer",
     "QuantizationAnnotation",
     "SharedQuantizationSpec",
-<<<<<<< HEAD
+    "DerivedQuantizationSpec",
     "X86InductorQuantizer",
-=======
-    "DerivedQuantizationSpec",
->>>>>>> 040d2cc9
 ]
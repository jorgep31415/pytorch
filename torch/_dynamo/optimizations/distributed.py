--- conflicted
+++ resolved
@@ -6,10 +6,6 @@
 import torch.fx.traceback as fx_traceback
 from torch import fx
 from torch.fx.node import Node
-<<<<<<< HEAD
-from .. import config
-=======
->>>>>>> 99fb39f5
 from ..utils import deepcopy_to_fake_tensor, fake_mode_from_tensors
 
 log = logging.getLogger(__name__)

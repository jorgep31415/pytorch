import functools
import inspect
import itertools
import logging
import math
import operator
import types
from typing import Dict, List

import torch
from torch import sym_float, sym_int
from torch.fx.experimental.symbolic_shapes import free_symbols

from .. import config, variables
from ..allowed_functions import is_allowed
from ..exc import (
    AttributeMutationError,
    unimplemented,
    Unsupported,
    UserError,
    UserErrorType,
)
from ..guards import GuardBuilder
from ..replay_record import DummyModule
from ..source import AttrSource, is_constant_source, SuperSource, TypeSource
from ..utils import (
    build_checkpoint_variable,
    check_constant_args,
    check_numpy_ndarray_args,
    check_unspec_python_args,
    guard_if_dyn,
    is_utils_checkpoint,
    istype,
    proxy_args_kwargs,
    specialize_args_kwargs,
)
from .base import MutableLocal, typestr, VariableTracker
from .constant import ConstantVariable, EnumVariable
from .dicts import ConstDictVariable
from .lists import (
    BaseListVariable,
    ListIteratorVariable,
    ListVariable,
    SetVariable,
    SizeVariable,
    TupleIteratorVariable,
    TupleVariable,
)
from .tensor import FakeItemVariable, SymNodeVariable, UnspecializedPythonVariable
from .user_defined import UserDefinedVariable

log = logging.getLogger(__name__)


class BuiltinVariable(VariableTracker):
    @staticmethod
    @functools.lru_cache(None)
    def _constant_fold_functions():
        fns = {
            abs,
            all,
            any,
            bool,
            callable,
            chr,
            divmod,
            float,
            int,
            len,
            max,
            min,
            ord,
            pow,
            repr,
            round,
            str,
            str.format,
            sum,
            type,
            operator.pos,
            operator.neg,
            operator.not_,
            operator.invert,
            operator.pow,
            operator.mul,
            operator.matmul,
            operator.floordiv,
            operator.truediv,
            operator.mod,
            operator.add,
            operator.sub,
            operator.getitem,
            operator.lshift,
            operator.rshift,
            operator.and_,
            operator.or_,
            operator.xor,
            operator.ipow,
            operator.imul,
            operator.imatmul,
            operator.ifloordiv,
            operator.itruediv,
            operator.imod,
            operator.iadd,
            operator.isub,
            operator.ilshift,
            operator.irshift,
            operator.iand,
            operator.ixor,
            operator.ior,
            operator.index,
        }
        fns.update(x for x in math.__dict__.values() if isinstance(x, type(math.sqrt)))
        return fns

    def can_constant_fold_through(self):
        return self.fn in self._constant_fold_functions()

    @staticmethod
    @functools.lru_cache(None)
    def _fx_graph_functions():
        fns = {
            operator.pos,
            operator.neg,
            operator.not_,
            operator.invert,
            operator.pow,
            operator.mul,
            operator.matmul,
            operator.floordiv,
            operator.truediv,
            operator.mod,
            operator.add,
            operator.sub,
            operator.getitem,
            operator.lshift,
            operator.rshift,
            operator.and_,
            operator.or_,
            operator.xor,
            operator.ipow,
            operator.imul,
            operator.imatmul,
            operator.ifloordiv,
            operator.itruediv,
            operator.imod,
            operator.iadd,
            operator.isub,
            operator.ilshift,
            operator.irshift,
            operator.iand,
            operator.ixor,
            operator.ior,
        }
        return fns

    @staticmethod
    @functools.lru_cache(None)
    def _binops():
        # function -> ([forward name, reverse name, in-place name], in-place op)
        fns = {
            operator.add: (["__add__", "__radd__", "__iadd__"], operator.iadd),
            operator.sub: (["__sub__", "__rsub__", "__isub__"], operator.isub),
            operator.mul: (["__mul__", "__rmul__", "__imul__"], operator.imul),
            operator.truediv: (
                ["__truediv__", "__rtruediv__", "__itruediv__"],
                operator.itruediv,
            ),
            operator.floordiv: (
                ["__floordiv__", "__rfloordiv__", "__ifloordiv__"],
                operator.ifloordiv,
            ),
            operator.mod: (["__mod__", "__rmod__", "__imod__"], operator.imod),
            pow: (["__pow__", "__rpow__", "__ipow__"], operator.ipow),
            operator.pow: (["__pow__", "__rpow__", "__ipow__"], operator.ipow),
            operator.lshift: (
                ["__lshift__", "__rlshift__", "__ilshift__"],
                operator.ilshift,
            ),
            operator.rshift: (
                ["__rshift__", "__rrshift__", "__irshift__"],
                operator.irshift,
            ),
            # NB: The follow binary operators are not supported for now, since the
            # corresponding magic methods aren't defined on SymInt / SymFloat:
            # operator.matmul
            # divmod
            # operator.and_
            # operator.or_
            # operator.xor
        }
        return fns

    @staticmethod
    @functools.lru_cache(None)
    def _binop_handlers():
        # Multiple dispatch mechanism defining custom binop behavior for certain type
        # combinations. Handlers are attempted in order, and will be used if the type checks
        # match. They are expected to have the signature:
        # fn(tx, arg0: VariableTracker, arg1: VariableTracker, options) -> VariableTracker

        # Override table contains: op_fn -> [list of handlers]
        op_handlers = {}
        for (
            op,
            (magic_method_names, in_place_op),
        ) in BuiltinVariable._binops().items():
            op_handlers[op] = []
            op_handlers[in_place_op] = []

            forward_name, reverse_name, inplace_name = magic_method_names

            # User-defined args (highest precedence)
            def user_defined_handler(
                tx,
                a,
                b,
                options,
                forward_name=forward_name,
                reverse_name=reverse_name,
            ):
                # Manually handle reversing logic if needed (e.g. call __radd__)

                # TODO: If we expand this to handle tensor args, we need to manually
                # handle cases like this:
                #
                # class A(int):
                #     def __radd__(self, other):
                #         print("woof")
                # torch.randn(3) + A(3)
                #
                # In this example, A.__radd__() is not called -> nothing is printed, because
                # Tensor.__add__ only does a subtype test against int, ignoring the subclass.
                # To be fully correct, we should not call A.__radd__() here, and there may be
                # other cases to reason about and add exceptions for.
                if isinstance(a, UserDefinedVariable):
                    return a.call_method(tx, forward_name, [b], {})
                else:
                    return b.call_method(tx, reverse_name, [a], {})

            op_handlers[op].append(
                ((UserDefinedVariable, VariableTracker), user_defined_handler)
            )
            op_handlers[op].append(
                ((VariableTracker, UserDefinedVariable), user_defined_handler)
            )

            def user_defined_inplace_handler(
                tx, a, b, options, forward_name=inplace_name
            ):
                return a.call_method(tx, forward_name, [b], {})

            op_handlers[in_place_op].append(
                ((UserDefinedVariable, VariableTracker), user_defined_inplace_handler)
            )
            op_handlers[in_place_op].append(
                ((VariableTracker, UserDefinedVariable), user_defined_inplace_handler)
            )

            # Dynamic shape args
            def dynamic_handler(tx, a, b, options, fn=op):
                from .builder import wrap_fx_proxy

                return wrap_fx_proxy(
                    tx,
                    tx.output.create_proxy(
                        "call_function", fn, *proxy_args_kwargs([a, b], {})
                    ),
                    **options,
                )

            op_handlers[op].append(
                ((SymNodeVariable, VariableTracker), dynamic_handler)
            )
            op_handlers[op].append(
                ((VariableTracker, SymNodeVariable), dynamic_handler)
            )

            # NB: Prefer out-of-place op when calling in-place op to generate valid graph
            op_handlers[in_place_op].append(
                ((SymNodeVariable, VariableTracker), dynamic_handler)
            )
            op_handlers[in_place_op].append(
                ((VariableTracker, SymNodeVariable), dynamic_handler)
            )

        # Special cases - lower precedence but still prefer these over constant folding

        # List-like addition (e.g. [1, 2] + [3, 4])
        def tuple_add_handler(tx, a, b, options):
            return TupleVariable(a.items + list(b.unpack_var_sequence(tx)), **options)

        def size_add_handler(tx, a, b, options):
            return SizeVariable(a.items + list(b.unpack_var_sequence(tx)), **options)

        list_like_addition_handlers = [
            # NB: Prefer the tuple-specific logic over base logic because of
            # some SizeVariable weirdness. Specifically, the tuple-specific logic
            # drops the subclass type (e.g. SizeVariable) and returns TupleVariables.
            (
                (SizeVariable, SizeVariable),
                size_add_handler,
            ),
            (
                (TupleVariable, TupleVariable),
                tuple_add_handler,
            ),
            (
                (TupleVariable, ConstantVariable),
                tuple_add_handler,
            ),
            (
                (ConstantVariable, TupleVariable),
                lambda tx, a, b, options: TupleVariable(
                    list(a.unpack_var_sequence(tx)) + b.items, **options
                ),
            ),
            (
                (BaseListVariable, BaseListVariable),
                lambda tx, a, b, options: type(a)(a.items + b.items, **options),
            ),
        ]
        op_handlers[operator.add].extend(list_like_addition_handlers)

        def list_iadd_handler(tx, a, b, options):
            if not a.mutable_local or not b.has_unpack_var_sequence(tx):
                # Handler doesn't apply
                return None

            return tx.replace_all(
                a,
                ListVariable(
                    list(a.items) + list(b.unpack_var_sequence(tx)),
                    regen_guards=False,
                    **options,
                ),
            )

        list_like_iadd_handlers = [
            (
                (ListVariable, VariableTracker),
                list_iadd_handler,
            ),
            (
                (TupleVariable, TupleVariable),
                tuple_add_handler,
            ),
            (
                (TupleVariable, ConstantVariable),
                tuple_add_handler,
            ),
        ]
        op_handlers[operator.iadd].extend(list_like_iadd_handlers)

        # List-like expansion (e.g. [1, 2, 3] * 3)
        def expand_list_like(tx, lst, const, options):
            return lst.__class__(
                items=lst.items * const.as_python_constant(),
                mutable_local=MutableLocal(),
                **options,
            )

        list_like_expansion_handlers = [
            ((ListVariable, ConstantVariable), expand_list_like),
            ((TupleVariable, ConstantVariable), expand_list_like),
            (
                (ConstantVariable, ListVariable),
                lambda tx, a, b, options: expand_list_like(tx, b, a, options),
            ),
            (
                (ConstantVariable, TupleVariable),
                lambda tx, a, b, options: expand_list_like(tx, b, a, options),
            ),
        ]
        op_handlers[operator.mul].extend(list_like_expansion_handlers)

        return op_handlers

    @staticmethod
    def _find_binop_handler(op, a, b):
        handlers = BuiltinVariable._binop_handlers()
        if op not in handlers:
            return None

        # Return first handler that matches the type checks
        for (type1, type2), handler in handlers[op]:
            if isinstance(a, type1) and isinstance(b, type2):
                return handler

        return None

    def can_insert_in_graph(self):
        return self.fn in self._fx_graph_functions()

    def __init__(self, fn, **kwargs):
        super().__init__(**kwargs)
        self.fn = fn

    def __str__(self):
        if self.fn is None:
            name = "None"
        else:
            name = self.fn.__name__

        return f"{self.__class__.__name__}({name})"

    def python_type(self):
        return type(self.fn)

    def as_python_constant(self):
        return self.fn

    def reconstruct(self, codegen):
        name = self.fn.__name__
        assert self.fn.__module__ == "builtins"
        assert name not in codegen.tx.f_globals, "shadowed global"
        return [codegen.create_load_global(name, False, add=True)]

    def constant_args(self, *args, **kwargs):
        return check_constant_args(args, kwargs)

    def tensor_args(self, *args, **kwargs):
        return any(
            isinstance(i, variables.TensorVariable)
            for i in itertools.chain(args, kwargs.values())
        ) and not any(
            isinstance(i, variables.GetAttrVariable)
            for i in itertools.chain(args, kwargs.values())
        )

    def unspec_python_args(self, *args, **kwargs):
        return check_unspec_python_args(args, kwargs)

    @staticmethod
    def unwrap_unspec_args_kwargs(args, kwargs):
        unwrapped_args = []
        unwrapped_kwargs = {}
        for x in args:
            if isinstance(
                x,
                (variables.UnspecializedPythonVariable,),
            ):
                unwrapped_args.append(x.raw_value)
            else:
                unwrapped_args.append(x.as_python_constant())
        for k, v in kwargs:
            if isinstance(
                x,
                (variables.UnspecializedPythonVariable,),
            ):
                unwrapped_kwargs.update({k: v.raw_value})
            else:
                unwrapped_kwargs.update({k: v.as_python_constant()})
        return unwrapped_args, unwrapped_kwargs

    def call_function(
        self, tx, args: "List[VariableTracker]", kwargs: "Dict[str, VariableTracker]"
    ) -> "VariableTracker":
        from .builder import wrap_fx_proxy, wrap_fx_proxy_cls

        constant_args = check_constant_args(args, kwargs)
        tensor_args = self.tensor_args(*args, **kwargs)
        unspec_python_args = self.unspec_python_args(*args, **kwargs)
        options = VariableTracker.propagate(self, args, kwargs.values())
        has_constant_handler = self.can_constant_fold_through() and (
            constant_args or unspec_python_args
        )
        assert isinstance(args, (list, tuple))
        assert isinstance(kwargs, dict)

        # args[0] is list and args[1] is unspec
        if self.fn is operator.getitem and not isinstance(
            args[0], variables.TensorVariable
        ):
            tensor_args = False
            args, kwargs = specialize_args_kwargs(tx, args, kwargs)

        if (
            self.can_insert_in_graph()
            and tensor_args
            and not (
                self.fn is operator.getitem
                and isinstance(args[0], ConstDictVariable)
                and isinstance(args[1], variables.TensorVariable)
            )
        ):
            try:
                fn = self.fn
                if self.fn is operator.iadd and isinstance(
                    args[0], variables.ConstantVariable
                ):
                    # Work around weird bug in hf_T5
                    fn, args = operator.add, [args[1], args[0]]

                if self.fn is operator.getitem and isinstance(args[1], SymNodeVariable):
                    # Standard indexing will force specialization due to
                    # __index__.  Rewrite as a regular torch op which will
                    # trace fine
                    fn, args = torch.select, [
                        args[0],
                        variables.ConstantVariable(0),
                        args[1],
                    ]

                proxy = tx.output.create_proxy(
                    "call_function",
                    fn,
                    *proxy_args_kwargs(args, kwargs),
                )
                if any(isinstance(arg, FakeItemVariable) for arg in args):
                    return wrap_fx_proxy_cls(
                        FakeItemVariable,
                        tx,
                        proxy,
                        **options,
                    )
                elif self.unspec_python_args(*args, **kwargs):
                    _args, _kwargs = self.unwrap_unspec_args_kwargs(args, kwargs)
                    raw_value = self.fn(*_args, **_kwargs)

                    need_unwrap = any(
                        x.need_unwrap
                        for x in itertools.chain(args, kwargs.values())
                        if isinstance(x, variables.UnspecializedPythonVariable)
                    )

                    return wrap_fx_proxy_cls(
                        UnspecializedPythonVariable,
                        tx,
                        proxy,
                        raw_value=raw_value,
                        need_unwrap=need_unwrap,
                        **options,
                    )
                elif check_numpy_ndarray_args(args, kwargs):
                    return wrap_fx_proxy_cls(
                        variables.NumpyNdarrayVariable,
                        tx,
                        proxy,
                        **options,
                    )
                elif all(isinstance(x, SymNodeVariable) for x in args):
                    return SymNodeVariable.create(tx, proxy, None, **options)
                else:
                    # Work around for vision_maskrcnn due to precision difference
                    # specialize the dividend when float divide by tensor
                    if self.fn is operator.truediv and isinstance(
                        args[0], variables.UnspecializedPythonVariable
                    ):
                        args[0] = args[0].convert_to_constant(tx)
                    return wrap_fx_proxy(tx, proxy, **options)

            except NotImplementedError:
                unimplemented(f"partial tensor op: {self} {args} {kwargs}")

        # Handle cases like int(torch.seed())
        # Also handle sym_float to sym_int cases
        if self.fn in (int, float) and isinstance(args[0], SymNodeVariable):
            fn_ = sym_int if self.fn is int else sym_float
            out = wrap_fx_proxy(
                tx=tx,
                proxy=tx.output.create_proxy(
                    "call_function",
                    fn_,
                    (args[0].as_proxy(),),
                    {},
                ),
                **options,
            )
            return out

        # Handle binary ops (e.g. __add__ / __radd__, __iadd__, etc.)
        # NB: Tensor args are handled above and not here
        if len(kwargs) == 0 and len(args) == 2:
            # Try to find a handler for the arg types; otherwise, fall through to constant handler
            binop_handler = BuiltinVariable._find_binop_handler(
                self.fn, args[0], args[1]
            )
            if binop_handler:
                res = binop_handler(tx, args[0], args[1], options)
                if res is not None:
                    return res

        handler = getattr(self, f"call_{self.fn.__name__}", None)
        if handler:
            try:
                inspect.signature(handler).bind(tx, *args, **kwargs)
            except TypeError as exc:
                if not has_constant_handler:
                    log.warning(
                        "incorrect arg count %s %s and no constant handler",
                        handler,
                        exc,
                    )
                handler = None

        if handler:
            try:
                result = handler(tx, *args, **kwargs)
                if result is not None:
                    return result.add_options(options)
            except Unsupported as exc:
                if not has_constant_handler:
                    raise
                # Actually, we will handle this just fine
                exc.remove_from_stats()

        if has_constant_handler:
            args, kwargs = specialize_args_kwargs(tx, args, kwargs)
            # constant fold
            result = self.as_python_constant()(
                *[x.as_python_constant() for x in args],
                **{k: v.as_python_constant() for k, v in kwargs.items()},
            )
            return variables.ConstantVariable(
                result,
                **options,
            )

        if self.fn is round:
            if len(args) > 0 and isinstance(args[0], SymNodeVariable):
                raise UserError(
                    UserErrorType.STANDARD_LIBRARY,
                    "Calling round() on symbolic value is not supported. "
                    "You can use floor() to implement this functionality",
                )
        return super().call_function(tx, args, kwargs)

    def _call_min_max(self, tx, *args):
        if len(args) == 1 and args[0].has_unpack_var_sequence(tx):
            # expand iterable
            items = args[0].unpack_var_sequence(tx)
            return self._call_min_max_seq(tx, items)
        elif len(args) == 2:
            return self._call_min_max_binary(tx, args[0], args[1])
        elif len(args) > 2:
            return self._call_min_max_seq(tx, args)

    def _call_min_max_seq(self, tx, items):
        assert len(items) > 0
        if len(items) == 1:
            return items[0]

        return functools.reduce(functools.partial(self._call_min_max_binary, tx), items)

    def _call_min_max_binary(self, tx, a, b):
        if self.tensor_args(a, b):
            if not isinstance(a, variables.TensorVariable):
                a, b = b, a
            assert isinstance(a, variables.TensorVariable)

            # result of an item call is a scalar convert to a tensor
            if isinstance(a, FakeItemVariable):
                a = variables.TorchVariable(torch.tensor).call_function(tx, [a], {})

            # Dynamic input does not get resolved, rather, gets stored as call_function
            if isinstance(a, SymNodeVariable) or isinstance(b, SymNodeVariable):
                from .builder import wrap_fx_proxy

                return wrap_fx_proxy(
                    tx=tx,
                    proxy=tx.output.create_proxy(
                        "call_function",
                        self.fn,
                        *proxy_args_kwargs([a, b], {}),
                    ),
                    **VariableTracker.propagate(self, [a, b]),
                )

            # convert min/max to torch ops
            if b.is_python_constant():
                kwargs = {"min": b} if (self.fn is max) else {"max": b}
                result = variables.TorchVariable(torch.clamp).call_function(
                    tx, [a], kwargs
                )
            else:
                fn = {max: torch.maximum, min: torch.minimum}[self.fn]
                result = variables.TorchVariable(fn).call_function(tx, [a, b], {})

            # return unspec if both a, b are unspec or const
            if all(
                isinstance(
                    i,
                    (
                        variables.UnspecializedPythonVariable,
                        variables.ConstantVariable,
                    ),
                )
                for i in [a, b]
            ):
                if any(isinstance(val, FakeItemVariable) for val in [a, b]):
                    return variables.FakeItemVariable.from_tensor_variable(result)

                if b.is_python_constant():
                    raw_b = b.as_python_constant()
                else:
                    raw_b = b.raw_value
                if self.fn is max:
                    raw_res = max(a.raw_value, raw_b)
                else:
                    raw_res = min(a.raw_value, raw_b)

                need_unwrap = any(
                    x.need_unwrap
                    for x in [a, b]
                    if isinstance(x, variables.UnspecializedPythonVariable)
                )
                return variables.UnspecializedPythonVariable.from_tensor_variable(
                    result, raw_res, need_unwrap
                )
            # otherwise return tensor
            else:
                return result
        elif isinstance(a, variables.ConstantVariable) and isinstance(
            b, variables.ConstantVariable
        ):
            if self.fn is max:
                return variables.ConstantVariable(max(a.value, b.value))
            else:
                return variables.ConstantVariable(min(a.value, b.value))
        elif isinstance(a, SymNodeVariable) or isinstance(b, SymNodeVariable):
            proxy = tx.output.create_proxy(
                "call_function", self.fn, *proxy_args_kwargs([a, b], {})
            )
            return SymNodeVariable.create(tx, proxy, None)
        else:
            unimplemented(f"unsupported min / max over args {str(a)}, {str(b)}")

    call_min = _call_min_max
    call_max = _call_min_max

    def call_range(self, tx, *args):
        if self.unspec_python_args(*args) or self.constant_args(*args):
            args, _ = specialize_args_kwargs(tx, args, {})
            return variables.RangeVariable(args)
        elif self._dynamic_args(*args):
            args = [variables.ConstantVariable(guard_if_dyn(arg)) for arg in args]
            return variables.RangeVariable(args)
        # None no-ops this handler and lets the driving function proceed
        return None

    def _dynamic_args(self, *args, **kwargs):
        return any(isinstance(x, SymNodeVariable) for x in args) or any(
            isinstance(x, SymNodeVariable) for x in kwargs.values()
        )

    def call_slice(self, tx, *args):
        return variables.SliceVariable(args)

    def _dyn_proxy(self, tx, *args, **kwargs):
        from .builder import wrap_fx_proxy

        options = VariableTracker.propagate(self, args, kwargs.values())
        return wrap_fx_proxy(
            tx,
            tx.output.create_proxy(
                "call_function", self.fn, *proxy_args_kwargs(args, kwargs)
            ),
            **options,
        )

    def _call_iter_tuple_list(self, tx, obj=None, *args, **kwargs):
        if self._dynamic_args(*args, **kwargs):
            return self._dyn_proxy(tx, *args, **kwargs)
        cls = variables.BaseListVariable.cls_for(self.fn)
        if obj is None:
            if cls is SetVariable:
                return cls(
                    tx,
                    [],
                    mutable_local=MutableLocal(),
                )
            else:
                return cls(
                    [],
                    mutable_local=MutableLocal(),
                )
        elif obj.has_unpack_var_sequence(tx):
            guards = set()
            if obj.source and not is_constant_source(obj.source):
                if isinstance(obj, TupleIteratorVariable):
                    guards.add(obj.source.make_guard(GuardBuilder.TUPLE_ITERATOR_LEN))
                else:
                    guards.add(obj.source.make_guard(GuardBuilder.LIST_LENGTH))
            if cls is SetVariable:
                return cls(
                    tx,
                    list(obj.unpack_var_sequence(tx)),
                    mutable_local=MutableLocal(),
                    guards=guards,
                ).add_options(self, obj)

            return cls(
                list(obj.unpack_var_sequence(tx)),
                mutable_local=MutableLocal(),
                guards=guards,
            ).add_options(self, obj)

    call_iter = _call_iter_tuple_list
    call_tuple = _call_iter_tuple_list
    call_list = _call_iter_tuple_list
    call_set = _call_iter_tuple_list

    @staticmethod
    def is_supported_call_dict_arg(tx, arg):
        return (
            arg is None
            or isinstance(arg, ConstDictVariable)
            or (
                isinstance(
                    arg,
                    (
                        ListVariable,
                        TupleVariable,
                        ListIteratorVariable,
                    ),
                )
                and all(
                    isinstance(x, (ListVariable, TupleVariable))
                    and isinstance(
                        x.unpack_var_sequence(tx)[0], (ConstantVariable, EnumVariable)
                    )
                    for x in arg.unpack_var_sequence(tx)
                )
            )
        )

    def call_callable(self, tx, arg):
        from .functions import BaseUserFunctionVariable

        if isinstance(
            arg, (variables.UserDefinedClassVariable, BaseUserFunctionVariable)
        ):
            return variables.ConstantVariable(True).add_options(arg)

    @staticmethod
    def call_dict_helper(tx, user_cls, arg, **options):
        if arg is None or isinstance(arg, dict):
            return ConstDictVariable(
                arg if arg is not None else {}, user_cls, mutable_local=MutableLocal()
            ).add_options(options)
        elif isinstance(arg, variables.ConstDictVariable):
            return arg.clone(
                user_cls=user_cls, mutable_local=MutableLocal()
            ).add_options(options)
        elif isinstance(
            arg,
            (
                ListVariable,
                TupleVariable,
                ListIteratorVariable,
            ),
        ):
            items = user_cls()
            for x in arg.unpack_var_sequence(tx):
                k = x.unpack_var_sequence(tx)[0].as_python_constant()
                v = x.unpack_var_sequence(tx)[1]
                items.update({k: v})
            return ConstDictVariable(
                items, user_cls, mutable_local=MutableLocal()
            ).add_options(options)
        else:
            raise AssertionError("call_dict_helper with illegal arg")

    def call_cast(self, _, *args, **kwargs):
        if len(args) == 2:
            return args[1]

        unimplemented(f"unsupported args to builtin cast(): {args} {kwargs}")

    def call_dict(self, tx, *args, **kwargs):
        if not (args or kwargs):
            return self.call_dict_helper(tx, dict, None)
        elif (
            not kwargs
            and len(args) == 1
            and self.is_supported_call_dict_arg(tx, args[0])
        ):
            return self.call_dict_helper(tx, dict, args[0])
        elif not args and kwargs:
            return variables.ConstDictVariable(
                dict(kwargs), user_cls=dict, mutable_local=MutableLocal()
            )
        else:
            unimplemented(f"dict(): {args} {kwargs}")

    def call_zip(self, tx, *args):
        options = VariableTracker.propagate(self, args)
        if all(x.has_unpack_var_sequence(tx) for x in args):
            items = [
                variables.TupleVariable(list(item), **options)
                for item in zip(*[arg.unpack_var_sequence(tx) for arg in args])
            ]
            return variables.TupleVariable(items, **options)

    def call_enumerate(self, tx, *args):
        options = VariableTracker.propagate(self, args)
        if len(args) == 1:
            start = 0
        else:
            assert len(args) == 2
            assert isinstance(args[1], variables.ConstantVariable)
            start = args[1].as_python_constant()
        if args[0].has_unpack_var_sequence(tx):
            items = [
                variables.TupleVariable(
                    [variables.ConstantVariable(idx, **options), var],
                    **options,
                )
                for idx, var in enumerate(args[0].unpack_var_sequence(tx), start)
            ]
            return variables.TupleVariable(items, **options)

    def call_len(self, tx, *args, **kwargs):
        return args[0].call_method(tx, "__len__", args[1:], kwargs)

    def call_format(self, tx, *args, **kwargs):
        if kwargs:
            unimplemented("Format with kwargs - NYI")
        assert len(args) > 0
        inp_string = args[0].value
        real_args = []
        for arg in args[1:]:
            if isinstance(arg, ConstantVariable):
                real_args.append(arg.value)
            elif isinstance(arg, variables.TensorVariable):
                real_args.append(arg.as_proxy().node.meta["example_value"])
            elif isinstance(arg, SizeVariable):
                for item in arg.unpack_var_sequence(tx):
                    if free_symbols(item.value):
                        unimplemented("Free symbols in formatted size - NYI")
                real_args.append(
                    torch.Size([item.value for item in arg.unpack_var_sequence(tx)])
                )
            else:
                unimplemented(f"Format with {type(arg)} - NYI")

        print("FORMAT", args)
        return ConstantVariable(inp_string.format(*real_args))

    def call_getitem(self, tx, *args, **kwargs):
        if self.unspec_python_args(*args, **kwargs):
            args, kwargs = specialize_args_kwargs(tx, args, kwargs)
        return args[0].call_method(tx, "__getitem__", args[1:], kwargs)

    def call_isinstance(self, tx, arg, isinstance_type):
        arg_type = arg.python_type()

        isinstance_type = isinstance_type.as_python_constant()

        if isinstance(arg, variables.TensorVariable) and arg.dtype is not None:
            return variables.ConstantVariable(arg.call_isinstance(isinstance_type))
        # UserDefinedObject with C extensions can have torch.Tensor attributes,
        # so break graph.
        if isinstance(arg, variables.UserDefinedObjectVariable) and isinstance(
            arg.value, types.MemberDescriptorType
        ):
            unimplemented(
                f"isinstance called on UserDefinedClass {arg} {isinstance_type}"
            )
        # handle __instancecheck__ defined in user class
        if (
            isinstance(arg, variables.UserDefinedObjectVariable)
            and "__instancecheck__" in isinstance_type.__class__.__dict__
        ):
            return variables.ConstantVariable(
                isinstance_type.__class__.__instancecheck__(isinstance_type, arg.value)
            )

        try:
            val = issubclass(arg_type, isinstance_type)
        except TypeError:
            val = arg_type is isinstance_type
        return variables.ConstantVariable(val)

    def call_super(self, tx, a, b):
        source = (
            None
            if a.source is None or b.source is None
            else SuperSource(type=a.source, base=b.source)
        )
        return variables.SuperVariable(a, b, source=source)

    def call_next(self, tx, arg):
        if isinstance(arg, variables.ListIteratorVariable):
            val, next_iter = arg.next_variables()
            tx.replace_all(arg, next_iter)
            return val
        elif isinstance(arg, variables.BaseListVariable):
            return arg.items[0].add_options(self, arg)

    def call_hasattr(self, tx, obj, attr):
        if attr.is_python_constant():
            name = attr.as_python_constant()
            return obj.call_hasattr(tx, name).add_options(self, obj, attr)

    def call_map(self, tx, fn, seq):
        if seq.has_unpack_var_sequence(tx):
            items = [fn.call_function(tx, [x], {}) for x in seq.unpack_var_sequence(tx)]
            return variables.TupleVariable(items).add_options(self, fn, seq)

    def call_sum(self, tx, seq, **kwargs):
        # Special case for sum on tuple of floats and ints
        if (
            isinstance(seq, (variables.ListVariable, variables.TupleVariable))
            and all(
                isinstance(x, variables.ConstantVariable)
                and isinstance(x.value, (int, float))
                for x in seq.items
            )
            and not kwargs
        ):
            new_list = [x.value for x in seq.items]
            return variables.ConstantVariable(sum(new_list))
        if seq.has_unpack_var_sequence(tx):
            start = kwargs.pop(
                "start", variables.ConstantVariable(0)
            ).as_python_constant()
            assert not kwargs
            items = seq.unpack_var_sequence(tx)[start:]
            return BuiltinVariable(functools.reduce).call_function(
                tx,
                [
                    BuiltinVariable(operator.add),
                    variables.TupleVariable(items),
                    variables.ConstantVariable(0).add_options(self, seq),
                ],
                {},
            )

    def call_reduce(self, tx, function, iterable, initializer=None):
        if iterable.has_unpack_var_sequence(tx):
            items = iterable.unpack_var_sequence(tx)
            if initializer is None:
                value, items = items[0], items[1:]
            else:
                value = initializer
            for element in items:
                value = function.call_function(tx, [value, element], {})
            return value

    def call_getattr(
        self, tx, obj: VariableTracker, name_var: VariableTracker, default=None
    ):
        from . import (
            ConstantVariable,
            GetAttrVariable,
            PythonModuleVariable,
            TorchVariable,
            UserFunctionVariable,
        )
        from .builder import VariableBuilder

        options = VariableTracker.propagate(self, obj, name_var)
        guards = options["guards"]
        name = name_var.as_python_constant()

        if not name_var.is_python_constant():
            unimplemented("non-const getattr() name")

        if tx.output.side_effects.is_attribute_mutation(obj):
            try:
                # re-read a pending side effect?
                return tx.output.side_effects.load_attr(obj, name).add_options(options)
            except KeyError:
                pass

        if default is not None:
            hasattr_var = self.call_hasattr(tx, obj, name_var)
            guards.update(hasattr_var.guards)
            assert hasattr_var.as_python_constant() in (True, False)
            if not hasattr_var.as_python_constant():
                return default.add_guards(guards)

        if obj.source:
            source = AttrSource(obj.source, name)
            options["source"] = source
        else:
            source = None

        if isinstance(obj, variables.NNModuleVariable):
            return obj.var_getattr(tx, name).add_options(options)
        elif isinstance(obj, variables.TensorVariable) and name == "grad":
            if source:
                # We are going to be raising this tensor as grapharg. So, ensure
                # that we have real grad value instead of fake tensor value.
                # Walk through the inputs of the subgraph and find if we already
                # have the original tensor stored in the graphargs.
                for grapharg in tx.output.graphargs:
                    if grapharg.source == source.base:
                        example_value = grapharg.example.grad
                        return VariableBuilder(tx, source)(example_value).add_options(
                            options
                        )
                unimplemented(f"tensor grad with source {source}")
            else:
                from .builder import wrap_fx_proxy
                grad_proxy = obj.as_proxy().grad
                return wrap_fx_proxy(
                    tx=tx,
                    proxy=grad_proxy,
                    example_value=obj.as_proxy().node.meta['example_value'].grad,
                    **options,
                )
                # unimplemented("tensor grad without source")
        elif isinstance(
            obj,
            (
                variables.TensorVariable,
                variables.NamedTupleVariable,
                variables.ConstantVariable,
                variables.UserDefinedClassVariable,
                variables.UserDefinedObjectVariable,
            ),
        ):
            try:
                return (
                    obj.var_getattr(tx, name).clone(source=source).add_options(options)
                )
            except NotImplementedError:
                return GetAttrVariable(obj, name, **options)
        elif isinstance(obj, TorchVariable):
            member = getattr(obj.value, name)
            if is_utils_checkpoint(member):
                options["source"] = source
                return build_checkpoint_variable(**options)
            elif is_allowed(member):
                return TorchVariable(member, **options)
            elif ConstantVariable.is_literal(member):
                return ConstantVariable(member, **options)
            else:
                return VariableBuilder(tx, source)(member).add_guards(guards)
        elif isinstance(obj, (PythonModuleVariable, DummyModule)):
            member = obj.value.__dict__[name]

            if config.replay_record_enabled:
                tx.exec_recorder.record_module_access(obj.value, name, member)

            return VariableBuilder(tx, source)(member).add_guards(guards)
        elif istype(obj, UserFunctionVariable) and name in ("__name__", "__module__"):
            return ConstantVariable(
                getattr(obj.fn, name), **VariableTracker.propagate(obj)
            )
        else:
            try:
                return (
                    obj.var_getattr(tx, name).clone(source=source).add_options(options)
                )
            except NotImplementedError:
                return GetAttrVariable(obj, name, **options)

    def call_setattr(
        self, tx, obj: VariableTracker, name_var: VariableTracker, val: VariableTracker
    ):
        if isinstance(obj, variables.DataClassVariable):
            return obj.call_method(tx, "__setattr__", [name_var, val], {})
        elif (
            tx.output.side_effects.is_attribute_mutation(obj)
            and name_var.is_python_constant()
        ):
            # if isinstance(obj, variables.nn_module.FSDPManagedNNModuleVariable):
            #     if isinstance(val, variables.DeletedVariable):
            #         # Gross - but required for safety to not raise atm
            #         print("DELETING FROM FSDP", obj.value, name_var.value)
            #         # if hasattr(obj.value, name_var.value):
            #             # delattr(obj.value, name_var.value)
            #         print("DELETED FROM FSDP", name_var.value)
            #     else:
            #         print("SETTING ON FSDP", name_var.value)
                # return val
                # unimplemented("NYI - delattr on FSDP")
            

            tx.output.side_effects.store_attr(obj, name_var.as_python_constant(), val)
            if isinstance(obj, variables.TensorVariable):
                from .builder import wrap_fx_proxy, VariableBuilder, wrap_to_fake_tensor_and_record
                if name_var.value == "data":
                    to_remove = []
                    for tf in tx.output.tracked_fakes:
                        if tf.source == obj.source:
                            to_remove.append(tf)
                    for tf in to_remove:
                        tx.output.tracked_fakes.remove(tf)
                    
                    out = wrap_fx_proxy(
                        tx,
                        tx.output.create_proxy(
                            "call_function", torch._set_data, *proxy_args_kwargs([obj, val], {}))
                        )
                    tx.replace_all(obj, out)
            
            return val.add_options(self, obj, name_var)
        elif isinstance(obj, variables.UserDefinedObjectVariable):
            unimplemented(
                f"setattr(UserDefinedObjectVariable) {obj.source} {type(obj.value).__setattr__}"
            )
        elif isinstance(obj, variables.NNModuleVariable):
            if not tx.output.is_root_tracer():
                raise AttributeMutationError(
                    "Can't inplace modify module params/buffers inside HigherOrderOp"
                )
            obj.convert_to_unspecialized(tx)

    def call_delattr(self, tx, obj: VariableTracker, name_var: VariableTracker):
        print("REAL DELATTR HOURS", obj, name_var.value)
        return self.call_setattr(tx, obj, name_var, variables.DeletedVariable())

    def call_type(self, tx, obj: VariableTracker):
        from .builder import VariableBuilder

        try:
            py_type = obj.python_type()
        except NotImplementedError:
            py_type = None

        if istype(obj, variables.TupleVariable):
            return BuiltinVariable(py_type).add_options(self, obj)

        if py_type is not None and obj.source:
            return VariableBuilder(tx, TypeSource(obj.source))(py_type).add_options(
                self, obj
            )

        raise UserError(
            UserErrorType.ANTI_PATTERN,
            "Can't call type() on generated custom object. "
            "Please use __class__ instead",
        )

    def call_reversed(self, tx, obj: VariableTracker):
        if obj.has_unpack_var_sequence(tx):
            items = list(reversed(obj.unpack_var_sequence(tx)))
            return variables.TupleVariable(
                items, **VariableTracker.propagate(self, obj)
            )

    def call_sorted(self, tx, obj: VariableTracker, **kwargs):
        if (
            obj.has_unpack_var_sequence(tx)
            and not isinstance(obj, variables.TensorVariable)
            and all(x.is_python_constant() for x in obj.unpack_var_sequence(tx))
        ):
            function = kwargs.pop("key", None)
            reverse = kwargs.pop(
                "reverse", ConstantVariable(False)
            ).as_python_constant()
            assert len(kwargs) == 0
            if function:
                items = sorted(
                    obj.unpack_var_sequence(tx),
                    key=lambda x: function.call_function(
                        tx, [x], {}
                    ).as_python_constant(),
                    reverse=reverse,
                )
            else:
                items = sorted(
                    obj.unpack_var_sequence(tx),
                    key=lambda x: x.as_python_constant(),
                    reverse=reverse,
                )
            return variables.ListVariable(items, **VariableTracker.propagate(self, obj))

    def call_chain(self, tx, *args):
        if all(obj.has_unpack_var_sequence(tx) for obj in args):
            items = []
            for obj in args:
                items.extend(obj.unpack_var_sequence(tx))
            return variables.TupleVariable(
                items, **VariableTracker.propagate(self, *args)
            )

    def call_islice(self, tx, iterable, *args):
        if iterable.has_unpack_var_sequence(tx) and all(
            x.is_python_constant() for x in args
        ):
            const_args = [x.as_python_constant() for x in args]
            items = iterable.unpack_var_sequence(tx)
            items = list(itertools.islice(items, *const_args))
            return variables.TupleVariable(
                items, **VariableTracker.propagate(self, iterable, *args)
            )

    # neg is a constant fold function, so we only get here if constant fold is not valid
    def call_neg(self, tx, a):
        if isinstance(a, SymNodeVariable):
            return SymNodeVariable.create(
                tx,
                (operator.neg)(a.as_proxy()),
                sym_num=None,
            )
        # None no-ops this handler and lets the driving function proceed
        return None

    def call_id(self, tx, *args):
        if len(args) > 0 and isinstance(args[0], variables.NNModuleVariable):
            nn_mod_variable = args[0]
            mod = tx.output.get_submodule(nn_mod_variable.module_key)
            return variables.ConstantVariable(id(mod))
        else:
            unimplemented(f"call_id with args {args}")

    def _comparison(self, tx, left, right):
        """
        Used to implement comparison operators for different types.
        For example, list1 < list2 is implemented differently from tensor1 < tensor2
        """
        from . import (
            BaseListVariable,
            ConstantVariable,
            NNModuleVariable,
            TensorVariable,
            UserDefinedObjectVariable,
            UserFunctionVariable,
        )
        from .lists import SizeVariable
        from .tensor import (
            supported_const_comparison_ops,
            supported_tensor_comparison_ops,
        )
        from .nn_module import FSDPManagedNNModuleVariable

        op = self.fn

        def _unimplemented():
            unimplemented(f"comparison {typestr(left)} {op} {typestr(right)}")

        def _resolve_getattr(get_attr_var):
            print("Resolving getattr")
            assert isinstance(get_attr_var, variables.GetAttrVariable)
            try:
                return get_attr_var.call_function(tx, [], {})
            except Exception as e:
                _unimplemented()

        if isinstance(left, variables.GetAttrVariable):
            left = _resolve_getattr(left)

        if isinstance(right, variables.GetAttrVariable):
            right = _resolve_getattr(right)

        if (
            all(
                isinstance(x, (NNModuleVariable, ConstantVariable, FSDPManagedNNModuleVariable))
                for x in [left, right]
            )
            and op in supported_const_comparison_ops.values()
        ):
            def _get(element):
                if isinstance(element, NNModuleVariable):
                    return tx.output.get_submodule(element.module_key)    
                if isinstance(element, FSDPManagedNNModuleVariable):
                    return element.value
                else:
                    return element.as_python_constant()

            
            left = _get(left)
            right = _get(right)
            return ConstantVariable(op(left, right))

        if isinstance(left, UserFunctionVariable):
            if op not in supported_const_comparison_ops.values():
                _unimplemented()
            if not isinstance(right, UserFunctionVariable):
                _unimplemented()
            return ConstantVariable(op(left.fn, right.fn))

        if isinstance(left, variables.user_defined.ProcessGroupVariable):
            if op not in supported_const_comparison_ops.values():
                _unimplemented()
            if not isinstance(
                right, (variables.user_defined.ProcessGroupVariable, ConstantVariable)
            ):
                _unimplemented()
            return ConstantVariable(op(left.value, right.value))

        # Note, we have a rare BaseListVariable subtype mismatch with valid comparison
        # x = torch.randn([3, 3])
        # x.size() == (3, 3) # True
        # (3, 3) == x.size() # True
        if isinstance(left, (SizeVariable, TupleVariable)) and isinstance(
            right, (TupleVariable, SizeVariable)
        ):
            return BaseListVariable.list_compare(tx, op, left, right)

        if isinstance(left, BaseListVariable):
            if not type(left) == type(right):  # Mismatch in BaseListVariable subclasses
                _unimplemented()
            return BaseListVariable.list_compare(tx, op, left, right)

        if isinstance(left, SetVariable):
            if isinstance(right, ConstantVariable) and right.value == None:
                return ConstantVariable(op(left._underlying_items, right.value))   
             
            if not type(left) == type(right):  # Mismatch in BaseListVariable subclasses
                _unimplemented()
            return ConstantVariable(op(left._underlying_items, right._underlying_items))

        if isinstance(left, TensorVariable):
            from .builder import wrap_fx_proxy

            if op not in supported_tensor_comparison_ops.values():
                _unimplemented()
            return wrap_fx_proxy(
                tx,
                op(left.as_proxy(), right.as_proxy()),
            )

        if isinstance(left, SymNodeVariable) or isinstance(right, SymNodeVariable):
            if op not in supported_tensor_comparison_ops.values():
                _unimplemented()

            return SymNodeVariable.create(
                tx,
                op(left.as_proxy(), right.as_proxy()),
                sym_num=None,
            )

        if isinstance(left, ConstantVariable) and isinstance(right, ConstantVariable):
            return ConstantVariable(op(left.value, right.value))

<<<<<<< HEAD

        # Would this invoke user code?        
        if isinstance(left, variables.UserDefinedObjectVariable) and isinstance(right, variables.UserDefinedObjectVariable):
            return ConstantVariable(op(left.value, right.value))

        if isinstance(left, variables.UserDefinedObjectVariable) and isinstance(right, variables.ConstantVariable):
            return ConstantVariable(op(left.value, right.value))
=======
        if isinstance(left, UserDefinedObjectVariable) and isinstance(
            right, UserDefinedObjectVariable
        ):
            return ConstantVariable(op(left.value, right.value))

        if op.__name__ == "is_":
            # If the two objects are of different type, we can safely return False
            if type(left) is not type(right):
                return ConstantVariable(False)
>>>>>>> 94b3f9f6

        _unimplemented()

    # and_ is a constant fold function, so we only get here if constant fold is not valid
    def call_and_(self, tx, a, b):
        if isinstance(a, (SymNodeVariable, ConstantVariable)) and isinstance(
            b, (SymNodeVariable, ConstantVariable)
        ):
            return SymNodeVariable.create(
                tx,
                tx.output.create_proxy(
                    "call_function", operator.and_, *proxy_args_kwargs([a, b], {})
                ),
                sym_num=None,
            )
        # None no-ops this handler and lets the driving function proceed
        return None

    # or_ is a constant fold function, so we only get here if constant fold is not valid
    def call_or_(self, tx, a, b):
        if isinstance(a, (SymNodeVariable, ConstantVariable)) and isinstance(
            b, (SymNodeVariable, ConstantVariable)
        ):
            return SymNodeVariable.create(
                tx,
                tx.output.create_proxy(
                    "call_function", operator.or_, *proxy_args_kwargs([a, b], {})
                ),
                sym_num=None,
            )
        # None no-ops this handler and lets the driving function proceed
        return None

    def call_not_(self, tx, a):
        if isinstance(a, SymNodeVariable):
            return SymNodeVariable.create(
                tx,
                tx.output.create_proxy(
                    "call_function", operator.not_, *proxy_args_kwargs([a], {})
                ),
                sym_num=None,
            )

        if isinstance(a, ListVariable):
            return ConstantVariable(len(a.items) == 0).add_options(self, a)

        return None

    call_eq = _comparison
    call_gt = _comparison
    call_lt = _comparison
    call_ge = _comparison
    call_le = _comparison
    call_ne = _comparison
    call_is_ = _comparison
    call_is_not = _comparison<|MERGE_RESOLUTION|>--- conflicted
+++ resolved
@@ -1420,7 +1420,6 @@
         if isinstance(left, ConstantVariable) and isinstance(right, ConstantVariable):
             return ConstantVariable(op(left.value, right.value))
 
-<<<<<<< HEAD
 
         # Would this invoke user code?        
         if isinstance(left, variables.UserDefinedObjectVariable) and isinstance(right, variables.UserDefinedObjectVariable):
@@ -1428,7 +1427,6 @@
 
         if isinstance(left, variables.UserDefinedObjectVariable) and isinstance(right, variables.ConstantVariable):
             return ConstantVariable(op(left.value, right.value))
-=======
         if isinstance(left, UserDefinedObjectVariable) and isinstance(
             right, UserDefinedObjectVariable
         ):
@@ -1438,7 +1436,6 @@
             # If the two objects are of different type, we can safely return False
             if type(left) is not type(right):
                 return ConstantVariable(False)
->>>>>>> 94b3f9f6
 
         _unimplemented()
 

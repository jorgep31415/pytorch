import collections
import contextlib
import dataclasses
import enum
import functools
import inspect
import logging
import operator
import re
import types
from typing import List, NamedTuple, Optional, Union
import itertools
import torch

from torch import SymInt
from torch._guards import GuardSource, TracingContext
from torch._ops import HigherOrderOperator
from torch._subclasses.fake_tensor import FakeTensor
from torch.fx.experimental.symbolic_shapes import (
    DimConstraint,
    DimDynamic,
    RelaxedUnspecConstraint,
)
from torch.fx.immutable_collections import immutable_list
from torch.utils.weak import TensorWeakRef, WeakIdRef

from .. import config, mutation_guard, replay_record, skipfiles
from ..allowed_functions import is_allowed, is_builtin_callable, is_numpy
from ..exc import unimplemented
from ..guards import GuardBuilder, make_dupe_guard
from ..side_effects import SideEffects
from ..source import (
    AttrSource,
    ConstantSource,
    GetItemSource,
    GlobalWeakRefSource,
    is_constant_source,
    LocalSource,
    RandomValueSource,
    Source,
    TupleIteratorGetItemSource,
)
from ..utils import (
    build_checkpoint_variable,
    clone_input,
    get_fake_value,
    getfile,
    global_key_name,
    HAS_NUMPY,
    is_namedtuple,
    is_typing,
    is_utils_checkpoint,
    istype,
    np,
    odict_values,
    preserve_rng_state,
    tensor_always_has_static_shape,
    tuple_iterator,
    tuple_iterator_getitem,
    tuple_iterator_len,
    wrap_fake_exception,
)

from .base import MutableLocal, typestr, VariableTracker
from .builtin import BuiltinVariable
from .constant import ConstantVariable, EnumVariable
from .ctx_manager import CUDAStreamVariable, NullContextVariable
from .dicts import (
    ConstDictVariable,
    DataClassVariable,
    DefaultDictVariable,
    HFPretrainedConfigVariable,
)
from .functions import (
    CollectiveFunctionRewriteVariable,
    UserFunctionVariable,
    UserMethodVariable,
)
from .higher_order_ops import TorchHigherOrderOperatorVariable
from .lists import (
    ListVariable,
    NamedTupleVariable,
    RangeVariable,
    SetVariable,
    SizeVariable,
    SliceVariable,
    TupleIteratorVariable,
    TupleVariable,
)
from .misc import (
    AutogradFunctionContextVariable,
    AutogradFunctionVariable,
    ComptimeVariable,
    GetAttrVariable,
    InspectSignatureVariable,
    LambdaVariable,
    NumpyVariable,
    PythonModuleVariable,
    SkipFilesVariable,
    TypingVariable,
)

from .nn_module import FSDPManagedNNModuleVariable, UnspecializedNNModuleVariable
from .optimizer import OptimizerVariable
from .tensor import (
    NumpyNdarrayVariable,
    SymNodeVariable,
    TensorSubclassVariable,
    TensorVariable,
    TensorWithTFOverrideVariable,
    UnspecializedPythonVariable,
)
from .torch import tensor_dunder_fns, torch_special_class_types, TorchVariable
from .user_defined import (
    ProcessGroupVariable,
    UserDefinedClassVariable,
    UserDefinedObjectVariable,
)


log = logging.getLogger(__name__)


DimList = List


class _missing:
    pass


@dataclasses.dataclass
class GraphArg:
    source: Source
    # TODO: storing a SymInt here but not a FakeTensor is a pretty strange
    # thing to do.  Probably should have example (which stores an int) and
    # fake_example
    _example: Union[TensorWeakRef, torch.SymInt]
    is_unspecialized: bool
    fake_tensor: Optional[torch._subclasses.fake_tensor.FakeTensor]
    # UnspecializedPythonVariable often masquerades as a tensor.
    # We MUST NOT generate shape guard code
    # that actually tries to access tensor properties on these values.
    # is_tensor lets us tell if this graph arg actually is a tensor
    # or not.
    is_tensor: bool = True
    # Sometimes, the Tensor we pass to example is freshly allocated (smh).
    # Then we cannot only keep a weak reference to it.  This lets you
    # stash a strong reference too.
    example_strong_ref: Optional[torch.Tensor] = None

    @property
    def example(self):
        if isinstance(self._example, TensorWeakRef):
            r = self._example()
            assert r is not None
            return r
        else:
            return self._example

    def __post_init__(self):
        if isinstance(self._example, torch.Tensor):
            self._example = TensorWeakRef(self._example)
            assert isinstance(
                self.fake_tensor, torch._subclasses.fake_tensor.FakeTensor
            )

    def load(self, tx):
        return self.source.reconstruct(tx)

    def erase(self):
        self._example = None


@dataclasses.dataclass
class FrameStateSizeEntry:
    scalar: Optional[int]
    size: Optional[List[int]]


class VariableBuilder:
    """Wrap a python value in a VariableTracker() instance"""

    def __init__(
        self,
        tx,
        source: Source,
    ):
        assert source is not None
        assert TracingContext.get() is not None, "Expected active TracingContext"
        super().__init__()
        self.tx = tx
        self.source = source
        self.name = source.name()

    def __call__(self, value):
        if value in self.tx.output.side_effects:
            side_effect_result = self.tx.output.side_effects[value]
            dup_guard = make_dupe_guard(self.source, side_effect_result.source)
            if dup_guard:
                side_effect_result = side_effect_result.add_guards(
                    self.make_guards(dup_guard)
                )
            return side_effect_result
        vt = self._wrap(value).clone(**self.options())
        if self._can_lift_attrs_to_inputs(vt):
            vt = self.tx.output.side_effects.track_object_existing(
                self.source, value, vt
            )
        return vt

    def _can_lift_attrs_to_inputs(self, vt):
        if type(vt) in [
            TensorVariable,
<<<<<<< HEAD
            UserDefinedObjectVariable,
            FSDPManagedNNModuleVariable,
            UserDefinedClassVariable,
=======
            TensorWithTFOverrideVariable,
            UserDefinedObjectVariable,
>>>>>>> 94b3f9f6
        ]:
            return True
        return False

    @staticmethod
    @functools.lru_cache(None)
    def _common_constants():
        return {
            # We zero-one specialize shapes, so specialize these constants
            # too
            0,
            1,
            # NB: There used to be more constants here, but honestly it was
            # pretty confusing.  Note we specialize floats by default, and
            # DON'T specialize ints by default.  This all only matters with
            # dynamic_shapes
        }

    @staticmethod
    def list_type(value):
        if is_namedtuple(value):
            return functools.partial(NamedTupleVariable, tuple_cls=type(value))
        # TODO(voz): Why do we have both this and `BaseListVariable`'s `cls_for`?
        return {
            tuple: TupleVariable,
            list: ListVariable,
            odict_values: ListVariable,
            torch.nn.ParameterList: ListVariable,
            torch.nn.ModuleList: ListVariable,
        }[type(value)]

    def get_source(self):
        return self.source

    def options(self):
        return {"source": self.get_source()}

    def make_guards(self, *guards):
        source = self.get_source()
        if (
            isinstance(source, ConstantSource)
            or source.guard_source() == GuardSource.CONSTANT
        ):
            return None
        return {source.make_guard(guard) for guard in guards}

    @classmethod
    @functools.lru_cache(None)
    def _type_dispatch(cls):
        # NB: Careful not to close over self to avoid ref cycle from lru_cache
        entries = [
            (
                (torch.Tensor, torch.nn.Parameter, torch._subclasses.FakeTensor),
                cls.wrap_tensor,
            ),
            ((tuple, list, odict_values), cls.wrap_listlike),
            (tuple_iterator, cls.wrap_tuple_iterator),
            ((slice, range), cls.wrap_slice_range),
            (
                (
                    int,
                    float,
                    bool,
                    type(None),
                    str,
                    torch.Size,
                    torch.device,
                    torch.dtype,
                ),
                cls.wrap_literal,
            ),
        ]
        if config.numpy_ndarray_as_tensor:
            entries.append((np.ndarray, cls.wrap_numpy_ndarray))

        result = {}
        for ts, fn in entries:
            for t in ts if isinstance(ts, tuple) else (ts,):
                assert t not in result
                result[t] = fn

        return result

    @classmethod
    @functools.lru_cache(None)
    def _id_dispatch(cls):
        from ..comptime import comptime

        entries = [
            (
                inspect.signature,
                lambda self, value: LambdaVariable(
                    InspectSignatureVariable.create,
                    source=self.source,
                    guards=self.make_guards(GuardBuilder.FUNCTION_MATCH),
                ),
            ),
            (comptime, lambda self, value: ComptimeVariable()),
            (
                dataclasses.fields,
                lambda self, value: LambdaVariable(
                    _dataclasses_fields_lambda,
                    source=self.source,
                    guards=self.make_guards(GuardBuilder.FUNCTION_MATCH),
                ),
            ),
            (
                tensor_dunder_fns,
                lambda self, value: TorchVariable(
                    value,
                    source=self.source,
                    guards=self.make_guards(GuardBuilder.FUNCTION_MATCH),
                ),
            ),
        ]

        result = {}
        for ts, fn in entries:
            for t in ts if isinstance(ts, (tuple, list)) else (ts,):
                assert t not in result
                result[id(t)] = fn

        return result

    def _wrap(self, value):
        make_guards = self.make_guards

        # Handle exact type() match
        type_dispatch = self._type_dispatch().get(type(value))
        if type_dispatch is not None:
            return type_dispatch(self, value)

        # Handle exact id() match
        id_dispatch = self._id_dispatch().get(id(value))
        if id_dispatch is not None:
            return id_dispatch(self, value)

        # Note - There are some nested values where types mismatch!
        # We want to get those out and wrap those.
        value = inspect.getattr_static(value, "_torchdynamo_inline", value)

        # Everything else (NB: order matters!)
        if istype(value, config.traceable_tensor_subclasses):
            return self.wrap_tensor(value)
        elif is_namedtuple(value):
            return self.wrap_listlike(value)

        elif istype(
            value, (dict, collections.defaultdict, collections.OrderedDict)
        ) and all(
            (
                ConstantVariable.is_literal(k)
                or self.tensor_can_be_dict_key(k)
                or isinstance(k, enum.Enum)
                for k in value.keys()
            )
        ):
            if not value and self.get_source().is_nn_module():
                # It is faster to guard on 'false' property than to guard
                # on actual dict keys, but we can't do this fast guard in general because
                # it omits a crucial type check that ensures the value is actually still a dict at runtime.

                # Why is this OK for (specialized) nnmodules? We set up a setattr hook
                # to check for module property mutations, which does a reasonable,
                # but not completely secure job ensuring a property wasn't changed.
                guards = self.make_guards(GuardBuilder.BOOL_FALSE)
            else:
                guards = self.make_guards(GuardBuilder.DICT_KEYS)

            # store key variables in global location for reconstruction
            for key in value.keys():
                if self.tensor_can_be_dict_key(key):
                    self.tx.store_dict_key(global_key_name(key), key)

            def index_source(key):
                if self.tensor_can_be_dict_key(key):
                    return GlobalWeakRefSource(global_key_name(key))
                else:
                    return key

            result = {
                k: VariableBuilder(
                    self.tx, GetItemSource(self.get_source(), index_source(k))
                )(value[k]).add_guards(guards)
                for k in value.keys()
            }

            if istype(value, collections.defaultdict):
                result = DefaultDictVariable(
                    result,
                    type(value),
                    self._wrap(value.default_factory),
                    guards=guards,
                )
            else:
                result = ConstDictVariable(result, type(value), guards=guards)

            return self.tx.output.side_effects.track_dict(self.source, value, result)
        elif isinstance(value, torch.nn.Module):
            return self.wrap_module(value)
        elif ConstantVariable.is_literal(value):  # non-atomic literals
            return self.wrap_literal(value)
        elif istype(value, frozenset) and (
            all(is_allowed(x) or ConstantVariable.is_literal(x) for x in value)
        ):
            # For frozenset, we can guard by object ID instead of value
            # equality, this allows us to handle non-literal values
            return ConstantVariable(
                value=value,
                source=self.source,
                guards=make_guards(GuardBuilder.ID_MATCH),
            )
        elif isinstance(value, enum.Enum):
            return EnumVariable(
                value=value,
                source=self.source,
                guards=make_guards(GuardBuilder.ID_MATCH),
            )
        elif is_builtin_callable(value):
            return BuiltinVariable(
                value,
                source=self.source,
                guards=make_guards(GuardBuilder.BUILTIN_MATCH),
            )
        elif is_utils_checkpoint(value):
            return build_checkpoint_variable(source=self.source)
        elif is_allowed(value):
            return TorchVariable(
                value,
                source=self.source,
                guards=make_guards(GuardBuilder.FUNCTION_MATCH),
            )
        elif is_typing(value):
            # typing.List, typing.Mapping, etc.
            return TypingVariable(
                value,
                source=self.source,
                guards=make_guards(GuardBuilder.ID_MATCH),
            )
        elif is_numpy(value):
            return NumpyVariable(
                value,
                source=self.source,
                guards=make_guards(
                    GuardBuilder.FUNCTION_MATCH
                    if callable(value)
                    else GuardBuilder.TYPE_MATCH
                ),
            )
        elif (
            istype(value, (type, types.FunctionType))
            and skipfiles.check(getfile(value), allow_torch=True)
            and not inspect.getattr_static(value, "_torchdynamo_inline", False)
        ):
            return SkipFilesVariable(
                value,
                source=self.source,
                guards=make_guards(GuardBuilder.FUNCTION_MATCH),
            )
        # NB: These can't be put in type_dispatch, they have to run later
        elif CollectiveFunctionRewriteVariable.can_rewrite(value):
            return CollectiveFunctionRewriteVariable(
                CollectiveFunctionRewriteVariable.rewrite(value),
                orig_fn=value,
                source=self.source,
                guards=make_guards(GuardBuilder.FUNCTION_MATCH),
            )
        elif istype(value, (types.FunctionType, torch.jit.ScriptFunction)):
            return UserFunctionVariable(
                value,
                source=self.source,
                guards=make_guards(GuardBuilder.FUNCTION_MATCH),
            )
        elif istype(value, (types.ModuleType, replay_record.DummyModule)):
            return PythonModuleVariable(
                value,
                source=self.source,
                guards=make_guards(GuardBuilder.PYMODULE_MATCH),
            )
        elif istype(value, torch.autograd.function.FunctionMeta):
            return AutogradFunctionVariable(
                value,
                source=self.source,
                guards=make_guards(GuardBuilder.FUNCTION_MATCH),
            )
        elif isinstance(value, torch.autograd.function.FunctionCtx):
            # The autograd.function context
            return self.tx.output.side_effects.track_object_existing(
                self.source,
                value,
                AutogradFunctionContextVariable(
                    value,
                    source=self.source,
                    guards=make_guards(GuardBuilder.TYPE_MATCH),
                ),
            )
        elif (
            isinstance(value, types.MethodType)
            and istype(
                getattr(value, "__self__", None), torch.autograd.function.FunctionMeta
            )
            and getattr(value, "__name__", "") == "apply"
            and value == getattr(value.__self__, "apply", None)
        ):
            # handle aliased autograd function `apply` calls
            return GetAttrVariable(
                AutogradFunctionVariable(
                    value.__self__,
                    source=self.source,
                    guards=make_guards(GuardBuilder.FUNCTION_MATCH),
                ),
                "apply",
            )
        elif HAS_NUMPY and isinstance(value, np.number):
            return self.wrap_unspecialized_primitive(value)
        elif DataClassVariable.is_matching_object(value):
            return DataClassVariable.wrap(self, value).add_guards(
                make_guards(GuardBuilder.TYPE_MATCH)
            )
        elif HFPretrainedConfigVariable.is_matching_object(value):
            return HFPretrainedConfigVariable(
                value, guards=make_guards(GuardBuilder.TYPE_MATCH)
            )
        elif isinstance(value, HigherOrderOperator):
            return TorchHigherOrderOperatorVariable.make(
                value,
                source=self.source,
                guards=self.make_guards(
                    GuardBuilder.TYPE_MATCH, GuardBuilder.NAME_MATCH
                ),
            )
        elif type(value).__name__ == "builtin_function_or_method" and isinstance(
            value.__self__, torch_special_class_types
        ):
            return TorchVariable(
                value,
                guards=make_guards(GuardBuilder.FUNCTION_MATCH),
            )
        elif isinstance(value, torch.cuda.streams.Stream):
<<<<<<< HEAD
            # unimplemented("CUDAStreamVariable does not currently work soundly.")
            return CUDAStreamVariable(
                None,
                value,
                source=self.source,
                guards=self.make_guards(GuardBuilder.ID_MATCH),
            )
=======
            unimplemented("CUDAStreamVariable does not currently work soundly.")
            # return CUDAStreamVariable(
            #     None,
            #     value,
            #     source=self.source,
            #     guards=self.make_guards(GuardBuilder.ID_MATCH),
            # )
        elif (
            isinstance(value, torch._C._TensorMeta)
            and value in config.traceable_tensor_subclasses
        ):
            return TensorSubclassVariable(value, source=self.source)
>>>>>>> 94b3f9f6
        elif issubclass(type(value), type):
            # TODO(whc) the following seems preferable but breaks some tests, debug
            # elif inspect.isclass(value):
            return UserDefinedClassVariable(
                value,
                source=self.source,
                guards=make_guards(GuardBuilder.FUNCTION_MATCH),
            )
        elif isinstance(value, types.MethodType) and isinstance(
            value.__self__, torch.nn.Module
        ):
            # don't let MethodTypes fall through to UserDefinedObject,
            # which doesn't support 'CALL_FUNCTION'

            # TODO(whc): Why do we limit this to methods on NNModules?
            # I don't have a good reason for this, but it preserves the existing behavior
            # for MBartForConditionalGeneration, which generates many graph breaks and OOMs otherwise.
            # I suspect we probably want to relax this check and dig deeper there.

            # In order to construct a MethodVariable in Dynamo, we start with an actual method obj from python,
            # but need to separately wrap its underlying `__func__` and its `self` argument.  We wrap `self` here
            # and then `__func__` gets wrapped inside UserMethodVariable.
            self_obj = VariableBuilder(
                self.tx, source=AttrSource(self.source, "__self__")
            )(value.__self__)
            assert self_obj and isinstance(
                self_obj, VariableTracker
            ), "Failed to produce a valid self obj"
            return UserMethodVariable(
                value.__func__,
                self_obj,
                source=self.source,
                guards=make_guards(GuardBuilder.FUNCTION_MATCH),
            )
        elif (
            istype(value, contextlib.nullcontext)
            and inspect.getattr_static(value, "enter_result", None) is None
        ):
            return NullContextVariable(
                source=self.source,
                guards=make_guards(GuardBuilder.FUNCTION_MATCH),
            )
        elif isinstance(value, torch.optim.Optimizer):
            return OptimizerVariable(
                value,
                source=self.source,
                guards=self.make_guards(GuardBuilder.TYPE_MATCH),
            )
        elif ProcessGroupVariable.is_process_group(value):
            print("Made PG")
            return ProcessGroupVariable(
                value,
                source=self.source,
                guards=self.make_guards(GuardBuilder.ID_MATCH),
            )
        else:
            result = UserDefinedObjectVariable(
                value,
                source=self.source,
                guards=self.make_guards(GuardBuilder.TYPE_MATCH),
            )
            if not SideEffects.cls_supports_mutation_side_effects(type(value)):
                # don't allow STORE_ATTR mutation with custom __setattr__
                return result
            return self.tx.output.side_effects.track_object_existing(
                self.source, value, result
            )

    def tensor_can_be_dict_key(self, value):
        # only allow Parameter and another specific Tensor can be used as dict key
        return (
            isinstance(value, torch.nn.Parameter)
            or isinstance(self.source, AttrSource)
            and self.source.member == "state"
            and isinstance(self.source.base, LocalSource)
        )

    def tensor_should_specialize(self):
        return (
            self.source
            and isinstance(self.source, GetItemSource)
            and isinstance(self.source.base, GetItemSource)
            and self.source.base.index == "params"
            and isinstance(self.source.base.base, GetItemSource)
            and isinstance(self.source.base.base.base, AttrSource)
            and self.source.base.base.base.member == "param_groups"
            and isinstance(self.source.base.base.base.base, LocalSource)
            and (
                isinstance(
                    self.tx.f_locals[self.source.base.base.base.base.local_name],
                    torch.optim.Optimizer,
                )
                if self.source.base.base.base.base.local_name in self.tx.f_locals.keys()
                else True
            )
        )

    def wrap_listlike(self, value: Union[tuple, list, odict_values, NamedTuple]):
        # One can index a tensor with a list/tuple. Therefore, we need to
        # have a stricter match.
        guards = self.make_guards(GuardBuilder.LIST_LENGTH)

        for item in value:
            if item is value:
                unimplemented("list elements are pointing to the list itself")

        output = [
            VariableBuilder(self.tx, GetItemSource(self.get_source(), i))(
                item
            ).add_guards(guards)
            for i, item in enumerate(value)
        ]
        result = self.list_type(value)(
            output, mutable_local=MutableLocal(), guards=guards
        )
        if istype(value, list):
            return self.tx.output.side_effects.track_list(self.source, value, result)
        return result

    def wrap_tuple_iterator(self, value: tuple_iterator):
        guards = self.make_guards(GuardBuilder.TUPLE_ITERATOR_LEN)
        output = [
            VariableBuilder(self.tx, TupleIteratorGetItemSource(self.get_source(), i))(
                tuple_iterator_getitem(value, i)
            ).add_guards(guards)
            for i in range(tuple_iterator_len(value))
        ]
        return TupleIteratorVariable(
            output, mutable_local=MutableLocal(), guards=guards
        )

    def wrap_slice_range(self, value: Union[slice, range]):
        items = [
            VariableBuilder(self.tx, AttrSource(self.get_source(), k))(
                getattr(value, k)
            )
            for k in ("start", "stop", "step")
        ]
        if isinstance(value, slice):
            return SliceVariable(
                items, guards=self.make_guards(GuardBuilder.TYPE_MATCH)
            )
        else:
            return RangeVariable(
                items, guards=self.make_guards(GuardBuilder.EQUALS_MATCH)
            )

    def wrap_module(self, value: torch.nn.Module):
        from ..eval_frame import OptimizedModule

        if istype(value, OptimizedModule):
            guards = self.make_guards(GuardBuilder.TYPE_MATCH)
            self.source = AttrSource(self.source, "_orig_mod")
            return self.wrap_module(value._orig_mod).add_guards(guards)

        if (
            isinstance(value, (torch.nn.RNN, torch.nn.GRU, torch.nn.LSTM))
            and not config.allow_rnn
        ):
            unimplemented("TorchDynamo purposely graph breaks on RNN, GRU, LSTMs")
        if mutation_guard.is_dynamic_nn_module(value):
            # created dynamically, don't specialize on it
            result = UnspecializedNNModuleVariable(
                value, guards=self.make_guards(GuardBuilder.TYPE_MATCH)
            )
            if not SideEffects.cls_supports_mutation_side_effects(type(value)):
                # don't allow STORE_ATTR mutation with custom __setattr__
                return result
            return self.tx.output.side_effects.track_object_existing(
                self.source, value, result
            )
        elif issubclass(
            value.__class__, torch.nn.parallel.distributed.DistributedDataParallel
        ):
            return UnspecializedNNModuleVariable(
                value, guards=self.make_guards(GuardBuilder.TYPE_MATCH)
            )
        elif getattr(value, "_is_fsdp_managed_module", False):
            # See note [Dynamo treats FSDP wrapped modules as UnspecializedNNModule]
            # in fully_sharded_data_parallel.py for more information

            # we can't do this assert inside FSDP constructor,
            # since we don't know yet whether dynamo will be used
            assert getattr(
                value, "_fsdp_use_orig_params", False
            ), "Dynamo only supports FSDP with use_orig_params=True"

            # Note on FSDP guarding
            # 1. We expect FSDP wrapping mutates an nn module irreversably (no way to de-wrap).
            # 2. Eager FSDP already assumes (requires, but without enforcement) that users don't mutate their
            #    model parameters/structure after FSDP wrapping, because FSDP wouldn't notice or update its FlatParams.
            #
            # Due to (1), once we enter this path we expect not to go back nor have to guard on type
            # or _is_fsdp_managed_module.
            #
            # TODO(whc) We could add a guard on the opposite case, where a user compiled/ran
            # pre-FSDP-wrapped model, then wrapped, to ensure that we recompile with the FSDP handling.
            #
            # Due to (2), we skip guards on inner contents of fsdp_managed modules, by using FSDPNNModuleSource as the
            # guard source.  This behavior is gated on config.skip_fsdp_guards.
            #
            # ID_MATCH is required to disambiguate cases as simple as a unit test that constructs 2 models and wraps
            # them differently with different FSDP configs.  (test_dynamo_distributed.py -k test_fsdp_aot_eager)
            
            # TODO(voz): Dedup with register_attr
            base = self.name
            name = self.name
            for i in itertools.count():
                if name not in self.tx.output.nn_modules:
                    self.tx.output.nn_modules[name] = value
                    break
                name = f"{base}_{i}"
            return FSDPManagedNNModuleVariable(
                value,
                name,
                guards=self.make_guards(GuardBuilder.TYPE_MATCH, GuardBuilder.ID_MATCH),
                source=self.get_source(),
            )
        else:
            return self.tx.output.register_attr_or_module(
                value,
                self.name,
                source=self.get_source(),
                # Guards are added inside register_attr_or_module
            )

    def wrap_literal(self, value):
        unspec = not config.specialize_int
        if unspec and type(value) is torch.Size:
            return SizeVariable(
                [
                    VariableBuilder(self.tx, GetItemSource(self.get_source(), i))(v)
                    for i, v in enumerate(value)
                ],
                guards=self.make_guards(GuardBuilder.LIST_LENGTH),
            )
        elif unspec and type(value) is int:
            # unspecializing int by default, but still
            # specialize for the following conditions
            if (
                value in self._common_constants()
                # Assume integers from global variables want to be specialized
                or not self.source.guard_source().is_local()
                # Assume that integers that came from NN modules want to be
                # specialized (as we don't expect users to be changing the
                # NN modules on the fly)
                or self.source.guard_source().is_nn_module()
            ):
                return ConstantVariable(
                    value=value,
                    guards=self.make_guards(GuardBuilder.CONSTANT_MATCH),
                )
            else:
                return self.wrap_unspecialized_primitive(value)
        else:
            return ConstantVariable(
                value=value,
                guards=self.make_guards(GuardBuilder.CONSTANT_MATCH),
            )

    def wrap_tensor(self, value: torch.Tensor):
        source = self.get_source()

        if (
            source.guard_source().is_nn_module()
            and not source.guard_source().is_fsdp_module()
        ):
            return self.tx.output.register_attr_or_module(
                value,
                self.name,
                source=source,
                # Guards are done inside register_attr_or_module
                # guards=self.make_guards(GuardBuilder.TENSOR_MATCH),
            )

        if is_constant_source(source):
            return self.tx.output.register_attr_or_module(
                value,
                re.sub(r"[^a-zA-Z0-9]+", "_", self.name),
                source=source,
                # Guards are added inside register_attr_or_module
            )

        if type(value) in config.traceable_tensor_subclasses:
            # Ordinarily, we would fakeify a tensor so that it can get dynamic
            # shapes and be computed on without triggering actual operations.
            # However, how can we fakeify a tensor subclass?  Ordinary
            # inheritance (nor multiple inheritance) won't work work.
            #
            # Instead, our plan is to *manually simulate* the tensor subclass
            # inheriting from a fake tensor with dynamo.  This means our
            # data representation for a tensor subclass will be a fake tensor
            # + tensor subclass type + any extra data the subclass may have
            # been storing on the tensor.  Because all Python accesses are
            # mediated through TensorWithTFOverrideVariable, we can ensure
            # that we dispatch differently, e.g., according to
            # __torch_function__
            #
            # To simplify things for now, the __dict__ tracking bits haven't
            # been implemented yet, but they can be added into this design at
            # a later point in time.
            ignore_subclass = True
        else:
            assert type(value) in (
                torch.Tensor,
                torch.nn.Parameter,
                torch._subclasses.fake_tensor.FakeTensor,
            ), type(value)
            ignore_subclass = False

        is_duplicate_tensor = source in self.tx.output.input_source_to_var
        if is_duplicate_tensor:
            return self.tx.output.input_source_to_var[source]

        # tx.output has multiple tracers if we're introspecting HigherOrderOperator.
        # When we've discovered an untracked tensor, then we actually need
        # to get Dynamo to track the tensor (which is what this function does)
        # and put it as a graph input on the root tracer. Later on,
        # if the input is actually used in the body of the HigherOrderOperator,
        # then the relevant SubgraphTracer will lift it to being an input of
        # the subgraph.
        # See NOTE [HigherOrderOperator tracing design] for more details.
        tensor_proxy = self.tx.output.root_tracer.create_graph_input(
            re.sub(r"[^a-zA-Z0-9]+", "_", self.name), type(value)
        )
        tensor_variable = wrap_fx_proxy(
            tx=self.tx,
            proxy=tensor_proxy,
            example_value=value,
            guards=self.make_guards(GuardBuilder.TENSOR_MATCH),
            should_specialize=self.tensor_should_specialize(),
            ignore_subclass=ignore_subclass,
            source=source,
        )
        self.tx.output.input_source_to_var[source] = tensor_variable
        assert "tensor_dict" not in tensor_proxy.node.meta
        tensor_proxy.node.meta["tensor_dict"] = value.__dict__.copy()

        # TODO: I think the result is guaranteed to be fake with
        # ignore_subclass changes
        fake_tensor_value = None
        example_value = tensor_variable.proxy.node.meta["example_value"]
        if isinstance(example_value, torch._subclasses.fake_tensor.FakeTensor):
            fake_tensor_value = example_value

        grapharg = GraphArg(source, value, False, fake_tensor_value)
        tensor_proxy.node.meta["grapharg"] = grapharg
        self.tx.output.add_symbol_bindings(grapharg)

        if type(value) in config.traceable_tensor_subclasses:
            # NB: This is slightly misnamed, a tensor subclass might not have
            # any explicit __torch_function__ implementation and is relying
            # on the default inherited from torch.Tensor
            return TensorWithTFOverrideVariable.create(
                self.tx,
                tensor_variable,
                source,
                value.__torch_function__.__func__,
                type(value),
            )

        return tensor_variable

    def wrap_numpy_ndarray(self, value):
        assert isinstance(value, np.ndarray)

        source = self.get_source()
        tensor_value = torch.from_numpy(value)

        proxy = self.tx.output.root_tracer.create_graph_input(
            re.sub(r"[^a-zA-Z0-9]+", "_", self.name), type(tensor_value)
        )
        options = {"source": source}
        numpy_ndarray_variable = wrap_fx_proxy_cls(
            target_cls=NumpyNdarrayVariable,
            tx=self.tx,
            proxy=proxy,
            example_value=tensor_value,
            **options,
        )

        self.tx.output.input_source_to_var[source] = numpy_ndarray_variable
        example_value = numpy_ndarray_variable.proxy.node.meta["example_value"]

        # is_unspecialized should be true because we are wrapping a np.ndarray as argument input, and it needs to be
        # converted to a tensor.
        grapharg = GraphArg(
            source,
            tensor_value,
            is_unspecialized=True,
            fake_tensor=example_value,
            is_tensor=True,
            example_strong_ref=tensor_value,
        )
        proxy.node.meta["grapharg"] = grapharg

        return numpy_ndarray_variable

    def wrap_unspecialized_primitive(self, value):
        if self.name in self.tx.output.unspec_variable_map:
            return self.tx.output.unspec_variable_map[self.name]
        else:
            # NB: We do not do float.  For motivation, see
            # https://docs.google.com/document/d/1INSCdYu1PxXcr43HrD82OudeEuS-qxQe1yZmLg2wy6A/edit
            # but the general idea is that we generate kernels that can
            # take unspecialized floats and use them in sizevar computation
            if (
                isinstance(value, int)
                and not is_constant_source(self.get_source())
                and not isinstance(self.get_source(), RandomValueSource)
            ):
                if torch._dynamo.config.specialize_int:
                    # If specialize_int is False, also return
                    # a constant (but this should have been handled
                    # in the caller, TBH)
                    return ConstantVariable(
                        value=value,
                        guards=self.make_guards(GuardBuilder.CONSTANT_MATCH),
                    )

                shape_env = self.tx.output.shape_env

                name = self.source.name()
                if name not in self.tx.output.frame_state:
                    # Note - this esentially means that if this name gets reused as a tensor,
                    # it will start fully dynamic. That should always be a safe option, and not awfully inefficient.
                    # Alternatively, if we want to improve pef here, we can add a third state of unset, but I am not
                    # sure that is necessary for now.
                    frame_state_entry = FrameStateSizeEntry(scalar=value, size=None)
                else:
                    frame_state_entry = self.tx.output.frame_state[name]
                    if frame_state_entry.scalar != value:
                        log.debug(
                            "automatic dynamic int %s val %s != %s",
                            name,
                            value,
                            frame_state_entry.scalar,
                        )
                        frame_state_entry.scalar = None
                self.tx.output.frame_state[name] = frame_state_entry

                # TODO: This should be dynamic, as we in general do not
                # know if bare integers are actually going to be sizevars
                # and it is inappropriate to eagerly duck size them with
                # real sizevars
                if (
                    config.automatic_dynamic_shapes and frame_state_entry.scalar is None
                ) or not config.assume_static_by_default:
                    dynamic_dim = DimDynamic.DYNAMIC
                else:  # assume_static_by_default
                    # TODO: dynamic_dim = DimDynamic.STATIC should work but
                    # for some reason it doesn't
                    return ConstantVariable(
                        value=value,
                        guards=self.make_guards(GuardBuilder.CONSTANT_MATCH),
                    )

                wrapped_value = shape_env.create_unspecified_symint_and_symbol(
                    value,
                    source=self.source,
                    dynamic_dim=dynamic_dim,
                )

                self.tx.output.tracked_fakes.append(
                    TrackedFake(wrapped_value, self.source, None)
                )
            else:
                wrapped_value = torch.tensor(value)
            if not isinstance(self.get_source(), RandomValueSource):
                guards = {self.get_source().make_guard(GuardBuilder.TYPE_MATCH, True)}
                options = {"guards": guards}
            else:
                options = {}
            options.update({"source": self.get_source()})
            if isinstance(wrapped_value, torch.Tensor):
                options.update({"raw_value": value})

            proxy = self.tx.output.root_tracer.create_graph_input(
                re.sub(r"[^a-zA-Z0-9]+", "_", self.name), type(wrapped_value)
            )

            unspec_var = wrap_fx_proxy_cls(
                UnspecializedPythonVariable,
                tx=self.tx,
                proxy=proxy,
                example_value=wrapped_value,
                **options,
            )
            self.tx.output.unspec_variable_map[self.name] = unspec_var
            if not is_constant_source(self.get_source()):
                if self.tx.export and not isinstance(self.get_source(), LocalSource):
                    raise AssertionError(
                        "Dynamo attempts to add additional input during export: value={}, source={}".format(
                            wrapped_value, self.get_source()
                        )
                    )
                fake_tensor_value = None
                if isinstance(unspec_var, ConstantVariable):
                    example_value = unspec_var.value
                else:
                    example_value = unspec_var.proxy.node.meta["example_value"]
                if isinstance(example_value, torch._subclasses.fake_tensor.FakeTensor):
                    fake_tensor_value = example_value
                proxy.node.meta["grapharg"] = GraphArg(
                    self.get_source(),
                    wrapped_value,
                    isinstance(wrapped_value, torch.Tensor),
                    fake_tensor_value,
                    is_tensor=False,
                    example_strong_ref=wrapped_value,
                )
            return unspec_var


def _dataclasses_fields_lambda(obj):
    if isinstance(obj, UserDefinedObjectVariable):
        value = obj.value
    elif isinstance(obj, DataClassVariable):
        value = obj.user_cls
    else:
        unimplemented(f"Dataclass fields handling fails for type {obj}")
    items = []
    for field in dataclasses.fields(value):
        source = None
        if obj.source:
            source = GetItemSource(
                AttrSource(obj.source, "__dataclass_fields__"), field.name
            )
        items.append(UserDefinedObjectVariable(field, source=source).add_options(obj))
    return TupleVariable(items).add_options(obj)


def wrap_fx_proxy(tx, proxy, example_value=None, **options):
    return wrap_fx_proxy_cls(
        target_cls=TensorVariable,
        tx=tx,
        proxy=proxy,
        example_value=example_value,
        **options,
    )


# Note: Unfortunate split due to some gross classes existing that subclass TensorVariable
# Should be compositional instead
#
# This is a horribly complicated function that does too many things, to
# explain what it does, let's first talk about the classic usage wrap_fx_proxy
# for a TensorVariable.  There are two primary modes of use:
#
#   1. Wrapping a pre-existing Tensor.  In this case, example_value is set
#      to the pre-existing Tensor.  (Note that this example_value will NOT
#      be the final example_value we put into node.meta['example_value'],
#      instead it is converted into a fake tensor using
#      wrap_to_fake_tensor_and_record and registered as a graph input.)
#
#   2. "Wrapping" the result of some Tensor operation Dynamo traced over.  In
#      this case, example_value is None (and we are going to figure it out
#      ourselves using FakeTensors, via get_fake_value, which will run
#      the operation represented by the (singular!) FX node referenced by
#      the passed in proxy.)
#
# The expectation is you end up with a Tensor output, and everything is
# straightforwardly traced into the graph.
#
# Upon closer inspection, you may notice that there are a slurry of non-Tensor
# output cases.  What gives?  Well, we sometimes trace operations into the
# graph that don't involve tensors.
#
#   * Some operators return tuples; we need to recursively handle their
#     contents
#
#   * Some operators have side effects that will affect subsequent AOTAutograd
#     tracing but don't otherwise return anything.
#
#   * Some operators return symbolic ints/floats/bools which can go in the
#     graph and be traced (but only if they're actually symbolic!  If they're
#     static you don't want to put them in the graph, which means you
#     shouldn't call this function.)
#
# The common theme is that you only use this function WHEN YOU ARE TRACING
# SOMETHING INTO THE GRAPH.  This is sort of obvious, because you can't call
# this function without a proxy.
def wrap_fx_proxy_cls(
    target_cls, tx, proxy, example_value=None, ignore_subclass=False, **options
):
    import torch._export.constraints
    from ..symbolic_convert import InstructionTranslatorBase

    assert isinstance(tx, InstructionTranslatorBase)
    if "guards" in options and options["guards"] is not None:
        tx.output.guards.update(options["guards"])

    assert "example_value" not in proxy.node.meta, f"{proxy.node.meta['example_value']}"

    initial_example_value = example_value

    def _clone_input(value):
        if isinstance(value, torch.Tensor):
            # tensor subclasses will not be converted to FakeTensors and need to be cloned
            if not isinstance(value, torch._subclasses.fake_tensor.FakeTensor):
                # NB: ensure strides are preserved
                value = clone_input(value)

        return value

    with preserve_rng_state():
        if example_value is None:
            example_value = get_fake_value(proxy.node, tx)

        # Handle recursive calls here
        elif isinstance(example_value, FakeTensor):
            pass

        elif isinstance(example_value, torch.Tensor):
            if tx.export:
                # The legacy behavior for real value cache with subclasses was
                # to perform a clone WITHOUT preserving the subclass.  It's
                # not entirely clear this is what you actually want though.
                with torch._C.DisableTorchFunctionSubclass():
                    proxy.tracer.real_value_cache[proxy.node] = _clone_input(
                        example_value
                    )
            # NB: If we're ignoring subclass, then the expectation is you will
            # take the returned TensorVariable and wrap it into a more
            # accurate TensorVariable that is able to track subclass-ness;
            # otherwise this is wrong!
            kwargs = {
                "ignore_subclass": ignore_subclass,
                "is_tensor": target_cls is TensorVariable,
            }
            assert "source" in options and options["source"] is not None
            kwargs["source"] = options["source"]
            example_value = wrap_to_fake_tensor_and_record(
                example_value, tx=tx, **kwargs
            )

    if isinstance(example_value, torch.Tensor):
        is_parameter = isinstance(example_value, torch.nn.Parameter)
        should_specialize = options.pop("should_specialize", False)
        if is_parameter or should_specialize:
            specialized_value = initial_example_value
        else:
            specialized_value = None

        # NB: In most (all?) cases, this does not actually do a clone.
        # (WARNING: this means that if we mutate metadata on the fake
        # tensor, the stored example value will update too!)
        example_value = _clone_input(example_value)
        proxy.node.meta["example_value"] = example_value
        specialized_props = target_cls.specialize(example_value)
        if isinstance(example_value, torch._subclasses.fake_tensor.FakeTensor):
            # NB: This will be wrong for ignore_subclass; fix it up later!
            specialized_props["class_type"] = (
                torch.nn.Parameter if is_parameter else torch.Tensor
            )

        specialized_props["specialized_value"] = specialized_value

        options.update(specialized_props)
        return target_cls(proxy, **options)
    elif (
        hasattr(proxy.node.target, "__name__")
        and proxy.node.target.__name__ == "set_state"
        and isinstance(proxy.node.target.__self__, torch._C.Generator)
        or proxy.node.target == torch.random.set_rng_state
    ):
        from . import TorchVariable

        return TorchVariable(proxy.node.target)
    elif (
        proxy.node.target == torch._C._DisableFuncTorch
        or proxy.node.target == torch.cuda._is_in_bad_fork
    ):
        from . import UserDefinedObjectVariable

        return UserDefinedObjectVariable(example_value)
    elif istype(example_value, torch.Size) and all(
        isinstance(x, int) for x in example_value
    ):
        sizes = [ConstantVariable(x) for x in example_value]
        return SizeVariable(sizes, **options)
    elif isinstance(example_value, (tuple, list, set)):
        proxy.node.meta["example_value"] = example_value
        unpacked = []
        for i, val in enumerate(example_value):
            if val is None:
                # nn.MultiheadAttention() can return None, see issue #175
                unpacked.append(
                    ConstantVariable(None, **options),
                )
            else:
                unpacked.append(
                    wrap_fx_proxy_cls(
                        target_cls,
                        tx,
                        proxy.tracer.create_proxy(
                            "call_function", operator.getitem, (proxy, i), {}
                        ),
                        example_value=val,
                        **options,
                    )
                )
        if isinstance(example_value, torch.Size):
            # NB: Keep the old proxy around.  See SizeVariable for an
            # explanation why
            return SizeVariable(unpacked, proxy, **options)
        elif istype(example_value, tuple):
            return TupleVariable(unpacked, **options)
        elif istype(example_value, (list, immutable_list)):
            return ListVariable(unpacked, mutable_local=MutableLocal(), **options)
        elif istype(example_value, set):
            return SetVariable(tx, unpacked, mutable_local=MutableLocal(), **options)
        else:
            assert example_value.__class__.__module__ == "torch.return_types" or hasattr(
                example_value, "_fields"
            ), f"expected {example_value.__class__.__module__} == torch.return_types or named tuple but got {type(example_value)}"
            return NamedTupleVariable(unpacked, example_value.__class__, **options)
    elif example_value is None or proxy.node.target is torch.manual_seed:
        return ConstantVariable(None, **options)
    elif isinstance(example_value, (torch.SymInt, torch.SymFloat, torch.SymBool)):
        proxy.node.meta["example_value"] = example_value
        return SymNodeVariable(proxy, example_value, **options)
    elif proxy.node.target in [torch.cuda.streams.Stream, torch.cuda.current_stream]:
        proxy.node.meta["example_value"] = example_value
        return CUDAStreamVariable(proxy, example_value, **options)
    elif isinstance(example_value, int) and proxy.node.target in [
        torch.sym_int,
        getattr,
        operator.getitem,
<<<<<<< HEAD
        torch.initial_seed,
=======
        torch._utils._element_size,
        torch.seed,
        operator.mod,
        # some mac builds are missing torch.distributed.get_rank()
        getattr(torch.distributed, "get_rank", _missing),
        getattr(torch.distributed, "get_world_size", _missing),
        # This always wants to be in the graph, even if the constraint
        # results in a constant int
        torch._export.constraints.constrain_as_value,
>>>>>>> 94b3f9f6
    ]:
        proxy.node.meta["example_value"] = example_value
        return ConstantVariable(example_value, **options)
    elif isinstance(example_value, int):
        return ConstantVariable(example_value, **options)
    else:
        unimplemented(
            "torch.* op returned non-Tensor "
            + f"{typestr(example_value)} {proxy.node.op} {proxy.node.target}"
        )


# Tracks the sources of all fake tensors we wrap in Dynamo.
# Used by shape guard computation.
@dataclasses.dataclass
class TrackedFake:
    fake: Union[FakeTensor, SymInt]
    source: Source
    # Is None when fake is SymInt
    constraint_dims: Optional[DimList[DimConstraint]]

    def __hash__(self) -> int:
        return hash((self.fake, self.source.name()))

    def __eq__(self, other: object) -> bool:
        if isinstance(other, TrackedFake):
            return self.fake is other.fake and self.source.name() == other.source.name()
        return False


# Performs automatic dynamic dim determination.
# Returns tuple of (dynamic_dims, constraint_dims) where each is either a list of dims or None.
def _automatic_dynamic(e, tx, name, static_shapes):
    if static_shapes:
        return [DimDynamic.STATIC] * e.dim(), [None] * e.dim()

    # Prep for automatic dynamic
    frame_state_entry = None
    if name not in tx.output.frame_state:
        # If there is no entry for this source, add the tensor to frame state with its current static size.
        # E.g., {} -> {"x": [2, 4]}
        frame_state_entry = FrameStateSizeEntry(None, None)
        frame_state_entry.size = list(e.size())
    else:
        frame_state_entry = tx.output.frame_state[name]
        if frame_state_entry.size is not None:
            if e.ndim != len(frame_state_entry.size):
                # If there is already an entry, and the dim mismatches, replace the frame state entry with None.
                # E.g. {"x": [2, 3, 4]} -> {"x": None}
                log.debug(
                    "automatic dynamic %s dim %s != %s",
                    name,
                    e.ndim,
                    frame_state_entry.size,
                )
                frame_state_entry.size = None
            else:
                # If there is already an entry, and the dim matches, for every size in the frame state which
                # disagrees with the current static size, replace it with None. E.g., {"x": [2, 3]} -> {"x": [2, None]}
                for i, dim in enumerate(frame_state_entry.size):
                    if dim is not None and e.size()[i] != dim:
                        log.debug(
                            "automatic dynamic %s size(%s) %s != %s",
                            name,
                            i,
                            e.size(i),
                            dim,
                        )
                        frame_state_entry.size[i] = None

    # TODO: index export_constraints ahead of time so we don't have to
    # do a linear scan every time here
    t_id = id(e)
    dim2constraint = {}

    def update_dim2constraint(dim, constraint_range):
        if dim in dim2constraint:
            from torch.fx.experimental.symbolic_shapes import StrictMinMaxConstraint

            dim2constraint[dim] = StrictMinMaxConstraint(
                vr=constraint_range.vr & dim2constraint[dim].vr,
                warn_only=False,
            )
        else:
            dim2constraint[dim] = constraint_range

    if tx.output.export_constraints:
        for constraint in tx.output.export_constraints:
            if constraint.t_id == t_id:
                update_dim2constraint(constraint.dim, constraint.constraint_range)
            if constraint.shared is not None and constraint.shared.t_id == t_id:
                # We process constraint ranges for each shared dimension separately
                # so that we can directly check range constraint violations on them
                # without looking up which other shared dimensions have this info.
                # In other words, for this t_id, we will have processed all of its
                # constraint ranges, no matter where / how they were specified, by
                # by the end of this loop.
                update_dim2constraint(
                    constraint.shared.dim, constraint.constraint_range
                )

    dynamic_dims = []
    constraint_dims = []
    for i in range(e.dim()):
        # NB: mark dynamic has precedence over static
        marked_dynamic = i in getattr(e, "_dynamo_dynamic_indices", set())
        marked_weak_dynamic = i in getattr(e, "_dynamo_weak_dynamic_indices", set())
        marked_static = i in getattr(e, "_dynamo_static_indices", set())

        # NB: both static and dynamic have precedence over
        automatic_dynamic = config.automatic_dynamic_shapes and (
            frame_state_entry.size is None or frame_state_entry.size[i] is None
        )

        # Reflect the user directive in the frame_state
        # For dynamic, apply None always
        if frame_state_entry.size and marked_dynamic:
            log.debug("automatic dynamic %s marked dynamic", name)
            frame_state_entry.size[i] = None

        # We will process constraints first, as they will imply that we
        # have a dynamic dimension
        # Precedence: export constraints > eager constraints
        constraint = dim2constraint.get(i)
        if constraint is None:
            if marked_dynamic and not config.allow_ignore_mark_dynamic:
                constraint = RelaxedUnspecConstraint(warn_only=False)
            elif not marked_static and automatic_dynamic:
                constraint = RelaxedUnspecConstraint(warn_only=True)
        constraint_dims.append(constraint)

        # Now, figure out if the dim is dynamic/duck/static
        if constraint is not None or marked_dynamic or marked_weak_dynamic:
            # NB: We could assert static_shapes is False here, but it
            # seems better to allow the user to override policy in this
            # case
            dynamic = DimDynamic.DYNAMIC
        elif static_shapes or config.assume_static_by_default or marked_static:
            dynamic = DimDynamic.STATIC
        else:
            dynamic = DimDynamic.DUCK

        dynamic_dims.append(dynamic)

    tx.output.frame_state[name] = frame_state_entry

    return dynamic_dims, constraint_dims


def wrap_to_fake_tensor_and_record(
    e, tx, ignore_subclass=False, *, source: Optional[Source], is_tensor: bool
):
    if type(e) in (torch.Tensor, torch.nn.Parameter) or (
        ignore_subclass and isinstance(e, torch.Tensor)
    ):
        assert source is not None
        static_shapes, reason = tensor_always_has_static_shape(
            e, is_tensor, guard_source=source.guard_source()
        )

        dynamic_dims, constraint_dims = _automatic_dynamic(
            e, tx, source.name(), static_shapes
        )

        log.debug(
            "wrap_to_fake %s %s %s %s",
            source.name(),
            tuple(e.shape),
            dynamic_dims,
            constraint_dims,
        )
        fake_e = wrap_fake_exception(
            lambda: tx.fake_mode.from_tensor(
                e,
                ignore_subclass=ignore_subclass,
                source=source,
                dynamic_dims=dynamic_dims,
                constraint_dims=constraint_dims,
            )
        )
        if is_tensor and not (static_shapes and source.is_nn_module()):
            tx.output.tracked_fakes.append(TrackedFake(fake_e, source, constraint_dims))
            tx.output.tracked_fakes_id_to_source[id(e)].append(source)
        tx.output.tensor_weakref_to_sizes_strides[WeakIdRef(e)] = {
            "size": fake_e.size(),
            "stride": fake_e.stride(),
        }
        return fake_e
    else:
        return e<|MERGE_RESOLUTION|>--- conflicted
+++ resolved
@@ -211,14 +211,10 @@
     def _can_lift_attrs_to_inputs(self, vt):
         if type(vt) in [
             TensorVariable,
-<<<<<<< HEAD
             UserDefinedObjectVariable,
             FSDPManagedNNModuleVariable,
             UserDefinedClassVariable,
-=======
             TensorWithTFOverrideVariable,
-            UserDefinedObjectVariable,
->>>>>>> 94b3f9f6
         ]:
             return True
         return False
@@ -558,7 +554,6 @@
                 guards=make_guards(GuardBuilder.FUNCTION_MATCH),
             )
         elif isinstance(value, torch.cuda.streams.Stream):
-<<<<<<< HEAD
             # unimplemented("CUDAStreamVariable does not currently work soundly.")
             return CUDAStreamVariable(
                 None,
@@ -566,20 +561,18 @@
                 source=self.source,
                 guards=self.make_guards(GuardBuilder.ID_MATCH),
             )
-=======
-            unimplemented("CUDAStreamVariable does not currently work soundly.")
-            # return CUDAStreamVariable(
-            #     None,
-            #     value,
-            #     source=self.source,
-            #     guards=self.make_guards(GuardBuilder.ID_MATCH),
-            # )
+            # unimplemented("CUDAStreamVariable does not currently work soundly.")
+            # # return CUDAStreamVariable(
+            # #     None,
+            # #     value,
+            # #     source=self.source,
+            # #     guards=self.make_guards(GuardBuilder.ID_MATCH),
+            # # )
         elif (
             isinstance(value, torch._C._TensorMeta)
             and value in config.traceable_tensor_subclasses
         ):
             return TensorSubclassVariable(value, source=self.source)
->>>>>>> 94b3f9f6
         elif issubclass(type(value), type):
             # TODO(whc) the following seems preferable but breaks some tests, debug
             # elif inspect.isclass(value):
@@ -1309,9 +1302,6 @@
         torch.sym_int,
         getattr,
         operator.getitem,
-<<<<<<< HEAD
-        torch.initial_seed,
-=======
         torch._utils._element_size,
         torch.seed,
         operator.mod,
@@ -1321,7 +1311,6 @@
         # This always wants to be in the graph, even if the constraint
         # results in a constant int
         torch._export.constraints.constrain_as_value,
->>>>>>> 94b3f9f6
     ]:
         proxy.node.meta["example_value"] = example_value
         return ConstantVariable(example_value, **options)

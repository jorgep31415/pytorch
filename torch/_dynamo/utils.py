--- conflicted
+++ resolved
@@ -1731,7 +1731,21 @@
     )
 
 
-<<<<<<< HEAD
+def is_compile_supported(device_type):
+    from .eval_frame import is_dynamo_supported
+
+    compile_supported = is_dynamo_supported()
+    if device_type == "cpu":
+        pass
+    elif device_type == "cuda" and compile_supported:
+        from torch._inductor.utils import has_triton
+
+        compile_supported = has_triton()
+    else:
+        compile_supported = False
+    return compile_supported
+
+
 # The following 3.11 source code functions are adapted from
 # https://github.com/python/cpython/blob/v3.11.4/Lib/traceback.py
 # in order to output source code corresponding to bytecode in 3.11+.
@@ -1753,8 +1767,8 @@
     # inclusive
     left_end_lineno: int
     left_end_offset: int
+    right_start_lineno: int
     # exclusive
-    right_start_lineno: int
     right_start_offset: int
 
 
@@ -1785,7 +1799,7 @@
 
     # get character index given byte offset
     def normalize(lineno, offset):
-        return _fix_offset(lines[lineno - 1], offset)
+        return _fix_offset(lines[lineno], offset)
 
     # Gets the next valid character index in `lines`, if
     # the current location is not valid. Handles empty lines.
@@ -1818,7 +1832,8 @@
             # ast gives locations for BinOp subexpressions, e.g.
             # ( left_expr ) + ( right_expr )
             #   left^^^^^       right^^^^^
-            # -2 since end_lineno is 1-indexed and exclusive
+            # -2 since end_lineno is 1-indexed and because we added an extra
+            # bracket to `segment` when calling ast.parse
             cur_lineno = expr.left.end_lineno - 2
             cur_col = normalize(cur_lineno, expr.left.end_col_offset)
             cur_lineno, cur_col = next_valid_char(cur_lineno, cur_col)
@@ -1835,33 +1850,44 @@
                     cur_lineno, cur_col = increment(cur_lineno, cur_col)
 
             # binary op is 1 or 2 characters long, on the same line
-            right_anchor = cur_col + 1
+            right_col = cur_col + 1
             if (
-                right_anchor < len(lines[cur_lineno])
-                and not (ch := lines[cur_lineno][right_anchor]).isspace()
+                right_col < len(lines[cur_lineno])
+                and not (ch := lines[cur_lineno][right_col]).isspace()
                 and ch not in "\\#"
             ):
-                right_anchor += 1
-            # right_anchor can be invalid since it is exclusive
-
-            return _Anchors(cur_lineno, cur_col, cur_lineno, right_anchor)
+                right_col += 1
+            # right_col can be invalid since it is exclusive
+
+            return _Anchors(cur_lineno, cur_col, cur_lineno, right_col)
         elif isinstance(expr, ast.Subscript):
             # ast gives locations for value and slice subexpressions, e.g.
             # ( value_expr ) [ slice_expr ]
             #   value^^^^^     slice^^^^^
-            # find left bracket
+            # subscript^^^^^^^^^^^^^^^^^^^^
+            # find left bracket (first '[' after value)
             left_lineno = expr.value.end_lineno - 2
             left_col = normalize(left_lineno, expr.value.end_col_offset)
             left_lineno, left_col = next_valid_char(left_lineno, left_col)
             while lines[left_lineno][left_col] != "[":
                 left_lineno, left_col = increment(left_lineno, left_col)
-            # find right bracket
-            right_lineno = expr.slice.end_lineno - 2
-            right_col = normalize(right_lineno, expr.slice.end_col_offset)
-            right_lineno, right_col = next_valid_char(right_lineno, right_col)
-            while lines[right_lineno][right_col] != "]":
-                right_lineno, right_col = increment(right_lineno, right_col)
-            right_col += 1
+            # find right bracket (final character of expression)
+            right_lineno = expr.end_lineno - 2
+            right_col = normalize(right_lineno, expr.end_col_offset)
+            return _Anchors(left_lineno, left_col, right_lineno, right_col)
+        elif isinstance(expr, ast.Call):
+            # ( func_expr ) (args, kwargs)
+            #   func^^^^^
+            # call^^^^^^^^^^^^^^^^^^^^^^^^
+            # find left bracket (first '(' after func)
+            left_lineno = expr.func.end_lineno - 2
+            left_col = normalize(left_lineno, expr.func.end_col_offset)
+            left_lineno, left_col = next_valid_char(left_lineno, left_col)
+            while lines[left_lineno][left_col] != "(":
+                left_lineno, left_col = increment(left_lineno, left_col)
+            # find right bracket (final character of expression)
+            right_lineno = expr.end_lineno - 2
+            right_col = normalize(right_lineno, expr.end_col_offset)
             return _Anchors(left_lineno, left_col, right_lineno, right_col)
 
     return None
@@ -1971,19 +1997,4 @@
             + "\n"
         )
         result += markers[i] + "\n"
-    return result
-=======
-def is_compile_supported(device_type):
-    from .eval_frame import is_dynamo_supported
-
-    compile_supported = is_dynamo_supported()
-    if device_type == "cpu":
-        pass
-    elif device_type == "cuda" and compile_supported:
-        from torch._inductor.utils import has_triton
-
-        compile_supported = has_triton()
-    else:
-        compile_supported = False
-    return compile_supported
->>>>>>> 5152b418
+    return result
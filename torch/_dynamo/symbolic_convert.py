import collections
import contextlib
import copy
import dataclasses
import dis
import functools
import importlib
import inspect
import itertools
import linecache
import logging
import operator
import sys
import traceback
import types
import typing
import weakref
from collections.abc import Sized
from typing import Any, Callable, Dict, List, NamedTuple, Optional, Set, Tuple, Type
from unittest.mock import patch

import torch
import torch._logging
from torch._guards import Checkpointable, tracing, TracingContext

from . import (
    allowed_functions,
    config,
    exc,
    logging as torchdynamo_logging,
    side_effects,
    skipfiles,
    variables,
)
from .allowed_functions import is_allowed, is_builtin_callable, is_builtin_constant
from .bytecode_analysis import get_indexof, JUMP_OPNAMES, livevars_analysis
from .bytecode_transformation import (
    cleaned_instructions,
    create_call_function,
    create_instruction,
    create_jump_absolute,
    Instruction,
    is_generator,
    unique_id,
)
from .codegen import PyCodegen
from .exc import ArgsMismatchError, BackendCompilerFailed, unimplemented, Unsupported
from .guards import GuardBuilder
from .output_graph import GraphCompileReason, OutputGraph, OutputGraphState
from .replay_record import DummyModule, ExecutionRecorder
from .resume_execution import ContinueExecutionCache, ReenterWith
from .source import (
    AttrSource,
    GetItemSource,
    GlobalSource,
    GlobalWeakRefSource,
    LocalSource,
)
from .utils import (
    counters,
    get_fake_value,
    get_instruction_source_311,
    graph_break_dup_warning_checker,
    istype,
    LazyString,
    proxy_args_kwargs,
)
from .variables.base import is_side_effect_safe, MutableLocal, typestr, VariableTracker
from .variables.builder import VariableBuilder, wrap_fx_proxy
from .variables.builtin import BuiltinVariable
from .variables.constant import ConstantVariable, EnumVariable
from .variables.ctx_manager import (
    ContextWrappingVariable,
    GenericContextWrappingVariable,
    WithExitFunctionVariable,
)
from .variables.dicts import ConstDictVariable
from .variables.functions import (
    BaseUserFunctionVariable,
    NestedUserFunctionVariable,
    UserFunctionVariable,
    UserMethodVariable,
)
from .variables.lists import (
    BaseListVariable,
    ListIteratorVariable,
    ListVariable,
    SliceVariable,
    TupleVariable,
)
from .variables.misc import (
    ClosureVariable,
    GetAttrVariable,
    InlinedClosureVariable,
    NullVariable,
    PythonModuleVariable,
    UnknownVariable,
)
from .variables.nn_module import NNModuleVariable
from .variables.tensor import (
    supported_const_comparison_ops,
    supported_tensor_comparison_ops,
    SymNodeVariable,
    TensorVariable,
)
from .variables.torch import TorchVariable
from .variables.user_defined import UserDefinedObjectVariable, UserDefinedVariable

log = logging.getLogger(__name__)
graph_break_log = torch._logging.getArtifactLogger(__name__, "graph_breaks")
trace_call_log = torch._logging.getArtifactLogger(__name__, "trace_call")
trace_source_log = torch._logging.getArtifactLogger(__name__, "trace_source")


@functools.lru_cache(None)
def _step_logger():
    return torchdynamo_logging.get_step_logger(log)


@dataclasses.dataclass
class BlockStackEntry:
    target: Instruction
    stack_index: Optional[int] = None
    with_context: ContextWrappingVariable = None

    def can_restore(self):
        return self.with_context is not None

    def resume_fn(self):
        assert self.stack_index is not None
        if self.with_context and self.with_context.target_values:
            return ReenterWith(self.stack_index, tuple(self.with_context.target_values))
        else:
            return ReenterWith(self.stack_index)

    def exit(self, tx):
        return self.with_context.exit(tx)


class InstructionTranslatorGraphState(NamedTuple):
    output: OutputGraphState
    symbolic_locals: Dict[str, VariableTracker]
    stack: List[VariableTracker]
    block_stack: List[BlockStackEntry]
    instruction_pointer: Optional[int]
    current_instruction: Instruction
    next_instruction: Optional[Instruction]
    lineno: int

    def diff(self, other: "InstructionTranslatorGraphState") -> Optional[str]:
        for k in self._fields:
            if k == "output":
                return self.output.diff(other.output, prefix=f"{k}.")
            sv = getattr(self, k)
            ov = getattr(other, k)
            if sv != ov:
                return f"{k} mismatch: {sv} != {ov}"
        return None


def stack_op(fn: typing.Callable[..., object]):
    nargs = len(inspect.signature(fn).parameters)
    fn_var = BuiltinVariable(fn)

    @functools.wraps(fn)
    def impl(self: "InstructionTranslatorBase", inst: Instruction):
        self.push(fn_var.call_function(self, self.popn(nargs), {}))

    return impl


def _detect_and_normalize_assert_statement(
    self: "InstructionTranslatorBase",
    truth_fn: typing.Callable[[object], bool],
    push: bool,
):
    # Detect if this jump instruction is assert and normalize the assert
    # by pushing dummy error message when nothing is given.
    #
    # Python 3.9 assertion is in following format:
    # 18 POP_JUMP_IF_TRUE       28
    # 20 LOAD_ASSERTION_ERROR
    # 22 LOAD_CONST               3 ('Assert message') -> optional instruction
    # 24 CALL_FUNCTION            1                    -> optional instruction
    # 26 RAISE_VARARGS
    #
    # Python 3.8 assertion is in following format:
    # 18 POP_JUMP_IF_TRUE       28
    # 20 LOAD_GLOBAL              0 (Assertion type)
    # 22 LOAD_CONST               3 ('Assert message') -> optional instruction
    # 24 CALL_FUNCTION            1                    -> optional instruction
    # 26 RAISE_VARARGS            1

    if (truth_fn is not operator.truth) or push:
        return False

    assert isinstance(self.instruction_pointer, int)
    current_instruction_pointer = self.instruction_pointer
    inst = self.instructions[current_instruction_pointer]
    # Detect LOAD_ASSERTION_ERROR or LOAD_GLOBAL 0
    if sys.version_info < (3, 9):
        if inst.opname != "LOAD_GLOBAL" or inst.argval != "AssertionError":
            return False
    else:
        if inst.opname != "LOAD_ASSERTION_ERROR":
            return False

    current_instruction_pointer += 1

    if current_instruction_pointer >= len(self.instructions):
        return False

    inst = self.instructions[current_instruction_pointer]
    has_error_msg = False
    # DETECT RAISE_VARARGS or LOAD CONST
    if inst.opname == "LOAD_CONST":
        if not isinstance(inst.argval, str):
            return False
        self.LOAD_CONST(inst)
        has_error_msg = True

        # if it is LOAD_CONSTANT, it must be followed by CALL_FUNCTION
        # (PRECALL for Python 3.11+)
        current_instruction_pointer += 1
        if current_instruction_pointer >= len(self.instructions):
            return False
        inst = self.instructions[current_instruction_pointer]
        if inst.opname not in ("CALL_FUNCTION", "PRECALL"):
            return False

        # for Python 3.11+, PRECALL should be followed by CALL, then RAISE_VARARGS
        # for Python < 3.11, CALL_FUNCTION should be followed by RAISE_VARARGS
        current_instruction_pointer += 1
        if inst.opname == "PRECALL":
            current_instruction_pointer += 1
        if current_instruction_pointer >= len(self.instructions):
            return False
        inst = self.instructions[current_instruction_pointer]

    if inst.opname != "RAISE_VARARGS":
        return False

    if not has_error_msg:
        # Push dummy value instead of error message
        self.push(ConstantVariable("assertion error"))

    return True


def generic_jump(truth_fn: typing.Callable[[object], bool], push: bool):
    def inner(self: "InstructionTranslatorBase", inst: Instruction):
        value: VariableTracker = self.pop()
        self.output.guards.update(value.guards)
        if (
            config.rewrite_assert_with_torch_assert
            and _detect_and_normalize_assert_statement(self, truth_fn, push)
        ):
            error_msg: VariableTracker = self.pop()
            self.output.guards.update(error_msg.guards)
            # Skip over things like `assert True`
            if value.is_python_constant() and bool(value.as_python_constant()):
                self.jump(inst)
                return

            # TODO maybe should respect DtoH sync intention of users later??
            # Manually insert torch._assert_async instead of python assert and jump over
            # assert related instructions as we don't need them anymore.

            # if we see Tensor as assert statement, no need to call scalar_tensor
            if isinstance(value, TensorVariable):
                self.output.create_proxy(
                    "call_function",
                    torch._assert_async,
                    *proxy_args_kwargs((value, error_msg), {}),
                )
                self.jump(inst)
                return

            scalar_to_tensor_proxy = self.output.create_proxy(
                "call_function", torch.scalar_tensor, *proxy_args_kwargs((value,), {})
            )

            scalar_to_tensor = wrap_fx_proxy(
                self,
                scalar_to_tensor_proxy,
                example_value=get_fake_value(scalar_to_tensor_proxy.node, self),
                **VariableTracker.propagate([value]),
            )

            self.output.create_proxy(
                "call_function",
                torch._assert_async,
                *proxy_args_kwargs((scalar_to_tensor, error_msg), {}),
            )
            self.jump(inst)
            return

        if value.is_python_constant():
            if truth_fn(value.as_python_constant()):
                push and self.push(value)
                self.jump(inst)
        elif (
            isinstance(value, (TensorVariable)) and self.should_compile_partial_graph()
        ):
            # compile a partial subgraph prefix then jump into user code
            if self.has_backedge():
                msg = (
                    "Skipping frame because there is a graph break in a for/while loop\n"
                    f"{self.frame_summary()}"
                )
                log.info(msg)
                raise exc.SkipFrame(msg)

            self.push(value)
            log.debug("generic_jump triggered compile")
            self.output.compile_subgraph(
                self,
                reason=GraphCompileReason(
                    f"generic_jump {typestr(value)}", [self.frame_summary()]
                ),
            )
            self.pop()

            if_next = self.create_call_resume_at(self.next_instruction)
            push and self.push(value)
            if_jump = self.create_call_resume_at(inst.target)

            self.output.add_output_instructions(
                [create_instruction(inst.opname, target=if_jump[0])] + if_next + if_jump
            )
        elif isinstance(value, NNModuleVariable):
            # Equivalent of "self.nn_module is not None"
            mod = self.output.get_submodule(value.module_key)
            if truth_fn(mod):
                push and self.push(value)
                self.jump(inst)
        elif isinstance(value, UserDefinedObjectVariable):
            x = value.var_getattr(self, "__bool__")
            # if __bool__ is missing, trying __len__ to infer a truth value.
            if x.is_python_constant() and x.as_python_constant() is None:
                x = value.var_getattr(self, "__len__")
            # __bool__ or __len__ is function
            if isinstance(x, UserMethodVariable):
                state = self.copy_graphstate()
                result = x.call_function(self, [], {})
                if isinstance(result, ConstantVariable) and isinstance(
                    result.value, (bool, int)
                ):
                    self.output.guards.update(result.guards)
                    if truth_fn(result.value):
                        push and self.push(value)
                        self.jump(inst)
                else:
                    # rollback to the state before the __bool__ or __len__ inline
                    self.restore_graphstate(state)
                    unimplemented(
                        "generic_jump on UserDefined with __bool__ returning non-constant"
                    )
            # __bool__ or __len__ is non-function or not existed in the user defined object
            else:
                if truth_fn(True):
                    push and self.push(value)
                    self.jump(inst)
        elif not isinstance(value, TensorVariable) and value.has_unpack_var_sequence(
            self
        ):
            if truth_fn(len(value.unpack_var_sequence(self))):
                push and self.push(value)
                self.jump(inst)
        elif isinstance(value, SymNodeVariable):
            eval_result = value.evaluate_expr(self.output)
            if truth_fn(eval_result):
                push and self.push(value)
                self.jump(inst)
        else:
            # TODO link the torch.cond doc later
            raise exc.UserError(
                exc.UserErrorType.DYNAMIC_CONTROL_FLOW,
                "Dynamic control flow is not supported at the moment. Please use "
                "functorch.experimental.control_flow.cond to explicitly capture the control flow",
            )

    return inner


explain = False


def break_graph_if_unsupported(*, push):
    def decorator(inner_fn):
        @functools.wraps(inner_fn)
        def wrapper(self: "InstructionTranslatorBase", inst: Instruction):
            state = self.copy_graphstate()
            reason = None
            try:
                return inner_fn(self, inst)
            except Unsupported as excp:
                if self.has_backedge() and self.should_compile_partial_graph():
                    msg = (
                        "Skipping frame because there is a graph break in a for/while loop\n"
                        f"{self.frame_summary()}"
                    )
                    log.info(msg)
                    raise exc.SkipFrame(msg) from excp

                if len(self.states_before_block) > 0:
                    # We don't support graph break under GenericContextWrappingVariable,
                    # If there is, we roll back to the checkpoint and fall back.
                    excp.remove_from_stats()
                    state = self.states_before_block.pop()
                    self.restore_graphstate(state)
                    ctx = state.stack[-1]
                    assert isinstance(ctx, GenericContextWrappingVariable)
                    unimplemented(f"Graph break under {ctx}")

                if not self.should_compile_partial_graph():
                    raise

                log.debug("break_graph_if_unsupported triggered compile", exc_info=True)

                user_stack = [self.frame_summary()] + list(reversed(excp.real_stack))
                user_stack_formatted = "".join(traceback.format_list(user_stack))
                frame_loc = (user_stack[-1].filename, user_stack[-1].lineno)
                # torch._dynamo.explain() formats this a little nicer, and presents a slightly
                # more actionable user code pointer
                if (
                    graph_break_log.isEnabledFor(logging.DEBUG)
                    and not explain
                    and graph_break_dup_warning_checker.add(frame_loc)
                ):
                    graph_break_log.debug(
                        "Graph break: %s from user code at %s",
                        excp,
                        user_stack_formatted,
                    )

                excp.remove_from_stats()
                excp.add_to_stats("graph_break")
                reason = GraphCompileReason(excp.msg, user_stack)
            self.restore_graphstate(state)

            self.output.compile_subgraph(self, reason=reason)
            cg = PyCodegen(self)
            cleanup: List[Instruction] = []
            # Reconstruct the context variables in the block stack
            for b in self.block_stack:
                self.output.add_output_instructions(
                    [
                        *b.with_context.reconstruct(cg),
                        *b.resume_fn().try_except(cg.code_options, cleanup),
                    ]
                )

            if sys.version_info >= (3, 11) and inst.opname == "CALL":
                kw_names = self.kw_names.value if self.kw_names is not None else ()
                if len(kw_names) > 0:
                    self.output.add_output_instructions(
                        [create_instruction("KW_NAMES", argval=kw_names)]
                    )
                self.output.add_output_instructions(
                    create_call_function(inst.arg, False)
                )
            else:
                # copy instruction, but without exception table data
                assert inst.target is None
                inst_copy = copy.copy(inst)
                inst_copy.exn_tab_entry = None
                self.output.add_output_instructions([inst_copy])

            self.output.add_output_instructions(cleanup)

            if sys.version_info >= (3, 11) and inst.opname == "CALL":
                # stack effect for PRECALL + CALL is split between the two instructions
                stack_effect = dis.stack_effect(
                    dis.opmap["PRECALL"], inst.arg
                ) + dis.stack_effect(dis.opmap["CALL"], inst.arg)
            else:
                stack_effect = dis.stack_effect(inst.opcode, inst.arg)
            self.popn(push - stack_effect)

            for _ in range(push):
                self.push(UnknownVariable())
            self.output.add_output_instructions(
                self.create_call_resume_at(self.next_instruction)
            )

        return wrapper

    return decorator


class InstructionTranslatorBase(Checkpointable[InstructionTranslatorGraphState]):
    output: OutputGraph
    symbolic_locals: Dict[str, VariableTracker]
    symbolic_globals: Dict[str, VariableTracker]
    stack: List[VariableTracker]
    instruction_pointer: Optional[int]
    current_instruction: Instruction
    next_instruction: Optional[Instruction]
    block_stack: List[BlockStackEntry]
    lineno: int
    kw_names: Optional[ConstantVariable]
    accept_prefix_inst: bool
    prefix_insts: List[Instruction]
    inline_depth: int

    checkpoint: Optional[Tuple[Instruction, InstructionTranslatorGraphState]]
    random_calls: List[
        Tuple[Callable[..., object], Tuple[object, ...], Dict[str, object]]
    ]

    def has_backedge(self):
        cur_offset = self.current_instruction.offset
        assert self.instruction_pointer is not None
        for inst in self.instructions[self.instruction_pointer :]:
            if inst.opname in JUMP_OPNAMES:
                jump_offset = inst.argval
                if jump_offset < cur_offset:
                    return True
        return False

    def cell_and_freevars(self):
        if not hasattr(self, "_cell_and_freevars"):
            self._cell_and_freevars = tuple(
                self.code_options["co_cellvars"] or []
            ) + tuple(self.code_options["co_freevars"] or [])
        return self._cell_and_freevars

    def prune_dead_locals(self):
        reads = livevars_analysis(self.instructions, self.current_instruction)
        # implicit use by super()
        # reads = reads | {"__class__"}
        # output variables?
        reads = reads | set(self.cell_and_freevars())
        self.symbolic_locals = collections.OrderedDict(
            [(k, v) for k, v in self.symbolic_locals.items() if k in reads]
        )
        self.output.side_effects.prune_dead_object_new(self)

    def call_function(
        self,
        fn: VariableTracker,
        args: List[VariableTracker],
        kwargs: Dict[str, VariableTracker],
    ):
        assert isinstance(fn, VariableTracker)
        assert isinstance(args, list)
        assert isinstance(kwargs, dict)
        assert all(
            isinstance(x, VariableTracker)
            for x in itertools.chain(args, kwargs.values())
        )
        inner_fn = None
        if hasattr(fn, "value"):
            inner_fn = fn.value
        if hasattr(fn, "fn"):
            inner_fn = fn.fn
        if (
            inner_fn
            and callable(inner_fn)
            and hasattr(inner_fn, "_dynamo_forbidden")
            and inner_fn._dynamo_forbidden
        ):
            raise AssertionError(f"Attempt to trace forbidden callable {inner_fn}")
        self.push(fn.call_function(self, args, kwargs))

    def update_locals_and_stack(self, oldvar: VariableTracker, newvar: VariableTracker):
        def repl(v: VariableTracker):
            if v.mutable_local is oldvar.mutable_local:
                return newvar
            return v

        def skip(v: VariableTracker):
            return oldvar.mutable_local not in v.recursively_contains

        cache: Dict[int, Tuple[object, object]] = dict()
        self.output.side_effects.apply(repl, cache, skip_fn=skip)
        self.stack = [
            VariableTracker.apply(repl, x, cache, skip_fn=skip) for x in self.stack
        ]
        for k, x in self.symbolic_locals.items():
            self.symbolic_locals[k] = VariableTracker.apply(
                repl, x, cache, skip_fn=skip
            )

    def replace_all(self, oldvar: VariableTracker, newvar: VariableTracker):
        if isinstance(oldvar.mutable_local, side_effects.MutableSideEffects):
            newvar = self.output.side_effects.mutation(oldvar, newvar)
        else:
            assert isinstance(oldvar.mutable_local, variables.base.MutableLocal)
            newvar = newvar.clone(mutable_local=variables.base.MutableLocal())
        self.update_locals_and_stack(oldvar, newvar)
        return newvar

    def inline_user_function_return(self, fn, args, kwargs):
        """
        A call to some user defined function by inlining it.
        """
        state = self.copy_graphstate()
        try:
            result = InliningInstructionTranslator.inline_call(self, fn, args, kwargs)
            self.output.guards.update(fn.guards)
            return result
        except Exception:
            self.restore_graphstate(state)
            raise

<<<<<<< HEAD
    def get_line_of_code_header(self, lineno=None):
        if lineno is None:
            lineno = self.lineno
=======
    def get_log_starts_line_log_str(self):
>>>>>>> 0201f721
        inline_depth_str = (
            f" (inline depth: {self.inline_depth})" if self.inline_depth > 0 else ""
        )
        return f"{self.f_code.co_name} {self.f_code.co_filename}:{lineno}{inline_depth_str}"

    def log_starts_line(self):
        if not torch._logging._internal.log_state.is_artifact_enabled("trace_source"):
            return
        log_str = f"TRACE starts_line {self.get_line_of_code_header()}\n"
        line = linecache.getline(self.f_code.co_filename, self.lineno).rstrip()
        log_str += f"    {line}"
        return log_str

    def log_starts_line(self):
        trace_source_log.debug(
            "%s", LazyString(lambda: self.get_log_starts_line_log_str())
        )

    def step(self):
        """Process exactly one instruction, return False we should exit"""
        assert isinstance(self.instruction_pointer, int)
        inst = self.instructions[self.instruction_pointer]
        self.current_instruction = inst
        self.instruction_pointer += 1
        if self.instruction_pointer < len(self.instructions):
            self.next_instruction = self.instructions[self.instruction_pointer]
        else:
            self.instruction_pointer = None
            self.next_instruction = None
        if inst.starts_line and self.lineno != inst.starts_line:
            self.lineno = inst.starts_line
            self.log_starts_line()

        if len(self.stack) == 0 and self.should_compile_partial_graph():
            self.checkpoint = inst, self.copy_graphstate()

        log.debug("TRACE %s %s %s", inst.opname, inst.argval, self.stack)

        # 3.11 no longer uses a block stack, but we still keep track of one
        # so that we know which contexts are currently active.
        # For our purposes, all exception table entries with the same target
        # are considered to be part of the same "block".
        if sys.version_info >= (3, 11):
            entry = inst.exn_tab_entry
            if not (
                # still in the same block
                self.block_stack
                and entry
                and self.block_stack[-1].target is entry.target
            ):
                if not entry:
                    # no longer in any block
                    # It is possible for NOPs to be between two instructions
                    # in the same block, but the NOPs are not covered by an
                    # exception table entry. In this case, assume that we
                    # are still in the same block.
                    if self.block_stack and inst.opname != "NOP":
                        # If we really escape from a block and the current
                        # instruction is not in another block, then there
                        # should be no other nested blocks that we are in.
                        assert len(self.block_stack) == 1
                        self.block_stack.pop()
                elif (
                    # current instruction is in the previous block
                    len(self.block_stack) > 1
                    and self.block_stack[-2].target is entry.target
                ):
                    # exit the current block
                    self.block_stack.pop()
                else:
                    # current instruction is in a new block
                    # push block to stack - note, BEFORE_WITH blocks won't
                    # be pushed here since BEFORE_WITH pushes the block, and
                    # the current instruction would be counted as being in that block.
                    self.block_stack.append(
                        BlockStackEntry(entry.target, len(self.stack))
                    )

        try:
            if not hasattr(self, inst.opname):
                unimplemented(f"missing: {inst.opname}")
            TracingContext.set_current_loc(
                self.f_code.co_filename, self.lineno, self.f_code.co_name
            )
            getattr(self, inst.opname)(inst)

            return inst.opname != "RETURN_VALUE"
        except BackendCompilerFailed:
            raise
        except Unsupported as exc:
            exc.real_stack.append(self.frame_summary())
            if self.empty_checkpoint():
                raise
            log.debug("step triggered compile", exc_info=True)
        except Exception as exc:
            real_stack = getattr(exc, "real_stack", [])
            real_stack.append(self.frame_summary())
            exc.real_stack = real_stack  # type: ignore[attr-defined]
            raise

        # generate code from checkpoint
        assert not self.output.output_instructions
        assert self.checkpoint is not None
        continue_inst, state = self.checkpoint
        self.restore_graphstate(state)
        self.output.compile_subgraph(
            self,
            partial_convert=True,
            reason=GraphCompileReason("step_unsupported", [self.frame_summary()]),
        )
        self.output.add_output_instructions(
            [create_jump_absolute(continue_inst)] + self.instructions
        )

    def run_ctx_mgr(self):
        return contextlib.nullcontext()

    def run(self):
        with self.run_ctx_mgr():
            try:
                self.output.push_tx(self)
                while (
                    self.instruction_pointer is not None
                    and not self.output.should_exit
                    and self.step()
                ):
                    pass
            except BackendCompilerFailed:
                raise
            except Exception as e:
                if config.replay_record_enabled:
                    e.exec_record = self.exec_recorder.get_record()  # type: ignore[attr-defined]
                raise
            finally:
                self.output.pop_tx()
                # Cleanup the outputGraph to delete the held tensors. We perform the
                # cleanup only for InstructionTranslator and not
                # InliningInstructionTranslator. The InliningInstructionTranslator
                # mutates the output object and is restored to original state if
                # there was an exception.
                if isinstance(self, InstructionTranslator):
                    self.output.cleanup()

    def push(self, val: Optional[VariableTracker]):
        assert val is None or isinstance(
            val, VariableTracker
        ), f"push expects VariableTracker, got {typestr(val)}"
        self.stack.append(val)

    def push_many(self, vals: List[VariableTracker]):
        for val in vals:
            self.push(val)

    def pop(self) -> VariableTracker:
        return self.stack.pop()

    def popn(self, n: int) -> List[VariableTracker]:
        assert n >= 0
        return list(reversed([self.pop() for _ in range(n)]))

    def LOAD_FAST(self, inst):
        name = inst.argval

        if name in self.f_locals and config.replay_record_enabled:
            self.exec_recorder.add_local_var(name, self.f_locals[name])

        if name.startswith(".") and name not in self.symbolic_locals:
            # This happens in dict/list comprehensions
            name = name.replace(".", "implicit")
        assert name not in self.cell_and_freevars()
        if name not in self.symbolic_locals:
            unimplemented("undefined LOAD_FAST")
        self.push(self.symbolic_locals[name])
        if name.startswith("___stack"):
            self.symbolic_locals.pop(name)

    def LOAD_DEREF(self, inst):
        assert inst.argval in self.cell_and_freevars()

        if inst.argval in self.f_locals and config.replay_record_enabled:
            self.exec_recorder.add_local_var(inst.argval, self.f_locals[inst.argval])

        if inst.argval not in self.symbolic_locals:
            unimplemented(f"undefined LOAD_DEREF {inst.argval}")
        self.push(self.symbolic_locals[inst.argval])

    def STORE_FAST(self, inst):
        self.symbolic_locals[inst.argval] = self.pop()

    def DELETE_FAST(self, inst):
        del self.symbolic_locals[inst.argval]

    STORE_DEREF = STORE_FAST

    def LOAD_CLOSURE(self, inst):
        self.push(ClosureVariable(name=inst.argval))

    def LOAD_CONST(self, inst):
        # For empty tuples, create empty TupleVariable
        if isinstance(inst.argval, tuple) and not inst.argval:
            self.push(TupleVariable([]))
        else:
            self.push(ConstantVariable(value=inst.argval))

    def get_global_source(self, name):
        if self.output.global_scope is self.f_globals:
            source = GlobalSource(name)
        else:
            if "__name__" in self.f_globals:
                source = AttrSource(
                    self.import_source(self.f_globals["__name__"]), name
                )
            else:
                mangled_name = f"___unnamed_scope_{id(self.f_globals)}"
                if mangled_name not in self.output.global_scope:
                    self.output.install_global(mangled_name, self.f_globals)
                source = GetItemSource(GlobalSource(mangled_name), name)
        return source

    def LOAD_GLOBAL(self, inst):
        if sys.version_info >= (3, 11):
            if inst.arg % 2:
                self.PUSH_NULL(inst)

        name = inst.argval

        if config.replay_record_enabled:
            if name in self.f_globals:
                self.exec_recorder.add_global_var(name, self.f_globals[name])
            else:
                assert name in self.f_builtins
                self.exec_recorder.builtins[name] = self.f_builtins[name]

        if inst.argval == "AssertionError":
            unimplemented("assert with non-string message")

        if name in self.symbolic_globals:
            variable = self.output.side_effects[self.symbolic_globals[name]]
            self.push(self.output.side_effects.load_global(variable, name))
            return

        try:
            value = self.f_globals[name]
        except KeyError:
            return self.load_builtin(inst)

        source = self.get_global_source(name)
        self.push(VariableBuilder(self, source)(value))

    def STORE_GLOBAL(self, inst):
        value = self.pop()
        name = inst.argval
        source = self.get_global_source(name)
        if name not in self.symbolic_globals:
            self.symbolic_globals[name] = object()  # sentinel object
        variable = self.output.side_effects.track_global_existing(
            source, self.symbolic_globals[name]
        )
        self.output.side_effects.store_global(variable, name, value)

    def import_source(self, module_name):
        """Create an alias to a module for use in guards"""
        if "torch_package" in module_name:
            value = torch.package.package_importer._package_imported_modules[
                module_name
            ]
            alias = (
                module_name.replace(">", "_").replace("<", "_").replace(".", "_dot_")
            )
        else:
            value = importlib.import_module(module_name)
            alias = f"__import_{module_name.replace('.', '_dot_')}"
        f_globals = self.output.global_scope
        assert alias not in f_globals or f_globals[alias] is value
        f_globals[alias] = value
        self.output.update_co_names(alias)
        return GlobalSource(alias)

    def resolve_name(self, name, package, level):
        """
        Copied from the Cpython implementation of __import__
        Resolve a relative module name to an absolute one.
        https://github.com/python/cpython/blob/5a094f0255eea1db58fb2cf14c200971e64ec36e/Lib/importlib/_bootstrap.py#L902
        """
        bits = package.rsplit(".", level - 1)
        if len(bits) < level:
            raise ImportError("attempted relative import beyond top-level package")
        base = bits[0]
        return "{}.{}".format(base, name) if name else base

    def calc_package(self):
        """
        Copied from the Cpython implementation of __import__
        https://github.com/python/cpython/blob/5a094f0255eea1db58fb2cf14c200971e64ec36e/Lib/importlib/_bootstrap.py#L1090
        """
        package = self.f_globals.get("__package__")
        spec = self.f_globals.get("__spec__")
        if package is not None:
            if spec is not None and package != spec.parent:
                log.warning(
                    "__package__ != __spec__.parent (%r != %r)",
                    package,
                    spec.parent,
                    stacklevel=3,
                )
            return package
        elif spec is not None:
            return spec.parent
        else:
            log.warning(
                "can't resolve package from __spec__ or __package__, "
                "falling back on __name__ and __path__",
                stacklevel=3,
            )
            package = self.f_globals["__name__"]
            if "__path__" not in self.f_globals:
                package = package.rpartition(".")[0]
        return package

    def IMPORT_NAME(self, inst):
        level, fromlist = self.popn(2)
        level = level.as_python_constant()
        fromlist = fromlist.as_python_constant()
        module_name = inst.argval

        # Are we replaying? if so, load recorded module
        recorded_name = (
            f"{ExecutionRecorder.LOCAL_MOD_PREFIX}_{level}_{fromlist}_{module_name}"
        )
        if recorded_name in self.f_globals:
            value = self.f_globals[recorded_name]
            source = GlobalSource(recorded_name)
        else:
            value = __import__(
                module_name,
                fromlist=fromlist,
                level=level,
                globals=self.f_globals,
            )

            if level != 0:
                pkg = self.calc_package()
                module_name = self.resolve_name(module_name, pkg, level)

            # For __import__, when the name variable is of the form package.module,
            # normally, the top-level package (the name up till the first dot) is
            # returned, not the module named by module_name. However, when a
            # non-empty fromlist argument is given, the module named by name is
            # returned. Therefore, we set the source correctly here.
            if not fromlist:
                top_level_module_name = module_name.partition(".")[0]
                source = self.import_source(top_level_module_name)
            else:
                source = self.import_source(module_name)

        if config.replay_record_enabled:
            self.exec_recorder.add_local_mod(recorded_name, value)

        if is_allowed(value):
            self.push(TorchVariable(value, source=source))
        elif istype(value, (types.ModuleType, DummyModule)):
            self.push(PythonModuleVariable(value, source=source))
        else:
            unimplemented(f"IMPORT_NAME {typestr(value)}")

    def IMPORT_FROM(self, inst):
        self.DUP_TOP(inst)
        self.LOAD_ATTR(inst)

    def load_builtin(self, inst):
        if inst.argval not in self.f_builtins:
            raise NameError(f"name '{inst.argval}' is not defined")
        val = self.f_builtins[inst.argval]

        if callable(val):
            assert is_builtin_callable(val)
            self.push(VariableBuilder(self, GlobalSource(inst.argval))(val))
        else:
            assert is_builtin_constant(val)
            self.push(ConstantVariable(value=val))

    def jump(self, inst):
        self.instruction_pointer = self.indexof[inst.target]

    JUMP_FORWARD = jump
    JUMP_ABSOLUTE = jump

    POP_JUMP_IF_FALSE = generic_jump(operator.not_, False)
    POP_JUMP_IF_TRUE = generic_jump(operator.truth, False)
    JUMP_IF_FALSE_OR_POP = generic_jump(operator.not_, True)
    JUMP_IF_TRUE_OR_POP = generic_jump(operator.truth, True)

    def SETUP_LOOP(self, inst):
        # only exists in python<=3.7
        self.block_stack.append(BlockStackEntry(inst.target))

    def SETUP_EXCEPT(self, inst):
        # only exists in python<=3.7
        self.block_stack.append(BlockStackEntry(inst.target))

    def POP_BLOCK(self, inst):
        self.block_stack.pop()

    def SETUP_WITH(self, inst):
        self.setup_or_before_with(inst)

    def SETUP_FINALLY(self, inst):
        self.block_stack.append(BlockStackEntry(inst.target))

    def BEGIN_FINALLY(self, inst):
        self.push(None)

    def WITH_CLEANUP_START(self, inst):
        exit, exc = self.popn(2)
        assert exc is None
        self.push(exc)
        self.push(exit.call_function(self, [ConstantVariable(None)] * 3, {}))

    def WITH_CLEANUP_FINISH(self, inst):
        self.popn(2)
        self.push(None)

    def END_FINALLY(self, inst):
        tos = self.pop()
        assert tos is None

    def POP_FINALLY(self, inst):
        preserve_tos = inst.argval
        if preserve_tos:
            tos = self.pop()
        assert self.pop() is None
        if preserve_tos:
            self.push(tos)

    def FOR_ITER(self, inst):
        it = self.pop()
        if isinstance(it, ListIteratorVariable):
            self.output.guards.update(it.guards)
            try:
                val, next_iter = it.next_variables()
                self.replace_all(it, next_iter)
                self.push(next_iter)
                self.push(val)
            except StopIteration:
                self.jump(inst)
        else:
            unimplemented(f"FOR_ITER {typestr(it)}")

    def COMPARE_OP(self, inst):
        left, right = self.popn(2)
        left = left.as_specialized(self)
        right = right.as_specialized(self)
        options = VariableTracker.propagate([left, right])
        op = inst.argval
        supported_any = dict(
            itertools.chain(
                supported_tensor_comparison_ops.items(),
                supported_const_comparison_ops.items(),
            )
        )
        if (
            isinstance(
                left,
                (
                    TensorVariable,
                    SymNodeVariable,
                    NNModuleVariable,
                    BaseListVariable,
                    UserDefinedVariable,
                    BaseUserFunctionVariable,
                    ConstDictVariable,
                ),
            )
            and isinstance(right, ConstantVariable)
            and right.value is None
            and op in supported_const_comparison_ops
        ):
            # <non-None> is None
            self.push(
                ConstantVariable(
                    supported_const_comparison_ops[op](object(), right.value), **options
                )
            )

        elif (
            left.is_python_constant()
            and right.is_python_constant()
            and op in supported_any
        ):
            # constant fold
            self.push(
                ConstantVariable(
                    supported_any[op](
                        left.as_python_constant(), right.as_python_constant()
                    ),
                    **options,
                )
            )
        elif op in ("in", "not in"):
            self.push(right.call_method(self, "__contains__", [left], {}))
            if op == "not in":
                self.UNARY_NOT(inst)
        else:
            self.push(
                BuiltinVariable(supported_any[op], **options).call_function(
                    self, [left, right], {}
                )
            )

    def GET_ITER(self, inst):
        self.call_function(BuiltinVariable(iter), [self.pop()], {})

    @break_graph_if_unsupported(push=1)
    def CALL_FUNCTION(self, inst):
        args = self.popn(inst.argval)
        fn = self.pop()
        self.call_function(fn, args, {})

    @break_graph_if_unsupported(push=1)
    def CALL_FUNCTION_EX(self, inst):
        if inst.argval == 0:
            kwargsvars = ConstDictVariable({}, dict)
            argsvars = self.pop()
        elif inst.argval == 1:
            kwargsvars = self.pop()
            argsvars = self.pop()
        else:
            unimplemented("CALL_FUNCTION_EX")
        fn = self.pop()
        if sys.version_info >= (3, 11):
            null = self.pop()
            assert isinstance(null, NullVariable)
        self.output.guards.update(argsvars.guards)
        self.output.guards.update(kwargsvars.guards)

        if (
            isinstance(fn, GetAttrVariable)
            and isinstance(fn.obj, TensorVariable)
            and fn.name == "view"
            and isinstance(argsvars, (ConstantVariable, TensorVariable))
        ):
            # Hack to handle special case in some bert models.  Converts
            # x.view(*shape) into x.view(shape), which is correct for view()
            # but not generally.  See test_transpose_for_scores().
            argsvars = TupleVariable([argsvars])

        if not isinstance(
            argsvars, BaseListVariable
        ) and argsvars.has_unpack_var_sequence(self):
            argsvars = TupleVariable(argsvars.unpack_var_sequence(self))

        if not isinstance(argsvars, BaseListVariable) or not isinstance(
            kwargsvars, ConstDictVariable
        ):
            unimplemented(f"non-static call {typestr(argsvars)} {typestr(kwargsvars)}")

        self.call_function(fn, argsvars.items, kwargsvars.items)

    @break_graph_if_unsupported(push=1)
    def CALL_FUNCTION_KW(self, inst):
        argnames = self.pop()
        args = self.popn(inst.argval)
        fn = self.pop()
        assert isinstance(argnames, ConstantVariable)
        argnames = argnames.value
        args, kwargs_list = args[: -len(argnames)], args[-len(argnames) :]
        kwargs = dict(zip(argnames, kwargs_list))
        assert len(kwargs) == len(argnames)
        self.call_function(fn, args, kwargs)

    def LOAD_METHOD(self, inst):
        self.LOAD_ATTR(inst)
        obj = self.pop()
        if sys.version_info >= (3, 11):
            # always follow the NULL + fn convention, since if obj
            # is actually a method, self is already bound to it, so it
            # doesn't need to be passed in as an arg.
            self.PUSH_NULL(inst)
            self.push(obj)
        else:
            self.push(obj)
            self.push(None)

    def CALL_METHOD(self, inst):
        args = self.popn(inst.argval)
        dummy = self.pop()
        assert dummy is None
        fn = self.pop()
        self.call_function(fn, args, {})

    def LOAD_ATTR(self, inst):
        obj = self.pop()
        result = BuiltinVariable(getattr).call_function(
            self, [obj, ConstantVariable(inst.argval)], {}
        )
        self.push(result)

    def STORE_ATTR(self, inst):
        prior = self.copy_graphstate()
        val, obj = self.popn(2)

        if isinstance(obj, NNModuleVariable):
            # We don't allow side effects during export
            # https://github.com/pytorch/torchdynamo/issues/1475
            assert (
                not self.export
            ), f"Mutating module attribute {inst.argval} during export."

        try:
            self.output.guards.update(
                BuiltinVariable(setattr)
                .call_function(self, [obj, ConstantVariable(inst.argval), val], {})
                .guards
            )
            return
        except Unsupported as e:
            if not self.should_compile_partial_graph():
                raise
            log.debug("STORE_ATTR triggered compile", exc_info=True)
            e.remove_from_stats()
            e.add_to_stats("graph_break")
            self.restore_graphstate(prior)

        # break the graph
        self.output.compile_subgraph(
            self, reason=GraphCompileReason("store_attr", [self.frame_summary()])
        )
        self.output.add_output_instructions([copy.copy(inst)])
        self.popn(2)
        self.output.add_output_instructions(
            self.create_call_resume_at(self.next_instruction)
        )

    def DELETE_ATTR(self, inst):
        obj = self.pop()
        self.output.guards.update(
            BuiltinVariable(delattr)
            .call_function(self, [obj, ConstantVariable(inst.argval)], {})
            .guards
        )

    def create_call_resume_at(self, offset):
        raise AssertionError(
            f"create_call_resume_at not overridden by subclass {type(self)}"
        )

    def should_compile_partial_graph(self) -> bool:
        raise AssertionError(
            f"should_compile_partial_graph not overridden by subclass {type(self)}"
        )

    @break_graph_if_unsupported(push=0)
    def STORE_SUBSCR(self, inst):
        val, obj, key = self.popn(3)
        result = obj.call_method(self, "__setitem__", [key, val], {})
        # no result is pushed, so need to lift the guards to global
        self.output.guards.update(result.guards)

    def BUILD_TUPLE(self, inst):
        items = self.popn(inst.argval)
        options = VariableTracker.propagate(items)
        self.push(TupleVariable(items, **options))

    def BUILD_SLICE(self, inst):
        items = self.popn(inst.argval)
        options = VariableTracker.propagate(items)
        self.push(
            SliceVariable(
                [x.as_specialized(self) for x in items],
                **options,
            )
        )

    def BUILD_LIST(self, inst):
        items = self.popn(inst.argval)
        options = VariableTracker.propagate(items)
        self.push(ListVariable(items, mutable_local=MutableLocal(), **options))

    def BUILD_LIST_UNPACK(self, inst, cls=ListVariable):
        seqs = self.popn(inst.argval)
        options = VariableTracker.propagate(seqs)
        items = list()
        for seq in seqs:
            try:
                items.extend(seq.unpack_var_sequence(self))
            except NotImplementedError:
                unimplemented(f"BUILD_LIST_UNPACK {seq}")
        self.push(cls(items, mutable_local=MutableLocal(), **options))

    def BUILD_TUPLE_UNPACK(self, inst):
        self.BUILD_LIST_UNPACK(inst, cls=TupleVariable)

    BUILD_TUPLE_UNPACK_WITH_CALL = BUILD_TUPLE_UNPACK

    def BUILD_MAP(self, inst):
        items = self.popn(inst.argval * 2)
        options = VariableTracker.propagate(items)
        result = dict()
        for k, v in zip(items[::2], items[1::2]):
            assert isinstance(k, (ConstantVariable, EnumVariable, BuiltinVariable)) or (
                isinstance(k, TensorVariable) and k.specialized_value is not None
            )

            result[ConstDictVariable.get_key(k)] = v
        assert len(result) == len(items) / 2
        self.push(
            ConstDictVariable(result, dict, mutable_local=MutableLocal(), **options)
        )

    def BUILD_MAP_UNPACK(self, inst):
        items = self.popn(inst.argval)
        # ensure everything is a dict
        items = [BuiltinVariable(dict).call_function(self, [x], {}) for x in items]
        result = dict()
        for x in items:
            assert isinstance(x, ConstDictVariable)
            result.update(x.items)
        self.push(
            ConstDictVariable(
                result,
                dict,
                mutable_local=MutableLocal(),
                **VariableTracker.propagate(items),
            )
        )

    BUILD_MAP_UNPACK_WITH_CALL = BUILD_MAP_UNPACK

    def BUILD_CONST_KEY_MAP(self, inst):
        keys = self.pop()
        values = self.popn(inst.argval)
        options = VariableTracker.propagate([keys] + values)
        assert isinstance(keys, ConstantVariable)
        keys = keys.value
        assert istype(keys, tuple)
        assert len(keys) == len(values)
        self.push(
            ConstDictVariable(
                dict(zip(keys, values)),
                dict,
                mutable_local=MutableLocal(),
                **options,
            )
        )

    def MAP_ADD(self, inst):
        k, v = self.popn(2)
        assert inst.argval > 0
        obj = self.stack[-inst.arg]
        assert isinstance(obj, ConstDictVariable)
        assert obj.mutable_local
        items = dict(obj.items)
        items[k.as_python_constant()] = v
        self.replace_all(
            obj,
            ConstDictVariable(
                items,
                obj.user_cls,
                **VariableTracker.propagate([obj, k, v]),
            ),
        )

    def LIST_APPEND(self, inst):
        v = self.pop()
        assert inst.argval > 0
        obj = self.stack[-inst.arg]
        assert isinstance(obj, ListVariable)
        assert obj.mutable_local
        # only copy if the new obj contains other mutables
        new_rec_contains = obj.recursively_contains
        if v.recursively_contains or v.mutable_local:
            new_rec_contains = obj.recursively_contains.union(v.recursively_contains)

            if v.mutable_local:
                new_rec_contains.add(v.mutable_local)

        self.replace_all(
            obj,
            ListVariable(
                obj.items + [v],
                recursively_contains=new_rec_contains,
                regen_guards=False,
                **VariableTracker.propagate([obj, v]),
            ),
        )

    def MAKE_FUNCTION(self, inst):
        flags = inst.arg
        old_stack = list(self.stack)
        if sys.version_info < (3, 11):
            fn_name = self.pop()
        code = self.pop()
        if sys.version_info >= (3, 11):
            # MAKE_FUNCTION behavior actually changed in 3.11, see
            # https://github.com/python/cpython/pull/93189/
            assert hasattr(code.value, "co_qualname")
            fn_name = ConstantVariable(value=code.value.co_qualname)
        defaults = None
        closure = None
        annotations = None
        kwdefaults = None

        if flags & 0x08:
            closure = self.pop()
        if flags & 0x04:
            annotations = self.pop()
        if flags & 0x02:
            kwdefaults = self.pop()
        if flags & 0x01:
            defaults = self.pop()

        options = VariableTracker.propagate(old_stack[len(self.stack) :])
        self.push(
            NestedUserFunctionVariable(
                fn_name,
                code,
                self.f_globals,
                defaults,
                kwdefaults,
                annotations,
                closure,
                closure_scope=self,
                **options,
            )
        )

    def UNPACK_SEQUENCE(self, inst):
        seq = self.pop()
        if isinstance(seq, BaseListVariable):
            self.output.guards.update(seq.guards)
            val = seq.unpack_var_sequence(self)
        elif seq.is_python_constant() and isinstance(seq, ConstantVariable):
            val = seq.unpack_var_sequence(self)
        elif isinstance(seq, TensorVariable):
            val = seq.unpack_var_sequence(self, idxes=range(inst.argval))
        elif isinstance(seq, GetAttrVariable) and isinstance(seq.obj, TensorVariable):
            # x, y = a.shape
            proxy = getattr(seq.obj.as_proxy(), seq.name)
            options = VariableTracker.propagate(self)
            val = [wrap_fx_proxy(self, proxy[i], **options) for i in range(inst.argval)]
        else:
            unimplemented(f"UNPACK_SEQUENCE {seq}")
        assert len(val) == inst.argval
        for i in reversed(val):
            self.push(i)

    def UNPACK_EX(self, inst):
        assert 0 <= inst.argval <= 0xFFFF
        prefix = inst.argval & 0xFF  # low byte
        suffix = inst.argval >> 8  # high byte
        seq = self.pop()
        options = VariableTracker.propagate(seq)
        if seq.has_unpack_var_sequence(self):
            vals = list(seq.unpack_var_sequence(self))
            assert len(vals) >= prefix + suffix
            vals_prefix = vals[:prefix]
            vals_list = vals[prefix : len(vals) - suffix]
            vals_suffix = vals[len(vals) - suffix :]
            for item in reversed(vals_suffix):
                self.push(item.add_options(options))
            self.push(TupleVariable(vals_list, **options))
            for item in reversed(vals_prefix):
                self.push(item.add_options(options))
        else:
            unimplemented(f"UNPACK_EX {seq}")

    def NOP(self, inst):
        pass

    def POP_TOP(self, inst):
        self.pop()

    def ROT_TWO(self, inst):
        a = self.pop()
        b = self.pop()
        self.push(a)
        self.push(b)

    def ROT_THREE(self, inst):
        a = self.pop()
        b = self.pop()
        c = self.pop()
        self.push(a)
        self.push(c)
        self.push(b)

    def ROT_FOUR(self, inst):
        a = self.pop()
        b = self.pop()
        c = self.pop()
        d = self.pop()
        self.push(a)
        self.push(d)
        self.push(c)
        self.push(b)

    def DUP_TOP(self, inst):
        a = self.pop()
        self.push(a)
        self.push(a)

    def DUP_TOP_TWO(self, inst):
        a = self.pop()
        b = self.pop()
        self.push(b)
        self.push(a)
        self.push(b)
        self.push(a)

    def FORMAT_VALUE(self, inst):
        flags = inst.arg
        if (flags & 0x04) == 0x04:
            fmt_spec = self.pop()
        else:
            fmt_spec = ConstantVariable("")

        value = self.pop()
        if isinstance(value, SymNodeVariable):
            value = ConstantVariable(str(value.sym_num))
        if (flags & 0x03) == 0x01:
            value = BuiltinVariable(str).call_function(self, [value], {})
        elif (flags & 0x03) == 0x02:
            value = BuiltinVariable(repr).call_function(self, [value], {})
        elif (flags & 0x03) == 0x03:
            value = BuiltinVariable(ascii).call_function(self, [value], {})

        fmt_var = ConstantVariable(
            "{:" + fmt_spec.as_python_constant() + "}"
        ).add_options(fmt_spec)

        self.call_function(BuiltinVariable(str.format), [fmt_var, value], {})

    def BUILD_STRING(self, inst):
        result = ""
        for _ in range(inst.arg):
            str_var = self.pop()
            assert isinstance(str_var, ConstantVariable)
            result = str_var.value + result
        self.push(ConstantVariable(value=result))

    def IS_OP(self, inst):
        assert inst.argval == 0 or inst.argval == 1
        if inst.argval == 0:
            new_argval = "is"
        else:
            new_argval = "is not"
        new_inst = create_instruction("COMPARE_OP", argval=new_argval)
        self.COMPARE_OP(new_inst)

    def CONTAINS_OP(self, inst):
        assert inst.argval == 0 or inst.argval == 1
        left, right = self.popn(2)
        op = inst.argval
        self.push(right.call_method(self, "__contains__", [left], {}))
        if op == 1:
            self.UNARY_NOT(inst)

    def LIST_EXTEND(self, inst):
        v = self.pop()
        assert inst.argval > 0
        obj = self.stack[-inst.arg]
        assert isinstance(obj, ListVariable)
        assert obj.mutable_local
        obj.call_method(self, "extend", [v], {})

    def LIST_TO_TUPLE(self, inst):
        self.push(BuiltinVariable(tuple).call_function(self, [self.pop()], {}))

    def DICT_MERGE(self, inst):
        v = self.pop()
        assert inst.argval > 0
        obj = self.stack[-inst.arg]
        assert isinstance(obj, ConstDictVariable)
        assert obj.mutable_local
        obj.call_method(self, "update", [v], {})

    DICT_UPDATE = DICT_MERGE

    def GEN_START(self, inst):
        self.pop()

    def GET_LEN(self, inst):
        tos = self.stack[-1]
        if tos.is_python_constant():
            self.push(ConstantVariable(len(tos.as_python_constant())))
        else:
            self.push(tos.call_method(self, "__len__", [], {}))

    def MATCH_MAPPING(self, inst):
        tos = self.stack[-1]
        assert isinstance(tos, ConstDictVariable)
        if isinstance(tos.items, collections.abc.Mapping):
            self.push(ConstantVariable(True))
        else:
            self.push(ConstantVariable(False))

    def MATCH_SEQUENCE(self, inst):
        tos = self.stack[-1]
        assert tos.is_python_constant()
        tos_value = tos.as_python_constant()
        if isinstance(tos_value, collections.abc.Sequence) and not isinstance(
            tos_value, (str, bytes, bytearray)
        ):
            self.push(ConstantVariable(True))
        else:
            self.push(ConstantVariable(False))

    def MATCH_KEYS(self, inst):
        tos = self.stack[-1]
        assert tos.is_python_constant()
        keys = tos.as_python_constant()
        tos1 = self.stack[-2]
        assert isinstance(tos1, ConstDictVariable)
        match_obj = tos1.items
        if all(key in match_obj for key in keys):
            self.push(TupleVariable([match_obj[key] for key in keys]))
            if sys.version_info < (3, 11):
                self.push(ConstantVariable(True))
        else:
            self.push(ConstantVariable(None))
            if sys.version_info < (3, 11):
                self.push(ConstantVariable(False))

    def LOAD_ASSERTION_ERROR(self, inst):
        unimplemented("assert with non-string message")

    UNARY_POSITIVE = stack_op(operator.pos)
    UNARY_NEGATIVE = stack_op(operator.neg)
    UNARY_NOT = stack_op(operator.not_)
    UNARY_INVERT = stack_op(operator.invert)

    BINARY_POWER = stack_op(operator.pow)
    BINARY_MULTIPLY = stack_op(operator.mul)
    BINARY_MATRIX_MULTIPLY = stack_op(operator.matmul)
    BINARY_FLOOR_DIVIDE = stack_op(operator.floordiv)
    BINARY_TRUE_DIVIDE = stack_op(operator.truediv)
    BINARY_MODULO = stack_op(operator.mod)
    BINARY_REMAINDER = stack_op(operator.mod)
    BINARY_ADD = stack_op(operator.add)
    BINARY_SUBTRACT = stack_op(operator.sub)
    BINARY_SUBSCR = break_graph_if_unsupported(push=1)(stack_op(operator.getitem))
    BINARY_LSHIFT = stack_op(operator.lshift)
    BINARY_RSHIFT = stack_op(operator.rshift)
    BINARY_AND = stack_op(operator.and_)
    BINARY_OR = stack_op(operator.or_)
    BINARY_XOR = stack_op(operator.xor)

    INPLACE_POWER = stack_op(operator.ipow)
    INPLACE_MULTIPLY = stack_op(operator.imul)
    INPLACE_MATRIX_MULTIPLY = stack_op(operator.imatmul)
    INPLACE_FLOOR_DIVIDE = stack_op(operator.ifloordiv)
    INPLACE_TRUE_DIVIDE = stack_op(operator.itruediv)
    INPLACE_MODULO = stack_op(operator.imod)
    INPLACE_REMAINDER = stack_op(operator.imod)
    INPLACE_ADD = stack_op(operator.iadd)
    INPLACE_SUBTRACT = stack_op(operator.isub)
    INPLACE_LSHIFT = stack_op(operator.ilshift)
    INPLACE_RSHIFT = stack_op(operator.irshift)
    INPLACE_AND = stack_op(operator.iand)
    INPLACE_XOR = stack_op(operator.ixor)
    INPLACE_OR = stack_op(operator.ior)

    # 3.11 opcodes
    def RESUME(self, inst):
        if inst.arg == 0:
            self.append_prefix_inst(inst)
            self.accept_prefix_inst = False
        else:
            assert not self.accept_prefix_inst

    def BINARY_OP(self, inst):
        if sys.version_info >= (3, 11):
            opname = dis._nb_ops[inst.arg][0][3:]
            if opname.startswith("INPLACE"):
                return getattr(self, "INPLACE_" + opname[8:])(inst)
            return getattr(self, "BINARY_" + opname)(inst)
        else:
            unimplemented("BINARY_OP requires Python 3.11+")

    def PRECALL(self, inst):
        pass

    def KW_NAMES(self, inst):
        kw_names = self.code_options["co_consts"][inst.arg]
        assert isinstance(kw_names, tuple)
        for name in kw_names:
            assert isinstance(name, str)
        assert self.kw_names is None
        self.kw_names = ConstantVariable(value=kw_names)

    def PUSH_NULL(self, inst):
        self.push(NullVariable())

    @break_graph_if_unsupported(push=1)
    def CALL(self, inst):
        # see https://docs.python.org/3.11/library/dis.html#opcode-CALL
        # for convention
        contents = self.popn(inst.arg + 2)
        if isinstance(contents[0], NullVariable):
            fn = contents[1]
            args = []
        else:
            fn = contents[0]
            args = [contents[1]]
        kw_names = self.kw_names.value if self.kw_names else ()
        if kw_names:
            args = args + contents[2 : -len(kw_names)]
            kwargs_list = contents[-len(kw_names) :]
            kwargs = dict(zip(kw_names, kwargs_list))
            assert len(kwargs) == len(kw_names)
        else:
            args = args + contents[2:]
            kwargs = {}
        self.call_function(fn, args, kwargs)
        self.kw_names = None

    def COPY(self, inst):
        self.push(self.stack[-inst.arg])

    def SWAP(self, inst):
        self.stack[-1], self.stack[-inst.arg] = self.stack[-inst.arg], self.stack[-1]

    JUMP_BACKWARD = jump
    JUMP_BACKWARD_NO_INTERRUPT = jump

    POP_JUMP_FORWARD_IF_TRUE = generic_jump(operator.truth, False)
    POP_JUMP_BACKWARD_IF_TRUE = generic_jump(operator.truth, False)
    POP_JUMP_FORWARD_IF_FALSE = generic_jump(operator.not_, False)
    POP_JUMP_BACKWARD_IF_FALSE = generic_jump(operator.not_, False)

    def CACHE(self, inst):
        pass

    def BEFORE_WITH(self, inst):
        self.setup_or_before_with(inst)

    def setup_or_before_with(self, inst):
        state = self.copy_graphstate()
        ctx = self.pop()
        if not isinstance(ctx, ContextWrappingVariable):
            unimplemented(f"{inst.opname} {ctx}")

        if isinstance(ctx, GenericContextWrappingVariable):
            # Save the checkpoint to restore if there is
            # graph break under the GenericContextWrappingVariable.
            self.states_before_block.append(state)

        self.output.guards.update(ctx.guards)

        exit = WithExitFunctionVariable(
            ctx,
            inst.target,
            **VariableTracker.propagate(ctx),
        )
        if sys.version_info >= (3, 11):
            # see create_call_resume_at for block stack details
            assert self.next_instruction
            assert self.next_instruction.exn_tab_entry
            target = self.next_instruction.exn_tab_entry.target
        else:
            target = inst.target
        if isinstance(self, InstructionTranslator):
            self.block_stack.append(BlockStackEntry(target, len(self.stack), ctx))
        else:
            self.block_stack.append(BlockStackEntry(target))

        self.push(exit)
        self.push(ctx.enter(self))

    def append_prefix_inst(self, inst):
        assert self.accept_prefix_inst
        self.prefix_insts.append(inst)

    def MAKE_CELL(self, inst):
        self.append_prefix_inst(inst)

    def COPY_FREE_VARS(self, inst):
        self.append_prefix_inst(inst)

    def RETURN_GENERATOR(self, inst):
        self.append_prefix_inst(inst)

    def copy_graphstate(self) -> InstructionTranslatorGraphState:
        """Create a checkpoint of the current state by copying everything"""
        return InstructionTranslatorGraphState(
            self.output.copy_graphstate(),
            collections.OrderedDict(self.symbolic_locals),
            list(self.stack),
            list(self.block_stack),
            self.instruction_pointer,
            self.current_instruction,
            self.next_instruction,
            self.lineno,
        )

    def restore_graphstate(self, state: InstructionTranslatorGraphState):
        """Restore a checkpoint created by self.copy_graphstate()"""
        (
            output_state,
            self.symbolic_locals,
            self.stack,
            self.block_stack,
            self.instruction_pointer,
            self.current_instruction,
            self.next_instruction,
            self.lineno,
        ) = state
        self.output.restore_graphstate(output_state)

    def empty_checkpoint(self):
        if self.checkpoint is None:
            return True
        output_graphstate = self.checkpoint[1][0]
        graphstate = self.checkpoint[1][1:]
        state = (*output_graphstate, *graphstate)
        for obj in state:
            if isinstance(obj, Sized):
                if len(obj) != 0:
                    return False
        return True

    def format_frame_summary(self, additional_stack_frames=None):
        if additional_stack_frames is None:
            additional_stack_frames = []
        return "".join(
            traceback.format_list(
                ([self.frame_summary()] + list(reversed(additional_stack_frames)))
            )
        )

    def frame_summary(self):
        return traceback.FrameSummary(
            getattr(self.f_code, "co_filename", "<unknown>"),
            self.lineno,
            getattr(self.f_code, "co_name", "<unknown>"),
            lookup_line=False,
        )

    def store_dict_key(self, name, value):
        self.output.guards.add(
            GlobalWeakRefSource(name).make_guard(GuardBuilder.WEAKREF_ALIVE)
        )
        if name not in self.output.global_scope:
            self.output.install_global(name, weakref.ref(value))

    @property
    def fake_mode(self):
        return self._fake_mode

    def find_symbolic_locals_name(self, tensor_variable):
        for key, value in self.symbolic_locals.items():
            if value is tensor_variable:
                return key
        return None

    @contextlib.contextmanager
    def strict_translation_mode(self):
        self.strict_checks_enabled = True
        try:
            yield
        finally:
            self.strict_checks_enabled = False

    def __init__(
        self,
        output: OutputGraph,
        instructions: List[Instruction],
        f_locals: Dict[str, Any],
        f_globals: Dict[str, Any],
        f_builtins: Dict[str, Any],
        code_options: Dict[str, Any],
        symbolic_locals: Dict[str, VariableTracker],
        symbolic_globals: Dict[str, VariableTracker],
        f_code: types.CodeType,
        export: bool,
        inline_depth: int,
    ):
        super().__init__()

        # Mutable state checkpointed by copy_graphstate()
        self.output = output
        self.symbolic_locals = symbolic_locals
        self.symbolic_globals = symbolic_globals
        self.stack = []
        self.instruction_pointer = 0
        self.current_instruction = create_instruction("NOP")
        self.next_instruction = None
        self.block_stack = []
        # states before SETUP_WITH for checkpointing and fallback
        self.states_before_block: List[InstructionTranslatorGraphState] = []
        self.lineno = code_options["co_firstlineno"]
        self.kw_names = None
        self.accept_prefix_inst = True
        self.prefix_insts = []

        # Properties of the input/output code
        self.instructions: List[Instruction] = instructions
        self.indexof: Dict[Instruction, int] = get_indexof(self.instructions)
        self.f_locals: Dict[
            str, Any
        ] = f_locals  # needed for recording accessed locals for replay
        self.f_globals: Dict[str, Any] = f_globals
        self.f_builtins: Dict[str, Any] = f_builtins
        self.code_options: Dict[str, Any] = code_options
        self.f_code: types.CodeType = f_code

        # Execution record for replaying errors
        self.exec_recorder = ExecutionRecorder(code=f_code, code_options=code_options)
        # Stack of module being parsed, current nn.module is at the end of ordered dict.
        # The first field of tuple is the fully qualified name of current module
        # in original hierarchy.  The second field is the type of current nn.module
        self.nn_module_stack: Dict[str, Tuple[str, Type[Any]]] = {}
        # Flag to indicate whether tracing is used for export.
        self.export = export

        self._fake_mode = output.tracing_context.fake_mode

        self.checkpoint = None
        self.random_calls = []

        self.strict_checks_enabled = False

        if sys.version_info >= (3, 10):
            from .resume_execution import (
                CO_ASYNC_GENERATOR,
                CO_COROUTINE,
                CO_GENERATOR,
                CO_ITERABLE_COROUTINE,
            )

            if f_code.co_flags & (
                CO_GENERATOR | CO_COROUTINE | CO_ITERABLE_COROUTINE | CO_ASYNC_GENERATOR
            ):
                self.push(BuiltinVariable(None))

        self.inline_depth = inline_depth
        linecache.lazycache(f_code.co_filename, f_globals)
        self.log_starts_line()


class InstructionTranslator(InstructionTranslatorBase):
    mutated_closure_cell_contents: Set[str]

    def __init__(
        self,
        instructions: List[Instruction],
        f_code,
        f_locals,
        f_globals,
        f_builtins,
        code_options,
        compiler_fn,
        one_graph,
        export,
        export_constraints,
        mutated_closure_cell_contents: Set[str],
        frame_state,
    ):
        _step_logger()(
            logging.INFO,
            f"torchdynamo start tracing {f_code.co_name} {code_options['co_filename']}:{code_options['co_firstlineno']}",
        )
        super().__init__(
            output=OutputGraph(
                code_options,
                compiler_fn,
                self,
                export,
                export_constraints,
                frame_state,
                local_scope=f_locals,
                global_scope=f_globals,
                f_code=f_code,
            ),
            instructions=instructions,
            f_locals=f_locals,
            f_globals=f_globals,
            f_builtins=f_builtins,
            code_options=code_options,
            symbolic_locals=collections.OrderedDict(),  # set below
            # A global var is inserted only after a STORE_GLOBAL happens to it
            symbolic_globals=collections.OrderedDict(),
            f_code=f_code,
            export=export,
            inline_depth=0,
        )

        # as soon as we create the tracing context we should keep it active, so any calls
        # into dynamo apis can rely on finding it
        with tracing(self.output.tracing_context):
            self.one_graph: bool = one_graph
            self.export = export
            self.mutated_closure_cell_contents = mutated_closure_cell_contents
            if self.export:
                assert (
                    self.one_graph
                ), "Export without one graph - something has gone wrong."

            vars = list(code_options["co_varnames"])
            vars.extend(x for x in self.cell_and_freevars() if x not in vars)

            self.symbolic_locals = collections.OrderedDict(
                (
                    k,
                    VariableBuilder(self, LocalSource(k))(f_locals[k]),
                )
                for k in vars
                if k in f_locals
            )

            # symbolic_locals contains the mapping from original f_locals to the
            # Variable objects. During the Variable building phase, each object also
            # has its associated guards. At the end, we will accumulate these
            # guards.
            #
            # One way of handling these guards is to just accumulate all of them
            # right now. However, many f_locals might not be used in the frame and
            # thus can unnecessarily increase guard execution overhead.  Therefore,
            # we selectively update output.guards as we run the Python Bytecode
            # instruction by instruction.
            #
            # An exception here is list/dict variables. Guards related to these
            # variables have indexed access, like Tensor_match on args[0], and if
            # args is not used in this frame, we will miss a LIST_LENGTH check like
            # len(args) == 2. Missing the LIST_LENGTH check causes problem for the
            # next invocation when args is not a list, and args[0] is a runtime
            # error. Therefore, we recursively add guards for list/dict variable here.
            for val in self.symbolic_locals.values():
                if isinstance(
                    val, (ListIteratorVariable, BaseListVariable, ConstDictVariable)
                ):
                    local_guards = VariableTracker.propagate(val)["guards"]
                    index_guards = [
                        guard
                        for guard in local_guards
                        if guard.create_fn
                        in (
                            GuardBuilder.LIST_LENGTH,
                            GuardBuilder.DICT_KEYS,
                            GuardBuilder.ODICT_KEYS,
                            GuardBuilder.TUPLE_ITERATOR_LEN,
                        )
                    ]
                    self.output.guards.update(index_guards)

            self._freevars_ids = dict()
            for name in self.code_options["co_freevars"]:
                if name in f_locals:
                    self._freevars_ids[name] = id(f_locals[name])

    def run(self):
        super().run()

    def match_nested_cell(self, name, cell):
        """Match a cell in this method to one in a function we are inlining"""
        value = cell.cell_contents
        # TODO(jansel): check the id of the cell rather than the contents
        if id(value) != self._freevars_ids.get(name):
            return None
        return self.symbolic_locals[name]

    def should_compile_partial_graph(self):
        return all(b.can_restore() for b in self.block_stack) and not self.one_graph

    def create_call_resume_at(self, inst):
        self.instruction_pointer = None

        if inst.opname == "RETURN_VALUE":
            return [create_instruction("RETURN_VALUE")]

        reads = livevars_analysis(self.instructions, inst)
        argnames = tuple(
            k
            for k in self.symbolic_locals.keys()
            if k in reads and k not in self.cell_and_freevars()
        )

        cg = PyCodegen(self)

        # Python does not allow null to be an arg to a function, so
        # we remove nulls from the stack and restore them in the
        # prologue of the resume function

        # sorted list of indices of nulls on the stack
        null_idxes: List[int] = []
        if sys.version_info >= (3, 11):
            # find indices of NullVariables
            for i, var in enumerate(self.stack):
                if isinstance(var, NullVariable):
                    null_idxes.append(i)
            # generate bytecode to pop the nulls
            null_cnt = 0
            for i, var in enumerate(reversed(self.stack)):
                if isinstance(var, NullVariable):
                    for j in range(2, i + 2 - null_cnt):
                        cg.append_output(create_instruction("SWAP", arg=j))
                    cg.extend_output(cg.pop_null())
                    null_cnt += 1

        # we popped all nulls from the stack at runtime,
        # so we should not count NullVariables
        stack_len = len(self.stack) - len(null_idxes)
        nargs = stack_len + len(argnames)

        name = unique_id(f"__resume_at_{inst.offset}")

        new_code: types.CodeType = ContinueExecutionCache.lookup(
            self.f_code,
            self.lineno,
            inst.offset,
            tuple(b.target.offset for b in self.block_stack),
            stack_len,
            argnames,
            tuple(b.resume_fn() for b in self.block_stack),
            tuple(null_idxes),
        )

        if new_code.co_freevars:
            cg.make_function_with_closure(name, new_code, True, stack_len)
        else:
            self.output.install_global(
                name, types.FunctionType(new_code, self.f_globals, name)
            )
            cg.extend_output(cg.load_function_name(name, True, stack_len))

        cg.extend_output([cg.create_load(k) for k in argnames])
        cg.extend_output(create_call_function(nargs, False))
        cg.append_output(create_instruction("RETURN_VALUE"))
        return cg.get_instructions()

    def RETURN_VALUE(self, inst):
        if self.output.count_calls() == 0 and not self.export:
            raise exc.SkipFrame("because no content in function call")
        self.instruction_pointer = None
        _step_logger()(
            logging.INFO,
            f"torchdynamo done tracing {self.f_code.co_name} (RETURN_VALUE)",
        )
        log.debug("RETURN_VALUE triggered compile")
        self.output.compile_subgraph(
            self,
            reason=GraphCompileReason(
                "return_value", [self.frame_summary()], graph_break=False
            ),
        )
        self.output.add_output_instructions([create_instruction("RETURN_VALUE")])


class InliningInstructionTranslator(InstructionTranslatorBase):
    """Trace and inline a called method"""

    symbolic_result: Optional[TensorVariable]

    @classmethod
    def inline_call(cls, parent, func, args, kwargs):
        with patch.dict(counters, {"unimplemented": counters["inline_call"]}):
            return cls.inline_call_(parent, func, args, kwargs)

    @staticmethod
    def check_inlineable(func):
        if func.has_self():
            unimplemented("inline with __self__")

        if func.get_name() == "patched_init":
            unimplemented("Patched init cannot be inlined.")

        try:
            if id(func.get_function()) in allowed_functions._disallowed_function_ids:
                unimplemented(f"inlining disallowed: {func.get_function()}")
        except NotImplementedError:
            pass  # closures

        if skipfiles.check(
            func.get_filename()
        ) and not skipfiles.is_torch_inline_allowed(func.get_filename()):
            from torch._dynamo.variables.misc import (
                produce_trampoline_autograd_apply,
                produce_trampoline_autograd_bwd,
                produce_trampoline_autograd_fwd,
            )

            # _origin marks this as coming from an internal dynamo known function that is safe to
            # trace through.
            if hasattr(func.fn, "_origin") and func.fn._origin in [
                produce_trampoline_autograd_fwd,
                produce_trampoline_autograd_apply,
                produce_trampoline_autograd_bwd,
            ]:
                # Known sound
                return
            unimplemented(
                f"inline in skipfiles: {func.fn.__qualname__}  | {func.get_name()} {func.get_filename()}"
            )

        if isinstance(func, UserFunctionVariable) and inspect.getattr_static(
            func.get_function(), "_torchdynamo_disable", False
        ):
            unimplemented(
                f"call torch._dynamo.disable() wrapped function {func.get_function()}"
            )

    @staticmethod
    def inline_call_(
        parent, func: VariableTracker, args: List[VariableTracker], kwargs
    ):
        assert isinstance(
            func,
            (UserFunctionVariable, NestedUserFunctionVariable),
        )
        InliningInstructionTranslator.check_inlineable(func)
        try:
            sub_locals, closure_cells = func.bind_args(parent, args, kwargs)
        except TypeError as e:
            # Wrap the general TypeError during bind_args() to the internal ArgsMismatchError with detailed info
            raise ArgsMismatchError(
                "{reason}.\n  func = {func}, args = {args}, kwargs = {kwargs}".format(
                    reason=str(e),
                    func=f"'{func.get_name()}' {func.get_filename()}:{func.get_code().co_firstlineno}",
                    args=[arg.python_type() for arg in args],
                    kwargs=kwargs,
                ),
            )

        for v in itertools.chain(sub_locals.values(), closure_cells.values()):
            if not isinstance(v, VariableTracker):
                unimplemented(f"unconverted arg {v}")

        code: types.CodeType = func.get_code()
        if code.co_name in ("__setitem__", "__setattr__"):
            unimplemented(f"inline {code.co_name}")

        suffix = ""
        # TODO: mlazos, add support for enabling multiple artifact logs
        # with a single alias
        if torch._logging._internal.log_state.is_artifact_enabled("output_code"):
            suffix = f"\n{dis.Bytecode(code).dis()}"
        if torch._logging._internal.log_state.is_artifact_enabled(
            "trace_call"
        ) and sys.version_info >= (3, 11):
            cur_inst = parent.current_instruction
            line = get_instruction_source_311(parent.f_code, cur_inst).rstrip()
            header = parent.get_line_of_code_header(lineno=cur_inst.positions.lineno)
            trace_call_log.debug(
                "TRACE inlined call %s from %s\n%s", code.co_name, header, line
            )
        log.debug("INLINING %s%s", code, suffix)

        tracer: InliningInstructionTranslator
        if is_generator(code):
            tracer = InliningGeneratorInstructionTranslator(
                parent, code, sub_locals, parent.symbolic_globals, closure_cells, func
            )
        else:
            tracer = InliningInstructionTranslator(
                parent, code, sub_locals, parent.symbolic_globals, closure_cells, func
            )

        strict_ctx: Any = contextlib.nullcontext()
        if parent.strict_checks_enabled:
            strict_ctx = tracer.strict_translation_mode()
        try:
            with strict_ctx:
                tracer.run()
        except exc.SkipFrame as e:
            msg = f"SKIPPED INLINING {code}: {e}"
            log.debug(msg)
            raise Unsupported(msg) from e
        except Exception as e:
            log.debug("FAILED INLINING %s", code)
            raise
        assert tracer.symbolic_result is not None
        func.export_freevars(parent, tracer)

        if tracer.f_globals is parent.f_globals:
            # Merge symbolic_globals back if parent and child are in the same namespace
            parent.symbolic_globals.update(tracer.symbolic_globals)

        log.debug("DONE INLINING %s", code)

        if is_generator(code):
            assert isinstance(tracer, InliningGeneratorInstructionTranslator)
            assert tracer.symbolic_result.as_python_constant() is None
            return ListIteratorVariable(
                tracer.generated_items,
                mutable_local=MutableLocal(),
                **VariableTracker.propagate(tracer.symbolic_result),
            )
        else:
            return tracer.symbolic_result

    def __init__(
        self,
        parent: InstructionTranslatorBase,
        code: types.CodeType,
        symbolic_locals: Dict[str, VariableTracker],
        symbolic_globals: Dict[str, VariableTracker],
        closure_cells: Dict[str, VariableTracker],
        funcvar: BaseUserFunctionVariable,
    ):
        f_globals = funcvar.get_globals()
        f_builtins = f_globals["__builtins__"]
        if not isinstance(f_builtins, dict):
            f_builtins = f_builtins.__dict__
        super().__init__(
            output=parent.output,
            f_locals={},
            f_globals=f_globals,
            f_builtins=f_builtins,
            symbolic_locals=symbolic_locals,
            symbolic_globals=symbolic_globals,
            instructions=cleaned_instructions(code),
            code_options={k: getattr(code, k) for k in dir(code)},
            f_code=code,
            export=parent.export,
            inline_depth=parent.inline_depth + 1,
        )
        self.parent = parent
        self.symbolic_result = None
        self.closure_cells = closure_cells
        self.nn_module_stack = parent.nn_module_stack.copy()

    @property
    def fake_mode(self):
        return self.parent.fake_mode

    def run_ctx_mgr(self):
        return TracingContext.current_frame(self.parent.frame_summary())

    def STORE_DEREF(self, inst):
        if inst.argval in self.closure_cells:
            cell = self.closure_cells[inst.argval]
            val = self.pop()
            if isinstance(cell, ClosureVariable):
                if not self.output.is_root_tracer():
                    unimplemented(
                        "HigherOrderOperator: Mutating a variable not in the current scope (ClosureVariable)"
                    )
                self.output.root_tx.symbolic_locals[cell.name] = val
            else:
                self.output.side_effects.store_cell(cell, val)
        else:
            maybe_cell = self.symbolic_locals.get(inst.argval)
            if isinstance(
                maybe_cell,
                variables.NewCellVariable,
            ):
                self.output.side_effects.store_cell(
                    self.symbolic_locals[inst.argval], self.pop()
                )
            else:
                if (
                    maybe_cell is not None
                    and maybe_cell.source.name()
                    not in self.output.root_tx.mutated_closure_cell_contents
                ):
                    # Why is the source name here unique?
                    # mutated_closure_cell_contents is a per-frame
                    # concept, and sources identify, e.g., particular
                    # locals from the frame.  If you had two locals,
                    # they'll get different source names, and therefore
                    # differ here.
                    self.output.root_tx.mutated_closure_cell_contents.add(
                        maybe_cell.source.name()
                    )
                    raise exc.RestartAnalysis()
                unimplemented("write to __closure__ while inlining")

    def LOAD_DEREF(self, inst):
        if inst.argval in self.closure_cells:
            cell = self.closure_cells[inst.argval]
            if isinstance(cell, ClosureVariable):
                self.push(self.output.root_tx.symbolic_locals[cell.name])
            else:
                self.push(self.output.side_effects.load_cell(cell))
        else:
            maybe_sym_local = self.symbolic_locals.get(inst.argval, None)
            if isinstance(maybe_sym_local, variables.NewCellVariable):
                self.push(self.output.side_effects.load_cell(maybe_sym_local))
            else:
                super().LOAD_DEREF(inst)

    def LOAD_CLOSURE(self, inst):
        assert inst.argval in self.cell_and_freevars()
        if inst.argval in self.closure_cells:
            self.push(self.closure_cells[inst.argval])
        else:
            self.push(InlinedClosureVariable(name=inst.argval))

    def check_replace_is_safe(self, oldvar):
        if not is_side_effect_safe(oldvar.mutable_local):
            unimplemented(
                "HigherOrderOperator: Mutating a variable not in the current scope (replace_all)"
            )

    def replace_all(self, oldvar: VariableTracker, newvar: VariableTracker):
        self.check_replace_is_safe(oldvar)
        newvar = super().replace_all(oldvar, newvar)
        # recursively check and update parent's locals and stack in case oldvar is from parent
        translator: InstructionTranslatorBase = self
        while hasattr(translator, "parent"):
            translator = translator.parent  # type: ignore[attr-defined]
            translator.update_locals_and_stack(oldvar, newvar)
        return newvar

    def should_compile_partial_graph(self):
        return False  # inlining functions is all-or-nothing

    def create_call_resume_at(self, offset):
        unimplemented("cant resume while inlining")

    def RETURN_VALUE(self, inst):
        self.symbolic_result = self.pop()
        self.instruction_pointer = None


class InliningGeneratorInstructionTranslator(InliningInstructionTranslator):
    generated_items: List[VariableTracker]

    def __init__(self, *args, **kwargs):
        super().__init__(*args, **kwargs)
        self.generated_items = []

    def YIELD_VALUE(self, inst: Instruction):
        self.generated_items.append(self.pop())
        # TODO(jansel): figure out why this is needed, it isn't in the docs for YIELD_VALUE
        self.push(ConstantVariable(None))<|MERGE_RESOLUTION|>--- conflicted
+++ resolved
@@ -605,30 +605,22 @@
             self.restore_graphstate(state)
             raise
 
-<<<<<<< HEAD
     def get_line_of_code_header(self, lineno=None):
         if lineno is None:
             lineno = self.lineno
-=======
-    def get_log_starts_line_log_str(self):
->>>>>>> 0201f721
         inline_depth_str = (
             f" (inline depth: {self.inline_depth})" if self.inline_depth > 0 else ""
         )
         return f"{self.f_code.co_name} {self.f_code.co_filename}:{lineno}{inline_depth_str}"
 
-    def log_starts_line(self):
-        if not torch._logging._internal.log_state.is_artifact_enabled("trace_source"):
-            return
+    def get_log_starts_line_log_str(self):
         log_str = f"TRACE starts_line {self.get_line_of_code_header()}\n"
         line = linecache.getline(self.f_code.co_filename, self.lineno).rstrip()
         log_str += f"    {line}"
         return log_str
 
     def log_starts_line(self):
-        trace_source_log.debug(
-            "%s", LazyString(lambda: self.get_log_starts_line_log_str())
-        )
+        trace_source_log.debug("%s", LazyString(self.get_log_starts_line_log_str))
 
     def step(self):
         """Process exactly one instruction, return False we should exit"""
@@ -2248,15 +2240,16 @@
         # with a single alias
         if torch._logging._internal.log_state.is_artifact_enabled("output_code"):
             suffix = f"\n{dis.Bytecode(code).dis()}"
-        if torch._logging._internal.log_state.is_artifact_enabled(
-            "trace_call"
-        ) and sys.version_info >= (3, 11):
+        if sys.version_info >= (3, 11):
             cur_inst = parent.current_instruction
-            line = get_instruction_source_311(parent.f_code, cur_inst).rstrip()
+            parent_code = parent.f_code
             header = parent.get_line_of_code_header(lineno=cur_inst.positions.lineno)
-            trace_call_log.debug(
-                "TRACE inlined call %s from %s\n%s", code.co_name, header, line
-            )
+
+            def get_trace_call_log_str():
+                line = get_instruction_source_311(parent_code, cur_inst).rstrip()
+                return f"TRACE inlined call {code.co_name} from {header}\n{line}"
+
+            trace_call_log.debug("%s", LazyString(get_trace_call_log_str))
         log.debug("INLINING %s%s", code, suffix)
 
         tracer: InliningInstructionTranslator

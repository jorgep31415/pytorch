from typing import Any, Dict, List, Optional
from collections import defaultdict
from warnings import warn

import torch

import torch.cuda
from torch._C._profiler import _ExperimentalConfig
from torch._C import _get_privateuse1_backend_name

from torch.autograd import (
    _disable_profiler,
    _enable_profiler,
    _kineto_step,
    _prepare_profiler,
    _ProfilerResult,
    _supported_activities,
    DeviceType,
    kineto_available,
    ProfilerActivity,
    ProfilerConfig,
    ProfilerState,
)
from torch.autograd.profiler_util import (
    _filter_name,
    _filter_stack_entry,
    _rewrite_name,
    EventList,
    FunctionEvent,
    MEMORY_EVENT_NAME,
    MemRecordsAcc,
    OUT_OF_MEMORY_EVENT_NAME,
)
from torch.futures import Future

__all__ = ["profile", "record_function", "emit_itt", "emit_nvtx", "load_nvprof", "EnforceUnique",
           "parse_nvprof_trace", "KinetoStepTracker", "EventList", "FunctionEvent", "MemRecordsAcc"]

try:
    # Available in Python >= 3.2
    from contextlib import ContextDecorator as _ContextDecorator
except ImportError:
    import functools

    class _ContextDecorator:  # type: ignore[no-redef]

        def __enter__(self):
            raise NotImplementedError

        def __exit__(self, exc_type, exc_val, exc_tb):
            raise NotImplementedError

        def __call__(self, func):
            @functools.wraps(func)
            def wrapped(*args, **kwargs):
                with self:
                    return func(*args, **kwargs)

            return wrapped

def _enable_dynamo_cache_lookup_profiler(enable: bool):
    from torch._dynamo.eval_frame import (  # type: ignore[attr-defined]
        clear_profiler_hooks,
        set_profiler_hooks,
    )
    """
    Registers a hook within dynamo eval_frame.c called before and after
    the lookup process, which runs guards associated with each cached frame.

    Clear deregisters the hooks, saving overhead.
    """

    if enable:

        def _profiler_start(name):
            return torch.ops.profiler._record_function_enter_new(name, None)

        def _profiler_end(record):
            torch.ops.profiler._record_function_exit._RecordFunction(record)
        set_profiler_hooks(_profiler_start, _profiler_end)
    else:
        clear_profiler_hooks()


class profile:
    """Context manager that manages autograd profiler state and holds a summary of results.
    Under the hood it just records events of functions being executed in C++ and
    exposes those events to Python. You can wrap any code into it and it will
    only report runtime of PyTorch functions.
    Note: profiler is thread local and is automatically propagated into the async tasks

    Args:
        enabled (bool, optional): Setting this to False makes this context manager a no-op.

        use_cuda (bool, optional): Enables timing of CUDA events as well using the cudaEvent API.
            Adds approximately 4us of overhead to each tensor operation.

        record_shapes (bool, optional): If shapes recording is set, information
            about input dimensions will be collected. This allows one to see which
            dimensions have been used under the hood and further group by them
            using prof.key_averages(group_by_input_shape=True). Please note that
            shape recording might skew your profiling data. It is recommended to
            use separate runs with and without shape recording to validate the timing.
            Most likely the skew will be negligible for bottom most events (in a case
            of nested function calls). But for higher level functions the total
            self cpu time might be artificially increased because of the shape
            collection.

        with_flops (bool, optional): If with_flops is set, the profiler will estimate
            the FLOPs (floating point operations) value using the operator's input shape.
            This allows one to estimate the hardware performance. Currently,
            this option only works for the matrix multiplication and 2D convolution operators.

        profile_memory (bool, optional): track tensor memory allocation/deallocation.

        with_stack (bool, optional): record source information (file and line number) for the ops.

        with_modules (bool): record module hierarchy (including function names)
            corresponding to the callstack of the op. e.g. If module A's forward call's
            module B's forward which contains an aten::add op,
            then aten::add's module hierarchy is A.B
            Note that this support exist, at the moment, only for TorchScript models
            and not eager mode models.

        use_kineto (bool, optional): experimental, enable profiling with Kineto profiler.

        use_cpu (bool, optional): profile CPU events; setting to ``False`` requires
            ``use_kineto=True`` and can be used to lower the overhead for GPU-only profiling.

        experimental_config (_ExperimentalConfig) : A set of experimental options
            used by profiler libraries like Kineto. Note, backward compatibility is not guaranteed.


    .. warning:
        Enabling memory profiling or source attribution incurs additional profiler
        overhead

    .. warning:
        This context managers should not be called recursively, i.e. no nested
        instances are allowed

    .. warning:
        Due to some CUDA multiprocessing limitations (multiprocessing-cuda-note_),
        one cannot use the profiler with ``use_cuda = True`` to benchmark
        DataLoaders with ``num_workers > 0``. If you wish to benchmark data loading,
        please use ``use_cuda = False`` or ``num_workers = 0``.

    Example:
        >>> # xdoctest: +SKIP
        >>> # xdoctest: +REQUIRES(env:TORCH_DOCTEST_AUTOGRAD_PROFILER)
        >>> x = torch.randn((1, 1), requires_grad=True)
        >>> with torch.autograd.profiler.profile() as prof:
        >>>     for _ in range(100):  # any normal python code, really!
        >>>         y = x ** 2
        >>>         y.backward()
        >>> # NOTE: some columns were removed for brevity
        >>> print(prof.key_averages().table(sort_by="self_cpu_time_total"))
        -----------------------------------  ---------------  ---------------  ---------------
        Name                                 Self CPU total   CPU time avg     Number of Calls
        -----------------------------------  ---------------  ---------------  ---------------
        mul                                  32.048ms         32.048ms         200
        pow                                  27.041ms         27.041ms         200
        PowBackward0                         9.727ms          55.483ms         100
        torch::autograd::AccumulateGrad      9.148ms          9.148ms          100
        torch::autograd::GraphRoot           691.816us        691.816us        100
        -----------------------------------  ---------------  ---------------  ---------------

    """
    def __init__(
            self,
            enabled=True,
            *,
            use_cuda=False,
            use_device=None,
            record_shapes=False,
            with_flops=False,
            profile_memory=False,
            with_stack=False,
            with_modules=False,
            use_kineto=False,
            use_cpu=True,
            use_mtia=False,
            experimental_config=None):
        self.enabled: bool = enabled
        if not self.enabled:
            return
        self.use_cuda = use_cuda
        self.use_device = use_device
        self.function_events: Optional[EventList] = None
        self.entered = False
        self.record_shapes = record_shapes
        self.with_flops = with_flops
        self.record_shapes |= self.with_flops
        self.profile_memory = profile_memory
        self.with_stack = with_stack
        self.with_modules = with_modules
        self.use_cpu = use_cpu
        self.use_mtia = use_mtia
        if experimental_config is None:
            experimental_config = _ExperimentalConfig()
        self.experimental_config = experimental_config
        self.kineto_results: Optional[_ProfilerResult] = None

        if not self.use_cpu:
            assert use_kineto, \
                "Device-only events supported only with Kineto (use_kineto=True)"

        if self.use_cuda and not torch.cuda.is_available():
            warn("CUDA is not available, disabling CUDA profiling")
            self.use_cuda = False

        self.kineto_activities = set()
        if self.use_cpu:
            self.kineto_activities.add(ProfilerActivity.CPU)
        if self.use_mtia:
            self.kineto_activities.add(ProfilerActivity.MTIA)

        self.profiler_kind = ProfilerState.KINETO
        if self.use_cuda:
            if (not use_kineto or ProfilerActivity.CUDA not in
                    _supported_activities()):
                assert self.use_cpu, "Legacy CUDA profiling requires use_cpu=True"
                self.profiler_kind = ProfilerState.KINETO_GPU_FALLBACK
            else:
                self.kineto_activities.add(ProfilerActivity.CUDA)

        if self.use_device:
            if self.use_device == 'cuda':
                # TODO:using 'use_device' instead of 'use_cuda' facilitates access by other devices
                # and integrate it in subsequent pr.
                pass
            elif self.use_device == _get_privateuse1_backend_name():
                if not use_kineto:
                    assert self.use_cpu, "Legacy custombackend profiling requires use_cpu=True"
                    self.profiler_kind = ProfilerState.KINETO_PRIVATEUSE1_FALLBACK
                else:
                    raise AssertionError(
                        "Now, custombackend events does not support Kineto (use_kineto=False)"
                    )
            else:
                raise AssertionError(f"{self.use_device} doesn't support profile.")

        assert len(self.kineto_activities) > 0, \
            "No activities specified for the profiler"


    def config(self):
        return ProfilerConfig(
            self.profiler_kind,
            self.record_shapes,
            self.profile_memory,
            self.with_stack,
            self.with_flops,
            self.with_modules,
            self.experimental_config)

    def __enter__(self):
        if not self.enabled:
            return
        if self.entered:
            raise RuntimeError("Profiler context manager is not reentrant")
        _enable_dynamo_cache_lookup_profiler(True)
        self._prepare_trace()
        self._start_trace()
        return self

    def _prepare_trace(self):
        self.entered = True
        _prepare_profiler(self.config(), self.kineto_activities)

    def _start_trace(self):
        self.entered = True
        _enable_profiler(self.config(), self.kineto_activities)

    def __exit__(self, exc_type, exc_val, exc_tb):
        if not self.enabled:
            return
        _enable_dynamo_cache_lookup_profiler(False)
        if self.use_cuda:
            torch.cuda.synchronize()
        self.kineto_results = _disable_profiler()
        parsed_results = self._parse_kineto_results(self.kineto_results)
        self.function_events = EventList(
            parsed_results,
            use_cuda=self.use_cuda,
            profile_memory=self.profile_memory,
            with_flops=self.with_flops)
        self.function_events._build_tree()
        return False

    def __repr__(self):
        if self.function_events is None:
            return '<unfinished torch.autograd.profile>'
        return repr(self.function_events)

    def __str__(self):
        if self.function_events is None:
            return '<unfinished torch.autograd.profile>'
        return str(self.function_events)

    def _check_finish(self):
        if self.function_events is None:
            raise RuntimeError("Profiler didn't finish running")

    def table(
            self,
            sort_by=None,
            row_limit=100,
            max_src_column_width=75,
            max_name_column_width=55,
            max_shapes_column_width=80,
            header=None,
            top_level_events_only=False
    ):
        self._check_finish()
        assert self.function_events is not None
        return self.function_events.table(
            sort_by=sort_by,
            row_limit=row_limit,
            max_src_column_width=max_src_column_width,
            max_name_column_width=max_name_column_width,
            max_shapes_column_width=max_shapes_column_width,
            header=header,
            top_level_events_only=top_level_events_only
        )
    table.__doc__ = EventList.table.__doc__

    def export_chrome_trace(self, path):
        self._check_finish()
        if kineto_available():
            self.kineto_results.save(path)  # type: ignore[union-attr]
        else:
            return self.function_events.export_chrome_trace(path)  # type: ignore[union-attr]
    export_chrome_trace.__doc__ = EventList.export_chrome_trace.__doc__

    def export_stacks(self, path: str, metric: str = "self_cpu_time_total"):
        self._check_finish()
        assert self.function_events is not None, "Expected profiling results"
        assert self.with_stack, "export_stacks() requires with_stack=True"
        return self.function_events.export_stacks(path, metric)

    def key_averages(self, group_by_input_shape=False, group_by_stack_n=0):
        self._check_finish()
        assert self.function_events is not None, "Expected profiling results"
        return self.function_events.key_averages(group_by_input_shape, group_by_stack_n)
    key_averages.__doc__ = EventList.key_averages.__doc__

    def total_average(self):
        self._check_finish()
        assert self.function_events is not None, "Expected profiling results"
        return self.function_events.total_average()
    total_average.__doc__ = EventList.total_average.__doc__

    @property
    def self_cpu_time_total(self):
        """ Returns total time spent on CPU obtained as a sum of
        all self times across all the events.
        """
        self._check_finish()
        assert self.function_events is not None
        return self.function_events.self_cpu_time_total

    def _parse_kineto_results(self, result: _ProfilerResult):
        # result.events() has most of the events - PyTorch op-level and device-level events

        trace_start_us = result.trace_start_us()
        mem_records = [[evt, False] for evt in result.events() if evt.name() == MEMORY_EVENT_NAME]
        oom_records = [evt for evt in result.events() if evt.name() == OUT_OF_MEMORY_EVENT_NAME]
        mem_records_acc = MemRecordsAcc(mem_records)

        def _cpu_memory_usage(mem_record):
            return mem_record.nbytes() if \
                mem_record.device_type() in [DeviceType.CPU, DeviceType.MKLDNN, DeviceType.IDEEP] \
                else 0

        def _cuda_memory_usage(mem_record):
            return mem_record.nbytes() if \
                mem_record.device_type() in [DeviceType.CUDA, DeviceType.HIP] \
                else 0

        # Create and return FunctionEvent list
        function_events = []
        cuda_corr_map: Dict[int, List[FunctionEvent]] = {}
        max_evt_id = 0
        for kineto_event in result.events():
            if _filter_name(kineto_event.name()):
                continue
            rel_start_us = kineto_event.start_us() - trace_start_us
            rel_end_us = rel_start_us + kineto_event.duration_us()
            abs_end_us = kineto_event.start_us() + kineto_event.duration_us()

            cpu_memory_usage = 0
            cuda_memory_usage = 0
            if kineto_event.device_type() == DeviceType.CPU:
                # find the corresponding memory allocation events
                for mem_record in mem_records_acc.in_interval(kineto_event.start_us(), abs_end_us):
                    cpu_memory_usage += _cpu_memory_usage(mem_record[0])
                    cuda_memory_usage += _cuda_memory_usage(mem_record[0])
                    mem_record[1] = True

            is_async = kineto_event.is_async() or (
                kineto_event.start_thread_id() != kineto_event.end_thread_id()
            )

            fe = FunctionEvent(
                id=kineto_event.correlation_id(),
                name=_rewrite_name(name=kineto_event.name(), with_wildcard=True),
                trace_name=_rewrite_name(name=kineto_event.name(), with_wildcard=False),
                thread=kineto_event.start_thread_id(),
                start_us=rel_start_us,
                end_us=rel_end_us,
                fwd_thread=kineto_event.fwd_thread_id(),
                input_shapes=kineto_event.shapes(),
                concrete_inputs=kineto_event.concrete_inputs(),
                stack=[entry for entry in kineto_event.stack() if _filter_stack_entry(entry)],
                scope=kineto_event.scope(),
                cpu_memory_usage=cpu_memory_usage,
                cuda_memory_usage=cuda_memory_usage,
                is_async=is_async,
                sequence_nr=kineto_event.sequence_nr(),
                device_type=kineto_event.device_type(),
                device_index=kineto_event.device_index(),
                flops=kineto_event.flops(),
            )
            max_evt_id = fe.id if fe.id > max_evt_id else max_evt_id
            if fe.device_type == DeviceType.CPU and not fe.is_async:
                # Check if we have CUDA time as a fallback
                cuda_time = kineto_event.cuda_elapsed_us()
                if cuda_time > 0:
                    fe.append_kernel(
                        fe.name,
                        fe.device_index,
                        cuda_time)
                    fe.is_legacy = True
            function_events.append(fe)
            corr_id = kineto_event.linked_correlation_id()
            if corr_id > 0:
                if corr_id not in cuda_corr_map:
                    cuda_corr_map[corr_id] = []
                cuda_corr_map[corr_id].append(fe)

        # associate CUDA kernels and CUDA runtime (CPU) with CPU events
        for fe in function_events:
            if (fe.device_type == DeviceType.CPU and not fe.is_async and
                    fe.id in cuda_corr_map):
                for f_evt in cuda_corr_map[fe.id]:
                    if f_evt.device_type == DeviceType.CUDA:
                        fe.append_kernel(
                            f_evt.name,
                            f_evt.device_index,
                            f_evt.time_range.end - f_evt.time_range.start)
                    elif f_evt.device_type == DeviceType.CPU:
                        # make sure that 'thread' of a CPU Kineto (e.g. CUDA Runtime) event is associated
                        # with the 'thread' of the corresponding linked PyTorch event to properly track
                        # parents and children
                        f_evt.thread = fe.thread


        def createFunctionEventForMemoryEvents(evt):
            rel_start_us = evt.start_us() - trace_start_us
            fe = FunctionEvent(
                id=max_evt_id,
                name=evt.name(),
                trace_name=None,  # not outputting in the trace
                thread=evt.start_thread_id(),
                start_us=rel_start_us,
                end_us=rel_start_us,  # no duration
                fwd_thread=evt.start_thread_id(),
                input_shapes=[],
                stack=[],
                scope=0,  # RecordScope::FUNCTION
                cpu_memory_usage=_cpu_memory_usage(evt),
                cuda_memory_usage=_cuda_memory_usage(evt),
                is_async=False,
                sequence_nr=-1,
                device_type=DeviceType.CPU,
                device_index=0,
            )
            return fe

        # output top-level memory events
        for mem_record in mem_records:
            if not mem_record[1]:
                max_evt_id += 1
                fe = createFunctionEventForMemoryEvents(mem_record[0])
                function_events.append(fe)

        for oom_record in oom_records:
            max_evt_id += 1
            fe = createFunctionEventForMemoryEvents(oom_record)
            function_events.append(fe)

        function_events.sort(key=lambda evt: [evt.time_range.start, -evt.time_range.end])
        return function_events


class record_function(_ContextDecorator):
    """Context manager/function decorator that adds a label to a block of
    Python code (or function) when running autograd profiler. It is
    useful when tracing the code profile.

    Args:
        name (str): Label assigned to the block of code.
        node_id (int): ID of node, for distributed profiling. Unset in
        non-distributed cases.

    Example:
        >>> # xdoctest: +REQUIRES(env:TORCH_DOCTEST_AUTOGRAD_PROFILER)
        >>> x = torch.randn((1, 1), requires_grad=True)
        >>> with torch.autograd.profiler.profile() as prof:
        ...     y = x ** 2
        ...     with torch.autograd.profiler.record_function("label-z"): # label the block
        ...         z = y ** 3
        ...     y.backward()
        ...
        >>> # xdoctest: +IGNORE_WANT
        >>> # NOTE: some columns were removed for brevity
        >>> print(prof.key_averages().table(sort_by="self_cpu_time_total"))
        -----------------------------------  ---------------  ---------------  ---------------
        Name                                 Self CPU total %  CPU time avg     Number of Calls
        -----------------------------------  ---------------  ---------------  ---------------
        pow                                  60.77%           47.470us         3
        mul                                  21.73%           25.465us         2
        PowBackward0                         12.03%           121.891us        1
        torch::autograd::AccumulateGrad      2.70%            6.324us          1
        label-z                              2.13%            12.421us         1
        torch::autograd::GraphRoot           0.64%            1.503us          1
        -----------------------------------  ---------------  ---------------  ---------------
        Self CPU time total: 234.344us
        CUDA time total: 0.000us

    """
    def __init__(self, name: str, args: Optional[str] = None):
        self.name: str = name
        self.args: Optional[str] = args
        # Whether or not we should run record function's end callbacks when exiting.
        self.run_callbacks_on_exit: bool = True
        # TODO: TorchScript ignores standard type annotation here
        # self.record: Optional["torch.classes.profiler._RecordFunction"] = None
        self.record = torch.jit.annotate(Optional["torch.classes.profiler._RecordFunction"], None)

    def __enter__(self):
        self.record = torch.ops.profiler._record_function_enter_new(self.name, self.args)
        return self

    def __exit__(self, exc_type: Any, exc_value: Any, traceback: Any):
        if not self.run_callbacks_on_exit:
            return

        # Local variable is needed by TorchScript to refine Optional[T] to T
        record = self.record
        assert record is not None

        # TODO: Too slow with __torch_function__ handling enabled
        # See https://github.com/pytorch/pytorch/issues/76410
        if not torch.jit.is_scripting():
<<<<<<< HEAD
            with torch._C.DisableTorchFunction():
=======
            with torch._C.DisableTorchFunctionSubclass():
>>>>>>> 1de1bea6
                torch.ops.profiler._record_function_exit._RecordFunction(record)
        else:
            torch.ops.profiler._record_function_exit(record)

    def _call_end_callbacks_on_future(self, fut: Future[Any]) -> Future[Any]:
        """
        _call_end_callbacks_on_future is meant to be used for profiling async
        calls that return a future. Calling this function will extend recording
        beyond this scope, until the future is satisfied. It is useful for profiling
        the end to end time of asynchronous calls. This function should only be called
        once to attach the callback onto the future, and will throw if called multiple
        times.

        Args:
            fut: (torch._C.Future): future for which to schedule
            callback for.

        Returns:
            A future that completes with the value of the passed in future when
            the profiling callbacks have ran.

        """
        # Throw if we have already attached a callback onto the future.
        if not self.run_callbacks_on_exit:
            raise RuntimeError("_call_end_callbacks_on_future can only be called once.")

        # We are scheduling to run this RecordFunction's end callbacks when the
        # passed in future completes, so don't run end callbacks on exit.
        self.run_callbacks_on_exit = False

        # Local variable is needed by TorchScript to refine Optional[T] to T
        record = self.record
        assert record is not None

        # TODO: Too slow with __torch_function__ handling enabled
        # See https://github.com/pytorch/pytorch/issues/76410
        if not torch.jit.is_scripting():
<<<<<<< HEAD
            with torch._C.DisableTorchFunction():
=======
            with torch._C.DisableTorchFunctionSubclass():
>>>>>>> 1de1bea6
                profiled_future = torch.ops.profiler._call_end_callbacks_on_jit_fut._RecordFunction(
                    record, fut)
        else:
            profiled_future = torch.ops.profiler._call_end_callbacks_on_jit_fut(record, fut)
        return profiled_future


class emit_itt:
    """Context manager that makes every autograd operation emit an ITT range.

    It is useful when running the program under Intel(R) VTune Profiler::

        vtune <--vtune-flags> <regular command here>

    The Instrumentation and Tracing Technology (ITT) API enables your application to generate and
    control the collection of trace data during its execution across different Intel tools.
    This context manager is to annotate Intel(R) VTune Profiling trace. With help of this context manager,
    you will be able to see labled ranges in Intel(R) VTune Profiler GUI.

    .. warning:
        This context manager should not be called recursively, i.e. at most one
        instance should be enabled at any given time.

    Args:
        enabled (bool, optional): Setting ``enabled=False`` makes this context manager a no-op.
            Default: ``True``.
        record_shapes (bool, optional): If ``record_shapes=True``, the itt range wrapping
            each autograd op will append information about the sizes of Tensor arguments received
            by that op, in the following format:
            ``[[arg0.size(0), arg0.size(1), ...], [arg1.size(0), arg1.size(1), ...], ...]``
            Non-tensor arguments will be represented by ``[]``.
            Arguments will be listed in the order they are received by the backend op.
            Please note that this order may not match the order in which those arguments were passed
            on the Python side.  Also note that shape recording may increase the overhead of itt range creation.
            Default: ``False``

    Example:
        >>> # xdoctest: +SKIP("Undefined variables")
        >>> # xdoctest: +REQUIRES(env:TORCH_DOCTEST_AUTOGRAD_PROFILER)
        >>> with torch.autograd.profiler.emit_itt():
        ...     model(x)

    """
    def __init__(self, enabled=True, record_shapes=False):
        self.enabled = enabled
        self.entered = False
        self.record_shapes = record_shapes

    def __enter__(self):
        if not self.enabled:
            return
        if self.entered:
            raise RuntimeError("ITT annotation context manager is not reentrant")
        self.entered = True
        _enable_profiler(
            ProfilerConfig(
                ProfilerState.ITT,
                self.record_shapes,
                False,
                False,
                False,
                False,
                _ExperimentalConfig()),
            set()
        )
        return self

    def __exit__(self, exc_type, exc_val, exc_tb):
        if not self.enabled:
            return
        _disable_profiler()
        return False


class emit_nvtx:
    """Context manager that makes every autograd operation emit an NVTX range.

    It is useful when running the program under nvprof::

        nvprof --profile-from-start off -o trace_name.prof -- <regular command here>

    Unfortunately, there's no way to force nvprof to flush the data it collected
    to disk, so for CUDA profiling one has to use this context manager to annotate
    nvprof traces and wait for the process to exit before inspecting them.
    Then, either NVIDIA Visual Profiler (nvvp) can be used to visualize the timeline, or
    :func:`torch.autograd.profiler.load_nvprof` can load the results for inspection
    e.g. in Python REPL.

    .. warning:
        This context manager should not be called recursively, i.e. at most one
        instance should be enabled at any given time.

    Args:
        enabled (bool, optional): Setting ``enabled=False`` makes this context manager a no-op.
            Default: ``True``.
        record_shapes (bool, optional): If ``record_shapes=True``, the nvtx range wrapping
            each autograd op will append information about the sizes of Tensor arguments received
            by that op, in the following format:
            ``[[arg0.size(0), arg0.size(1), ...], [arg1.size(0), arg1.size(1), ...], ...]``
            Non-tensor arguments will be represented by ``[]``.
            Arguments will be listed in the order they are received by the backend op.
            Please note that this order may not match the order in which those arguments were passed
            on the Python side.  Also note that shape recording may increase the overhead of nvtx range creation.
            Default: ``False``

    Example:
        >>> # xdoctest: +SKIP("undefined variables")
        >>> # xdoctest: +REQUIRES(env:TORCH_DOCTEST_AUTOGRAD_PROFILER)
        >>> with torch.cuda.profiler.profile():
        ...     model(x)  # Warmup CUDA memory allocator and profiler
        ...     with torch.autograd.profiler.emit_nvtx():
        ...         model(x)

    **Forward-backward correlation**

    When viewing a profile created using :class:`emit_nvtx` in the Nvidia Visual Profiler,
    correlating each backward-pass op with the corresponding forward-pass op can be difficult.
    To ease this task, :class:`emit_nvtx` appends sequence number information to the ranges it
    generates.

    During the forward pass, each function range is decorated with ``seq=<N>``.  ``seq`` is a running
    counter, incremented each time a new backward Function object is created and stashed for backward.
    Thus, the ``seq=<N>`` annotation associated with each forward function range tells you that
    if a backward Function object is created by this forward function,
    the backward object will receive sequence number N.
    During the backward pass, the top-level range wrapping each C++ backward Function's
    ``apply()`` call is decorated with ``stashed seq=<M>``.  ``M`` is the sequence number that
    the backward object was created with.  By comparing ``stashed seq`` numbers in backward with ``seq``
    numbers in forward, you can track down which forward op created each backward Function.

    Any functions executed during the backward pass are also decorated with ``seq=<N>``.  During
    default backward (with ``create_graph=False``) this information is irrelevant, and in fact,
    ``N`` may simply be 0 for all such functions.  Only the top-level ranges associated with
    backward Function objects' ``apply()`` methods are useful, as a way to correlate these Function
    objects with the earlier forward pass.

    **Double-backward**

    If, on the other hand, a backward pass with ``create_graph=True`` is underway (in other words,
    if you are setting up for a double-backward), each function's execution during backward
    is given a nonzero, useful ``seq=<N>``.  Those functions may themselves create Function objects
    to be executed later during double-backward, just as the original functions in the forward pass did.
    The relationship between backward and double-backward is conceptually the same as the relationship
    between forward and backward: The functions still emit current-sequence-number-tagged ranges,
    the Function objects they create still stash those sequence numbers, and during the eventual
    double-backward, the Function objects' ``apply()`` ranges are still tagged with ``stashed seq``
    numbers, which can be compared to `seq` numbers from the backward pass.

    .. warning:
        The sequence number is thread-local, and some forward functions don't create an associated
        backward Function object (instead delegating that to sub-functions further down the call chain).
        For these reasons, the correspondence of stashed sequence numbers in
        backward Function ``apply()`` ranges with `seq` numbers in forward-pass ranges is
        not guaranteed to be 1 to 1.  The sequence numbers alone may not be enough to fully
        disambiguate which forward function created which
        backward Function object.  You may need to make a judgment based on analytic knowledge of what
        the expected correspondence should be.
    """
    def __init__(self, enabled=True, record_shapes=False):
        self.enabled = enabled
        self.entered = False
        self.record_shapes = record_shapes

    def __enter__(self):
        if not self.enabled:
            return
        if self.entered:
            raise RuntimeError("NVTX annotation context manager is not reentrant")
        self.entered = True
        torch.cuda.synchronize()
        _enable_profiler(
            ProfilerConfig(
                ProfilerState.NVTX,
                self.record_shapes,
                False,
                False,
                False,
                False,
                _ExperimentalConfig()),
            set()
        )
        return self

    def __exit__(self, exc_type, exc_val, exc_tb):
        if not self.enabled:
            return
        torch.cuda.synchronize()
        _disable_profiler()
        return False


def load_nvprof(path):
    """Opens an nvprof trace file and parses autograd annotations.

    Args:
        path (str): path to nvprof trace
    """
    return EventList(parse_nvprof_trace(path))


class EnforceUnique:
    """Raises an error if a key is seen more than once."""
    def __init__(self):
        self.seen = set()

    def see(self, *key):
        if key in self.seen:
            raise RuntimeError('duplicate key: ' + str(key))
        self.seen.add(key)


def parse_nvprof_trace(path):
    import sqlite3
    conn = sqlite3.connect(path)
    conn.row_factory = sqlite3.Row

    # Parse strings table
    strings = {}
    for r in conn.execute("SELECT _id_ as id, value FROM StringTable"):
        strings[r["id"]] = torch._C._demangle(r["value"])

    # First, find all functions and create FunctionEvents for them
    marker_query = """
    SELECT
        start.id AS marker_id, start.name, start.timestamp AS start_time, end.timestamp AS end_time
    FROM
        CUPTI_ACTIVITY_KIND_MARKER AS start INNER JOIN CUPTI_ACTIVITY_KIND_MARKER AS end
        ON start.id = end.id
    WHERE
        start.name != 0 AND end.name = 0
    """
    functions = []
    functions_map = {}
    unique = EnforceUnique()
    for row in conn.execute(marker_query):
        unique.see(row['marker_id'])
        evt = FunctionEvent(id=row['marker_id'],
                            node_id=0,  # missing a node_id when calling FunctionEvent. This is just to ensure
                                        # that pytorch doesn't crash when creating a FunctionEvent() object
                            name=strings[row['name']],
                            start_us=row['start_time'],
                            end_us=row['end_time'],
                            thread=0)  # TODO: find in sqlite database
        functions.append(evt)
        functions_map[evt.id] = evt

    # Now, correlate all kernels with FunctionEvents
    kernel_query = """
    SELECT
        start.id AS marker_id, start.name, start.timestamp, end.timestamp,
        runtime._id_ AS runtime_id, runtime.cbid, runtime.start AS runtime_start, runtime.end AS runtime_end,
        kernel.start AS kernel_start, kernel.end AS kernel_end, kernel.name AS kernel_name
    FROM
        CUPTI_ACTIVITY_KIND_MARKER AS start
        INNER JOIN CUPTI_ACTIVITY_KIND_MARKER AS end
            ON start.id = end.id
        INNER JOIN CUPTI_ACTIVITY_KIND_RUNTIME as runtime
            ON (start.timestamp < runtime.start AND runtime.end < end.timestamp)
        INNER JOIN CUPTI_ACTIVITY_KIND_CONCURRENT_KERNEL AS kernel
            ON kernel.correlationId = runtime.correlationId
    """
    unique = EnforceUnique()
    for row in conn.execute(kernel_query):
        unique.see(row['marker_id'], row['runtime_id'])
        # 211 is cudaKernelLaunch for cuda >= 9.2
        assert (row['cbid'] == 211)
        evt = functions_map[row['marker_id']]
        evt.append_kernel(row['kernel_name'],
                          0,
                          row['kernel_end'] - row['kernel_start'])

    functions.sort(key=lambda evt: evt.time_range.start)
    return functions


class KinetoStepTracker:
    """Provides an abstraction for incrementing the step count globally.
    Previously, we only had one place to mark that a step() has occurred
    in the program via pytorch profiler step(). We will now add step hooks
    in the Optimizer class https://github.com/pytorch/pytorch/issues/88446

    - This could mean programs that already call profiler.step() every
      iteration can end up double incrementing step count.
    - If a model uses multiple optimizers we can also have double or more
      counting of the step.

    We fix this by adding a layer of abstraction before calling step()
    to the kineto library. The idea is to maintain steps per requester in a dict:
    ```
    {
       "ProfilerStep": 100,  # triggered by profiler step() call
       "Optimizer1Step": 100,   # Optimizer 1 or 2 are just examples, could be SGD, Adam etc
       "Optimizer2Step": 100,
    }
    ```
    To figure out the global step count just take the max of dict values (100).

    If one of the count increments the max will go up.
    ```
    {
       "ProfilerStep": 100,
       "Optimizer1Step": 101,   # Optimizer1 got incremented first say
       "Optimizer2Step": 100,
    }
    ```
    Then global step count is 101
    We only call the kineto step() function when global count increments.

    NOTE: Please do not use the KinetoStepTracker in modules beside the Optimizer
    for now. The result could be incorrect increments of the step count.
    """
    _current_step = -1
    _step_dict: Dict[str, int] = defaultdict(int)

    @classmethod
    def init_step_count(cls, requester: str):
        cls._step_dict[requester] = cls._current_step

    @classmethod
    def erase_step_count(cls, requester: str) -> bool:
        return cls._step_dict.pop(requester, None) is not None

    @classmethod
    def increment_step(cls, requester: str) -> int:
        """Increments the step count for the requester.
        Additionally if the max over all step counts has incremented then
        trigger the _kineto_step()
        returns global step count
        """
        if requester not in cls._step_dict:
            cls.init_step_count(requester)
        cls._step_dict[requester] += 1

        new_step = max(cls._step_dict.values())
        if new_step > cls._current_step:
            delta = new_step - cls._current_step
            if delta > 1:
                warn("Profiler step count has increased more than 1 - "
                     f"current_step = {cls._current_step} step dict =  {cls._step_dict}")
            for _ in range(0, delta):
                _kineto_step()
            cls._current_step = new_step
        return cls._current_step

    @classmethod
    def current_step(cls) -> int:
        return cls._current_step<|MERGE_RESOLUTION|>--- conflicted
+++ resolved
@@ -554,11 +554,7 @@
         # TODO: Too slow with __torch_function__ handling enabled
         # See https://github.com/pytorch/pytorch/issues/76410
         if not torch.jit.is_scripting():
-<<<<<<< HEAD
-            with torch._C.DisableTorchFunction():
-=======
             with torch._C.DisableTorchFunctionSubclass():
->>>>>>> 1de1bea6
                 torch.ops.profiler._record_function_exit._RecordFunction(record)
         else:
             torch.ops.profiler._record_function_exit(record)
@@ -596,11 +592,7 @@
         # TODO: Too slow with __torch_function__ handling enabled
         # See https://github.com/pytorch/pytorch/issues/76410
         if not torch.jit.is_scripting():
-<<<<<<< HEAD
-            with torch._C.DisableTorchFunction():
-=======
             with torch._C.DisableTorchFunctionSubclass():
->>>>>>> 1de1bea6
                 profiled_future = torch.ops.profiler._call_end_callbacks_on_jit_fut._RecordFunction(
                     record, fut)
         else:

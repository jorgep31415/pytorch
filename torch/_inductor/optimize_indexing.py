--- conflicted
+++ resolved
@@ -1,5 +1,4 @@
 import functools
-import itertools
 import logging
 import math
 from typing import Dict, Iterable, Union
@@ -7,15 +6,9 @@
 import sympy
 
 import torch
-<<<<<<< HEAD
+from torch.fx.experimental.symbolic_shapes import free_symbols
 from torch.utils._sympy.value_ranges import bound_sympy, ValueRangeAnalysis, ValueRanges
 from .ir import InterpreterShim, LoopBody
-=======
-from torch.fx.experimental.symbolic_shapes import free_symbols
-from torch.utils._sympy.value_ranges import ValueRangeAnalysis, ValueRanges
-from .ir import FloorDiv, InterpreterShim, LoopBody, ModularIndexing
-from .utils import sympy_subs, sympy_symbol
->>>>>>> 0b3d4dd8
 from .virtualized import V
 
 log = logging.getLogger(__name__)
@@ -70,92 +63,6 @@
     )
 
 
-<<<<<<< HEAD
-=======
-def get_expr_range(expr, vars_ranges: dict):
-    fs = list(expr.free_symbols)
-    if len(fs) == 0:
-        return ValueRanges(expr, expr)
-
-    vars_ranges = vars_ranges.copy()
-
-    def replace_symbols_for_deriv(expr):
-        cnt = itertools.count()
-
-        # for the purposes of finding local, minimum, maximum, assume smoothness
-        def mod_indexing_rep(x, y, z):
-            if z.is_constant():
-                new_var = sympy_symbol("mod_index" + f"{next(cnt)}")
-                # TODO: check if x / y has a range <= z and return x / y.
-                if z > 0:
-                    vars_ranges[new_var] = ValueRanges(0, z - 1)
-                else:
-                    vars_ranges[new_var] = ValueRanges(z + 1, 0)
-                fs.append(new_var)
-                return new_var
-
-            # never really happens, we'll bail on optimizing
-            return (x / y) % z
-
-        def indexing_div_rep(x, y):
-            return x / y
-
-        return expr.replace(ModularIndexing, mod_indexing_rep).replace(
-            FloorDiv, indexing_div_rep
-        )
-
-    monotonic_increasing = []
-    monotonic_decreasing = []
-    other_symbols = []
-
-    expr_for_deriv = replace_symbols_for_deriv(expr)
-    for symbol in fs:
-        diff = sympy.diff(expr_for_deriv, symbol)
-        if diff.is_positive:
-            monotonic_increasing.append(symbol)
-        elif diff.is_positive is False:  # can return None
-            monotonic_decreasing.append(symbol)
-        else:
-            # If diff_free_symbols only one symbol and it is the same as symbol,
-            # If this symbol's lower and upper bounds are the same, then it is constant.
-            # Add it to monotonic_increasing or monotonic_decreasing is ok.
-            diff_free_symbols = list(diff.free_symbols)
-            if (
-                len(diff_free_symbols) == 1
-                and symbol in diff_free_symbols
-                and symbol in vars_ranges
-                and vars_ranges[symbol].lower == vars_ranges[symbol].upper
-            ):
-                monotonic_increasing.append(symbol)
-            else:
-                other_symbols.append(symbol)
-
-    if not other_symbols:
-        max_val = sympy_subs(
-            expr_for_deriv,
-            {
-                k: (v.upper if k in monotonic_increasing else v.lower)
-                for k, v in vars_ranges.items()
-            },
-        )
-        min_val = sympy_subs(
-            expr_for_deriv,
-            {
-                k: (v.lower if k in monotonic_increasing else v.upper)
-                for k, v in vars_ranges.items()
-            },
-        )
-        if free_symbols(min_val):
-            min_val = -math.inf
-        if free_symbols(max_val):
-            max_val = math.inf
-        return ValueRanges(min_val, max_val)
-    else:
-        # bail on optimizing, have not run into this yet
-        return ValueRanges(-math.inf, math.inf)
-
-
->>>>>>> 0b3d4dd8
 class OptimizeIndexing:
     """
     Performs Value Range Analysis on LoopBody's fx graph to reduce precision of

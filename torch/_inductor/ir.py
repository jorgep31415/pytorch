--- conflicted
+++ resolved
@@ -3371,7 +3371,6 @@
             [0, 0],
             groups,
         )
-<<<<<<< HEAD
         output_size = output.size()
         stride_order = [0] + list(reversed(range(1, 2 + 1)))
         if len(stride_order) < len(output_size):
@@ -3383,24 +3382,11 @@
     assert x.get_device().type == "cpu" and weight.get_device().type == "cpu"
     inputs = [x, weight]
 
-=======
-        req_stride_order = get_stride_order(output.stride())
-
-    x = cls.require_stride_order(x, req_stride_order)
-    weight = cls.require_stride1(cls.realize_input(weight))
-    assert x.get_device().type == "cpu" and weight.get_device().type == "cpu"
-    inputs = [x, weight]
-
->>>>>>> 9f0b2c73
     kernel_layout = FixedLayout(
         x.get_device(),
         x.get_dtype(),
         output.size(),
-<<<<<<< HEAD
         ouput_stride,
-=======
-        output.stride(),
->>>>>>> 9f0b2c73
     )
     constant_args = [padding, stride, dilation, groups]
 

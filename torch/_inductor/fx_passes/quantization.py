import copy
import functools

import torch
from ..ir import QConv, QConvPointWisePT2E, TensorBox
from ..pattern_matcher import Arg, CallFunction, KeywordArg, Match
from .freezing_patterns import register_freezing_graph_pattern
from .post_grad import register_lowering_pattern

aten = torch.ops.aten
prims = torch.ops.prims
quantized_decomposed = torch.ops.quantized_decomposed
dequantize_per_channel = quantized_decomposed.dequantize_per_channel.default

"""
dequantize activation:
    x = x.to(fp32)
    x = x - zero_point
    x = x * scale
"""
dequantize_activation_pattern = CallFunction(
    aten.mul.Tensor,
    CallFunction(
        aten.sub.Tensor,
        CallFunction(
            prims.convert_element_type.default,
            KeywordArg("x"),
            KeywordArg("x_dq_dtype"),
        ),
        KeywordArg("x_zp"),
    ),
    KeywordArg("x_scale"),
)

dequantize_weight_pattern = CallFunction(
    dequantize_per_channel,
    KeywordArg("w"),
    KeywordArg("w_scale"),
    KeywordArg("w_zp"),
    KeywordArg("w_axis"),  # axis for quantization
    KeywordArg("w_qmin"),  # quant clamp min
    KeywordArg("w_qmax"),  # quant clamp max
    KeywordArg("qw_dtype"),  # dtype=torch.int8
)

aten_conv_pattern = CallFunction(
    aten.convolution.default,
    dequantize_activation_pattern,
    dequantize_weight_pattern,
    KeywordArg("b"),  # bias
    KeywordArg("stride"),
    KeywordArg("padding"),
    KeywordArg("dilation"),
    KeywordArg("transposed"),
    KeywordArg("o_padding"),
    KeywordArg("groups"),
)

"""
quantize output:
    scale = 1 / scale
    scale = 1.0 * scale
    output = round(output * scale)
    output = output + zero_point
    output = clamp_min(output, 0)
    output = clamp_max(output, 127)
    output = output.to(uint8)
"""
quantize_conv_output_pattern = CallFunction(
    prims.convert_element_type.default,
    CallFunction(
        aten.clamp_max.default,
        CallFunction(
            aten.clamp_min.default,
            CallFunction(
                aten.add.Tensor,
                CallFunction(
                    aten.round.default,
                    CallFunction(
                        aten.mul.Tensor,
                        aten_conv_pattern,  # output of conv
                        CallFunction(
                            aten.mul.Tensor,
                            CallFunction(
                                aten.reciprocal.default, KeywordArg("o_scale")
                            ),
                            Arg(),  # 1.0
                        ),
                    ),
                ),
                KeywordArg("o_zp"),
            ),
            KeywordArg("o_qmin"),  # 0
        ),
        KeywordArg("o_qmax"),  # 127
    ),
    KeywordArg("o_dtype"),  # dtype=torch.uint8
)


dequant_per_channel_pattern = CallFunction(
    quantized_decomposed.dequantize_per_channel.default,  # dequant_per_channel node
    KeywordArg("q_weight"),
    KeywordArg("w_scale"),
    KeywordArg("w_zp"),
    KeywordArg("w_axis"),
    KeywordArg("w_quant_min"),
    KeywordArg("w_quant_max"),
    KeywordArg("w_dtype"),
)


dequant_per_channel_clone_to_channel_last_pattern = CallFunction(
    aten.clone.default,
    dequant_per_channel_pattern,
    memory_format=KeywordArg("memory_format"),
)


def _register_quantized_conv_lowering(pattern):
    @register_lowering_pattern(pattern)
    def qconv(match: Match, *args, **kwargs):
        x, x_scale, x_zp = kwargs["x"], kwargs["x_scale"], kwargs["x_zp"]
        w, w_scale, w_zp, w_axis = (
            kwargs["w"],
            kwargs["w_scale"],
            kwargs["w_zp"],
            kwargs["w_axis"],
        )
        b, stride, padding, dilation = (
            kwargs["b"],
            kwargs["stride"],
            kwargs["padding"],
            kwargs["dilation"],
        )
        groups, o_scale, o_zero_point, o_dtype = (
            kwargs["groups"],
            kwargs["o_scale"],
            kwargs["o_zp"],
            kwargs["o_dtype"],
        )
        weight_shape = w.get_size()
        dim = len(weight_shape) - 2
        return QConv.create(
            dim,
            x,
            x_scale,
            x_zp,
            w,
            w_scale,
            w_zp,
            w_axis,
            b,
            stride,
            padding,
            dilation,
            groups,
            o_scale,
            o_zero_point,
            o_dtype,
        )

    return qconv


aten_qconv_pt2e_pattern = CallFunction(
    torch.ops.onednn.qconv2d_pointwise.default,
    KeywordArg("x"),
    KeywordArg("x_scale"),  # x_scale
    KeywordArg("x_zp"),  # x_zp
    KeywordArg("packed_weight"),  # packed_weight
    KeywordArg("w_scale"),  # w_scale
    KeywordArg("w_zp"),  # w_zp
    KeywordArg("b"),  # bias
    KeywordArg("stride"),
    KeywordArg("padding"),
    KeywordArg("dilation"),
    KeywordArg("groups"),
    Arg(),  # output_scale
    Arg(),  # output_zero_point
    Arg(),  # fp32_output
    Arg(),  # attr
    Arg(),  # scalars
    Arg(),  # algorithm
)

quantize_conv_output_pattern_pt2e = CallFunction(
    prims.convert_element_type.default,
    CallFunction(
        aten.clamp_max.default,
        CallFunction(
            aten.clamp_min.default,
            CallFunction(
                aten.add.Tensor,
                CallFunction(
                    aten.round.default,
                    CallFunction(
                        aten.mul.Tensor,
                        aten_qconv_pt2e_pattern,  # output of conv
                        KeywordArg("o_inv_scale"),
                    ),
                ),
                KeywordArg("o_zp"),
            ),
            KeywordArg("o_qmin"),  # 0
        ),
        KeywordArg("o_qmax"),  # 127
    ),
    KeywordArg("o_dtype"),  # dtype=torch.uint8
)

pattern_match_count = 0


def _register_quantized_conv_lowering_pt2e(pattern):
    @register_lowering_pattern(pattern)
    def qconv(match: Match, *args, **kwargs):
        x, x_scale, x_zp = kwargs["x"], kwargs["x_scale"], kwargs["x_zp"]
        b, stride, padding, dilation = (
            kwargs["b"],
            kwargs["stride"],
            kwargs["padding"],
            kwargs["dilation"],
        )
        groups, o_inv_scale, o_zero_point, o_dtype = (
            kwargs["groups"],
            kwargs["o_inv_scale"],
            kwargs["o_zp"],
            kwargs["o_dtype"],
        )

        # packed_weight = kwargs["packed_weight"]
        packed_weight, w_scale, w_zp = (
            kwargs["packed_weight"],
            kwargs["w_scale"],
            kwargs["w_zp"],
        )
        global pattern_match_count
        pattern_match_count += 1
        print(
            "---- matched the pattern ----: {}".format(pattern_match_count), flush=True
        )

        weight_shape = packed_weight.get_size()
        dim = len(weight_shape) - 2
        return TensorBox.create(
            QConvPointWisePT2E.create(
                dim,
                x,
                x_scale,
                x_zp,
                packed_weight,
                w_scale,
                w_zp,
                -1,  # w_axis delete it later
                b,
                stride,
                padding,
                dilation,
                groups,
                o_inv_scale,
                o_zero_point,
                o_dtype,
                False,  # fp32_output
                "none",  # unary_attr
                [],  # unary_scalars
                "",  # unary_algorithm
            )
        )

    return qconv


def register_quantization_lowerings():
    _register_quantized_conv_lowering(quantize_conv_output_pattern)
    _register_quantized_conv_lowering_pt2e(quantize_conv_output_pattern_pt2e)


<<<<<<< HEAD
dequant_node_pattern = CallFunction(
    aten.mul.Tensor,
    CallFunction(
        aten.sub.Tensor,
        CallFunction(
            prims.convert_element_type.default,
            KeywordArg("x"),
            KeywordArg("o_dtype"),  # dtype=torch.float32
        ),
        KeywordArg("dequant_zp"),  # dequant zp
    ),
    KeywordArg("dequant_scale"),  # dequant_scale
)


def _register_dequant_promotion_pass(pattern):
    @register_freezing_graph_pattern(
        pattern, pass_number=0
    )  # pass_number=0, so it will run before insert weight prepack node
    def dequant_promotion(match: Match, *args, **kwargs):
        to_fp32_node = match.nodes[0]
        sub_node = match.nodes[1]
        mul_node = match.nodes[2]
        graph = match.graph
        if len(list(mul_node.users)) > 1:
            # Dequant Node used by multiply nodes
            # Will do dequant promotion, so each used node has a seperate dequant pattern connected
            for index in range(len(list(mul_node.users)) - 1):
                user_node = list(mul_node.users)[index]
                with graph.inserting_before(user_node):
                    # Step1: Duplicate the mul node
                    new_mul_node = graph.call_function(
                        torch.ops.aten.mul.Tensor,
                        args=mul_node.args,
                        kwargs=mul_node.kwargs,
                    )
                    new_mul_node.meta = copy.copy(mul_node.meta)
                    user_node.replace_input_with(mul_node, new_mul_node)

                    with graph.inserting_before(new_mul_node):
                        # Step2: Duplicate the sub node
                        new_sub_node = graph.call_function(
                            torch.ops.aten.sub.Tensor,
                            args=sub_node.args,
                            kwargs=sub_node.kwargs,
                        )
                        new_sub_node.meta = copy.copy(sub_node.meta)
                        new_mul_node.replace_input_with(sub_node, new_sub_node)

                        with graph.inserting_before(new_sub_node):
                            # Step3: Duplicate the to_fp32 node
                            new_to_fp32_node = graph.call_function(
                                torch.ops.prims.convert_element_type.default,
                                args=to_fp32_node.args,
                                kwargs=to_fp32_node.kwargs,
                            )
                            new_to_fp32_node.meta = copy.copy(to_fp32_node.meta)
                            new_sub_node.replace_input_with(
                                to_fp32_node, new_to_fp32_node
                            )


dequant_per_channel_pattern = CallFunction(
    quantized_decomposed.dequantize_per_channel.default,  # dequant_per_channel node
    KeywordArg("q_weight"),
    KeywordArg("w_scale"),
    KeywordArg("w_zp"),
    KeywordArg("w_axis"),
    KeywordArg("w_quant_min"),
    KeywordArg("w_quant_max"),
    KeywordArg("w_dtype"),
)


dequant_per_channel_clone_channel_last_pattern = CallFunction(
    aten.clone.default,
    dequant_per_channel_pattern,
    memory_format=KeywordArg("memory_format"),
)


def _is_dequant_conv2d(match):
=======
def _is_valid_dequant_conv2d_pattern(match):
>>>>>>> 2252d69a
    conv_node = match.output_node()
    assert conv_node.target is aten.convolution.default
    input_meta_value = conv_node.args[0].meta.get("val")
    weight_meta_value = conv_node.args[1].meta.get("val")
    for meta_value in [input_meta_value, weight_meta_value]:
        if (
            meta_value is None
            or meta_value.device.type != "cpu"
            or meta_value.dim() != 4
        ):
            # Only support conv2d now
            return False

    (
        to_fp32_node,
        sub_node,
        mul_node,
    ) = match.nodes[0:3]

    assert to_fp32_node.target is torch.ops.prims.convert_element_type.default
    assert sub_node.target is torch.ops.aten.sub.Tensor
    assert mul_node.target is torch.ops.aten.mul.Tensor
    if (
        len(list(to_fp32_node.users)) != 1
        or len(list(sub_node.users)) != 1
        or len(list(mul_node.users)) != 1
    ):
        # Ensure the dequant pattern only has 1 user
        # since we will delete the dequant pattern here
        return False
    return True


def _register_qconv_weight_prepack_pass(pattern):
    @register_freezing_graph_pattern(
        pattern,
        extra_check=_is_valid_dequant_conv2d_pattern,
        pass_number=1,  # pass_number=1, ensure it's behand dequant promotion pass
    )
    def qconv_weight_prepack(match: Match, *args, **kwargs):
        has_clone_to_channel_last_node_in_pattern = any(
            node.target == aten.clone.default for node in match.nodes
        )

        (
            to_fp32_node,
            sub_node,
            mul_node,
            dequant_per_channel,
        ) = match.nodes[0:4]

        clone_node = (
            match.nodes[4] if has_clone_to_channel_last_node_in_pattern else None
        )
        conv_node = (
            match.nodes[5]
            if has_clone_to_channel_last_node_in_pattern
            else match.nodes[4]
        )
        if clone_node is not None:
            assert clone_node.target is aten.clone.default
        assert conv_node.target is aten.convolution.default

        # Activation QParams
        qx, x_zp, x_scale = (
            kwargs["x"],
            kwargs["x_zp"],
            kwargs["x_scale"],
        )

        # Weight QParams
        qw, w_scale, w_zp = (
            kwargs["q_weight"],
            kwargs["w_scale"],
            kwargs["w_zp"],
        )

        # Conv Params
        bias, stride, padding, dilation, groups = (
            kwargs["b"],
            kwargs["stride"],
            kwargs["padding"],
            kwargs["dilation"],
            kwargs["groups"],
        )

        x_shape = qx.meta.get("tensor_meta").shape
        graph = match.graph
        with graph.inserting_before(conv_node):
            # Insert weight prepack node and the QConv node
            packed_weight_inputs = (
                qw,
                w_scale,
                x_scale,
                x_zp,
                stride,
                padding,
                dilation,
                groups,
                x_shape,
            )
            packed_weight_op = torch.ops.onednn.qconv_prepack
            prepack_weight_node = graph.call_function(
                packed_weight_op, args=packed_weight_inputs
            )

            new_args = (
                qx,
                x_scale,
                x_zp,
                prepack_weight_node,
                w_scale,
                w_zp,
                bias,
                stride,
                padding,
                dilation,
                groups,
                1.0,  # output_scale
                0,  # output_zero_point
                True,  # fp32_output
                "none",  # attr
                [],  # scalars
                "",  # algorithm
            )
            new_conv_node = graph.call_function(
                torch.ops.onednn.qconv2d_pointwise.default, args=new_args
            )
            conv_node.replace_all_uses_with(new_conv_node)
            new_conv_node.meta.update(conv_node.meta)

            # Erase the original conv node
            graph.erase_node(conv_node)
            # Erase the dequant pattern
            graph.erase_node(mul_node)
            graph.erase_node(sub_node)
            graph.erase_node(to_fp32_node)
            # Erase the dequant per channel pattern
            if clone_node is not None:
                graph.erase_node(clone_node)
            graph.erase_node(dequant_per_channel)


def _generate_dequant_convolution_node_pattern(_dequant_per_channel_pattern):
    dequant_convolution_node_pattern = CallFunction(
        aten.convolution.default,
        dequantize_activation_pattern,
        _dequant_per_channel_pattern,
        KeywordArg("b"),
        KeywordArg("stride"),
        KeywordArg("padding"),
        KeywordArg("dilation"),
        KeywordArg("is_transposed"),
        KeywordArg("out_padding"),
        KeywordArg("groups"),
    )
    return dequant_convolution_node_pattern


def _generate_qconv_weight_prepack_patterns():
    return (
        _generate_dequant_convolution_node_pattern(dequant_per_channel_pattern),
        # There is another pattern due to the pass of convert_conv_weights_to_channels_last
        # https://github.com/pytorch/pytorch/blob/07107919297db3f8ab37f11c12666b6d6d5f692e/torch/_inductor/freezing.py#L338-L362.
        # Depend on some heuristics, it may or may not insert to(channel_last) node
        # between convolution and dequant_per_channel node
        _generate_dequant_convolution_node_pattern(
            dequant_per_channel_clone_to_channel_last_pattern
        ),
    )


@functools.lru_cache(None)
<<<<<<< HEAD
def _quantization_mkldnn_weight_pack_init():
    _register_dequant_promotion_pass(dequant_node_pattern)
    weight_prepack_patterns = _generate_weight_prepack_patterns()
=======
def _register_quantization_weight_pack_pass():
    weight_prepack_patterns = _generate_qconv_weight_prepack_patterns()
>>>>>>> 2252d69a
    for weight_prepack_pattern in weight_prepack_patterns:
        _register_qconv_weight_prepack_pass(weight_prepack_pattern)<|MERGE_RESOLUTION|>--- conflicted
+++ resolved
@@ -276,7 +276,6 @@
     _register_quantized_conv_lowering_pt2e(quantize_conv_output_pattern_pt2e)
 
 
-<<<<<<< HEAD
 dequant_node_pattern = CallFunction(
     aten.mul.Tensor,
     CallFunction(
@@ -339,29 +338,7 @@
                             )
 
 
-dequant_per_channel_pattern = CallFunction(
-    quantized_decomposed.dequantize_per_channel.default,  # dequant_per_channel node
-    KeywordArg("q_weight"),
-    KeywordArg("w_scale"),
-    KeywordArg("w_zp"),
-    KeywordArg("w_axis"),
-    KeywordArg("w_quant_min"),
-    KeywordArg("w_quant_max"),
-    KeywordArg("w_dtype"),
-)
-
-
-dequant_per_channel_clone_channel_last_pattern = CallFunction(
-    aten.clone.default,
-    dequant_per_channel_pattern,
-    memory_format=KeywordArg("memory_format"),
-)
-
-
-def _is_dequant_conv2d(match):
-=======
 def _is_valid_dequant_conv2d_pattern(match):
->>>>>>> 2252d69a
     conv_node = match.output_node()
     assert conv_node.target is aten.convolution.default
     input_meta_value = conv_node.args[0].meta.get("val")
@@ -535,13 +512,8 @@
 
 
 @functools.lru_cache(None)
-<<<<<<< HEAD
-def _quantization_mkldnn_weight_pack_init():
+def _register_quantization_weight_pack_pass():
     _register_dequant_promotion_pass(dequant_node_pattern)
-    weight_prepack_patterns = _generate_weight_prepack_patterns()
-=======
-def _register_quantization_weight_pack_pass():
     weight_prepack_patterns = _generate_qconv_weight_prepack_patterns()
->>>>>>> 2252d69a
     for weight_prepack_pattern in weight_prepack_patterns:
         _register_qconv_weight_prepack_pass(weight_prepack_pattern)
--- conflicted
+++ resolved
@@ -746,16 +746,10 @@
             return f"vec_convert_to_mask({x})"
         if opt_ctx_x.dtype == torch.bool and dtype in (torch.float, torch.float32):
             return f"mask_convert_to_float({x})"
-<<<<<<< HEAD
         if opt_ctx_x.dtype in (torch.float, torch.float32) and dtype in DTYPE_16BIT:
             return f"cvt_fp32_to_16bit<{DTYPE_TO_CPP[dtype]}>({x})"
         if opt_ctx_x.dtype in DTYPE_16BIT and dtype in (torch.float, torch.float32):
             return f"cvt_16bit_to_fp32<{DTYPE_TO_CPP[opt_ctx_x.dtype]}>({x})"
-=======
-        if opt_ctx_x.dtype in (torch.float, torch.float32) and dtype == torch.bfloat16:
-            return f"cvt_fp32_to_bf16({x})"
-        if opt_ctx_x.dtype == torch.bfloat16 and dtype in (torch.float, torch.float32):
-            return f"cvt_bf16_to_fp32({x})"
         if opt_ctx_x.dtype == torch.uint8 and dtype in (torch.float, torch.float32):
             # Note: this function only convert inputs number of elements equal to at::vec::Vectorized<float>.size()
             return f"at::vec::convert_uint8_to_float({x})"
@@ -765,7 +759,6 @@
             # * Pattern match of quantization op in the loop body.
             # * Skip the explicit saturation and clamp inside at::vec::convert_float_to_uint8.
             return f"at::vec::convert_float_to_uint8({x})"
->>>>>>> 52368be0
         # TODO(jgong5): support conversion for other types
         # currently we only allow load/store torch.uint8 and handle conversion there
         return f"({x})"
@@ -1249,16 +1242,6 @@
                 ],
             )
         else:
-<<<<<<< HEAD
-            if dtype in DTYPE_16BIT:
-                self.reduction_prefix.writeline(
-                    f"float {tmpvar} = {reduction_init(reduction_type, dtype)};"
-                )
-            else:
-                self.reduction_prefix.writeline(
-                    f"{DTYPE_TO_CPP[dtype]} {tmpvar} = {reduction_init(reduction_type, dtype)};"
-                )
-=======
             acc_type = reduction_acc_type(reduction_type, dtype)
 
             if (reduction_type, acc_type) not in self.reduction_omp_dec:
@@ -1279,7 +1262,6 @@
             self.reduction_prefix.writeline(
                 f"{acc_type} {acc} = {reduction_init(reduction_type, dtype)};"
             )
->>>>>>> 52368be0
             self.stores.writeline(
                 f"{acc} = {reduction_combine(reduction_type, acc, value)};"
             )
@@ -1483,15 +1465,10 @@
             # should always be broadcast as float for vectorization since we always use float to compute
             if is_mask:
                 loadbuf = f"flag_to_float_scalar({loadbuf})"
-<<<<<<< HEAD
-            line = f"at::vec::Vectorized<float>(static_cast<float>({loadbuf}))"
-            opt_ctx.dtype = torch.float
-=======
-            if dtype in [torch.bfloat16]:
-                line = f"at::vec::Vectorized<bfloat16>({loadbuf})"
+            if dtype in DTYPE_16BIT:
+                line = f"at::vec::Vectorized<DTYPE_TO_CPP[dtype]>({loadbuf})"
             else:
                 line = f"at::vec::Vectorized<float>(static_cast<float>({loadbuf}))"
->>>>>>> 52368be0
         elif dtype in [torch.uint8] and opt_ctx.is_load_uint8_as_float:
             line = f"at::vec::Vectorized<uint8_t>::loadu_one_fourth({loadbuf})"
         elif is_mask:
@@ -1666,47 +1643,23 @@
                 DeferredLine(name, f"{value}.store({var} + {cexpr_index(index)});")
             ]
             if out_dtype != dtype:
-                if out_dtype == torch.bfloat16 and dtype == torch.float:
-                    bf16_tmpvar = f"bf16_{value}"
+                if out_dtype in DTYPE_16BIT and dtype == torch.float:
+                    _16bit_tmpvar_vec = f"{DTYPE_TO_CPP[out_dtype]}_{tmpvar_vec}"
                     store_lines = [
                         DeferredLine(
                             name,
-                            f"auto {bf16_tmpvar} = cvt_fp32_to_bf16({value});",
+                            f"auto {_16bit_tmpvar_vec} = cvt_fp32_to_16bit<{DTYPE_TO_CPP[out_dtype]}>({tmpvar_vec});",
                         ),
                         DeferredLine(
                             name,
-                            f"{bf16_tmpvar}.store({var} + {cexpr_index(index)}, {self.tiling_factor});",
+                            f"{_16bit_tmpvar_vec}.store({var} + {cexpr_index(index)}, {self.tiling_factor});",
                         ),
                     ]
                 else:
                     raise AssertionError(
                         f"Unsupported reduction type {reduction_type} from {dtype} to {out_dtype}"
                     )
-<<<<<<< HEAD
-                ]
-                if out_dtype != dtype:
-                    if out_dtype in DTYPE_16BIT and dtype == torch.float:
-                        _16bit_tmpvar_vec = f"{DTYPE_TO_CPP[out_dtype]}_{tmpvar_vec}"
-                        store_lines = [
-                            DeferredLine(
-                                name,
-                                f"auto {_16bit_tmpvar_vec} = cvt_fp32_to_16bit<{DTYPE_TO_CPP[out_dtype]}>({tmpvar_vec});",
-                            ),
-                            DeferredLine(
-                                name,
-                                f"{_16bit_tmpvar_vec}.store({var} + {cexpr_index(index)}, {self.tiling_factor});",
-                            ),
-                        ]
-                    else:
-                        raise AssertionError(
-                            f"Unsupported reduction type {reduction_type} from {dtype} to {out_dtype}"
-                        )
-                self.reduction_suffix.writelines(store_lines)
-
-        self.cse.store_cache[name] = tmpvar
-=======
             self.reduction_suffix.writelines(store_lines)
->>>>>>> 52368be0
 
 
 class CppTile2DKernel(CppVecKernel):
@@ -2286,18 +2239,8 @@
                                 if input_value.target == "load"
                                 else input_value.args[-1]
                             )
-<<<<<<< HEAD
-                            if (dtype == torch.uint8) and (
-                                input_value.target == "load"
-                            ):
-                                # 1. doing uint8 to float.
-                                # 2. the previous node of uint8 to float is load.
-                                opt_ctx.is_load_uint8_as_float = True
-                            elif dtype in [torch.bfloat16, torch.float16, torch.float]:
-=======
                             if dtype in [torch.bfloat16, torch.float, torch.uint8]:
                                 # Convert from dtype to torch.float
->>>>>>> 52368be0
                                 pass
                             elif (
                                 dtype in [torch.int32, torch.int64]
@@ -2486,12 +2429,7 @@
                         ]
                         _node.args = (
                             ops,
-<<<<<<< HEAD
-                            name,
                             torch.float if dtype in DTYPE_16BIT else dtype,
-=======
-                            torch.float if dtype == torch.bfloat16 else dtype,
->>>>>>> 52368be0
                             torch.float,
                             reduction_type,
                             value,

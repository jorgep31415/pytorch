--- conflicted
+++ resolved
@@ -888,6 +888,11 @@
         # tmpX  means indirect indexing
         return free_symbol_startswith(index, "tmp")
 
+    def is_broadcasted(self, index: sympy.Expr):
+        return not set.issubset(
+            set(self.range_tree_nodes.keys()), index.free_symbols
+        )
+
     def combine_contiguous_dims(self, index: sympy.Expr, tree: IterationRangesRoot):
         """
         More aggressive simplification to merge contiguous dims
@@ -1106,18 +1111,22 @@
         # Keep the variable in cache if we are going to reuse it
         # TODO(lezcano) We could potentially do better
         # https://github.com/pytorch/pytorch/pull/91316#issuecomment-1364680622
-        # Keep the variable in cache last if all the folowing hold
-        #  1) We are in a reduction loop
-        #  2) Its not its last use
-        #  3) This load will not be lifted to body the body
-        #  4) We are not broadcasting
-        if self.inside_reduction and not self.persistent_reduction:
-            names = self.mutations or {name}
+        # Keep the variable in cache last if any of the following hold
+        #  1) We are doing broadcasting
+        #  2) It will be used later and it won't be CSE'd. Equivalently, all the following hold
+        #   2.1) We are in a reduction loop
+        #   2.2) Its not its last use
+        #   2.3) This load will not be lifted to the body
+        # The second lot of conditions are equiv to: 
+        if self.is_broadcasted(original_index):
+            ep = ", eviction_policy='evict_last'"
+        elif self.inside_reduction and not self.persistent_reduction:
+            if name in self.args.inplace_buffers:
+                names = set(self.args.inplace_buffers[name].other_names)
+            else:
+                names = {name}
             last_use = len(names & self.last_usage) > 0
-            is_broadcasted = not set.issubset(
-                set(self.range_tree_nodes.keys()), original_index.free_symbols
-            )
-            evict_last = not last_use and ("rmask" in mask or indirect_indexing) and not is_broadcasted
+            evict_last = not last_use and ("rmask" in mask or indirect_indexing)
             ep = ", eviction_policy='evict_last'" if evict_last else ""
         else:
             ep = ""
@@ -1189,12 +1198,6 @@
         ):
             self.gen_assert_indirect_indexing(self.stores, original_index, mask)
 
-<<<<<<< HEAD
-
-        # Lezcano: Setting the eviction_policy would be useful in in_out_ptrs,
-        # but it's not supported by triton master ATM
-        # See how we set it in loads in the future if they support it again.
-=======
         # Guard against write-after-read corruption in triton.
         # See # https://github.com/openai/triton/issues/1615
         # This triton bug means that a load which is broadcasted over multiple
@@ -1202,13 +1205,13 @@
         # program. The workaround is to add a barrier before storing, which
         # enforces that all warps have already read the data.
         is_inplace = name in self.args.inplace_buffers
-        is_broadcasted = not set.issubset(
-            set(self.range_tree_nodes.keys()), original_index.free_symbols
-        )
+        is_broadcasted = self.is_broadcasted(original_index)
         if is_inplace and is_broadcasted:
             self.stores.writeline(DeferredLine(name, "tl.debug_barrier()"))
 
->>>>>>> 93f6c92c
+        # Lezcano: Setting the eviction_policy would be useful in in_out_ptrs,
+        # but it's not supported by triton master ATM
+        # See how we set it in loads in the future if they support it again.
         if mode is None:
             line = f"tl.store({var} + ({index}), {value}, {mask})"
         elif mode == "atomic_add":

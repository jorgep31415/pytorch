--- conflicted
+++ resolved
@@ -49,16 +49,11 @@
       http_proxy: "http://internal-tf-lb-20210727220640487900000002-835786077.us-east-1.elb.amazonaws.com:3128"
       https_proxy: "http://internal-tf-lb-20210727220640487900000002-835786077.us-east-1.elb.amazonaws.com:3128"
       IS_PROBOT_TRIGGER_EVENT: ${{ (github.event.action == 'unassigned') && (github.event.assigneed.login == 'pytorchbot') }}
-<<<<<<< HEAD
-      LABEL_CONDITIONS: ${{ contains(github.event.pull_request.labels.*.name, 'ciflow/all') || contains(github.event.pull_request.labels.*.name, 'ciflow/cpu') || contains(github.event.pull_request.labels.*.name, 'ciflow/default') || contains(github.event.pull_request.labels.*.name, 'ciflow/win') }}
-      LABELS: ${{ toJson(github.event.pull_request.labels.*.name) }}
-=======
       LABEL_CONDITIONS: ${{ contains(github.event.pull_request.labels.*.name, 'ciflow/all') || contains(github.event.pull_request.labels.*.name, 'ciflow/cpu') || contains(github.event.pull_request.labels.*.name, 'ciflow/default') || contains(github.event.pull_request.labels.*.name, 'ciflow/trunk') || contains(github.event.pull_request.labels.*.name, 'ciflow/win') }}
->>>>>>> d100d98d
     if: ${{ (github.repository_owner == 'pytorch') && (
             (github.event_name == 'push') ||
             (github.event_name == 'schedule') ||
-            (contains(github.event.pull_request.labels.*.name, 'ciflow/all') || contains(github.event.pull_request.labels.*.name, 'ciflow/cpu') || contains(github.event.pull_request.labels.*.name, 'ciflow/default') || contains(github.event.pull_request.labels.*.name, 'ciflow/win')) ||
+            (contains(github.event.pull_request.labels.*.name, 'ciflow/all') || contains(github.event.pull_request.labels.*.name, 'ciflow/cpu') || contains(github.event.pull_request.labels.*.name, 'ciflow/default') || contains(github.event.pull_request.labels.*.name, 'ciflow/trunk') || contains(github.event.pull_request.labels.*.name, 'ciflow/win')) ||
             ((github.event_name == 'pull_request' && github.event.action != 'unassigned') && !contains(join(github.event.pull_request.labels.*.name), 'ciflow/')))
          }}
     steps:

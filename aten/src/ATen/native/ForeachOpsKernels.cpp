#include <ATen/ATen.h>
namespace at { namespace native {

std::vector<Tensor> foreach_add_scalar_kernel_fallback(TensorList tensors, Scalar scalar) {
  TORCH_CHECK(tensors.size() > 0, "Tensor list must have at least one tensor.");

  std::vector<Tensor> result;
  for (auto& t : tensors) {
    auto temp = t.add(scalar);
    result.emplace_back(temp);
  }

  return result;
}

std::vector<Tensor> foreach_add_scalar__kernel_fallback(TensorList tensors, Scalar scalar) {
  TORCH_CHECK(tensors.size() > 0, "Tensor list must have at least one tensor.");

  for (auto& t : tensors) {
    t.add_(scalar);
  }

  return tensors.vec();
}

std::vector<Tensor> foreach_add_list_kernel_fallback(TensorList tensors1, TensorList tensors2) {
  TORCH_CHECK(tensors1.size() > 0, "Tensor list must have at least one tensor.");
  TORCH_CHECK(tensors1.size() ==  tensors2.size(), "Tensor lists must be of the same length.");

  std::vector<Tensor> result;
  for (int i = 0; i < tensors1.size(); i++) {
    auto temp = tensors1[i].add(tensors2[i]);
    result.emplace_back(temp);
  }

  return result;
}

std::vector<Tensor> foreach_add_list__kernel_fallback(TensorList tensors1, TensorList tensors2) {
  TORCH_CHECK(tensors1.size() > 0, "Tensor list must have at least one tensor.");
  TORCH_CHECK(tensors1.size() ==  tensors2.size(), "Tensor lists must be of the same length.");

  for (int i = 0; i < tensors1.size(); i++) {
    tensors1[i].add_(tensors2[i]);
  }

  return tensors1.vec();
}

<<<<<<< HEAD
std::vector<Tensor> foreach_sub_list_kernel_fallback(TensorList tensors1, TensorList tensors2) {
  TORCH_CHECK(tensors1.size() > 0, "Tensor list must have at least one tensor.");
  TORCH_CHECK(tensors1.size() ==  tensors2.size(), "Tensor lists must be of the same length.");

  std::vector<Tensor> result;
  for (int i = 0; i < tensors1.size(); i++) {
    auto temp = tensors1[i].sub(tensors2[i]);
    result.emplace_back(temp);
  }

  return result;
}

std::vector<Tensor> foreach_sub_list__kernel_fallback(TensorList tensors1, TensorList tensors2) {
  TORCH_CHECK(tensors1.size() > 0, "Tensor list must have at least one tensor.");
  TORCH_CHECK(tensors1.size() ==  tensors2.size(), "Tensor lists must be of the same length.");

  for (int i = 0; i < tensors1.size(); i++) {
    tensors1[i].sub_(tensors2[i]);
  }

  return tensors1.vec();
}

std::vector<Tensor> foreach_mul_list_kernel_fallback(TensorList tensors1, TensorList tensors2) {
  TORCH_CHECK(tensors1.size() > 0, "Tensor list must have at least one tensor.");
  TORCH_CHECK(tensors1.size() ==  tensors2.size(), "Tensor lists must be of the same length.");

  std::vector<Tensor> result;
  for (int i = 0; i < tensors1.size(); i++) {
    auto temp = tensors1[i].mul(tensors2[i]);
    result.emplace_back(temp);
  }

  return result;
}

std::vector<Tensor> foreach_mul_list__kernel_fallback(TensorList tensors1, TensorList tensors2) {
  TORCH_CHECK(tensors1.size() > 0, "Tensor list must have at least one tensor.");
  TORCH_CHECK(tensors1.size() ==  tensors2.size(), "Tensor lists must be of the same length.");

  for (int i = 0; i < tensors1.size(); i++) {
    tensors1[i].mul_(tensors2[i]);
  }

  return tensors1.vec();
}

std::vector<Tensor> foreach_div_list_kernel_fallback(TensorList tensors1, TensorList tensors2) {
  TORCH_CHECK(tensors1.size() > 0, "Tensor list must have at least one tensor.");
  TORCH_CHECK(tensors1.size() ==  tensors2.size(), "Tensor lists must be of the same length.");

  std::vector<Tensor> result;
  for (int i = 0; i < tensors1.size(); i++) {
    auto temp = tensors1[i].div(tensors2[i]);
    result.emplace_back(temp);
  }

  return result;
}

std::vector<Tensor> foreach_div_list__kernel_fallback(TensorList tensors1, TensorList tensors2) {
  TORCH_CHECK(tensors1.size() > 0, "Tensor list must have at least one tensor.");
  TORCH_CHECK(tensors1.size() ==  tensors2.size(), "Tensor lists must be of the same length.");

  for (int i = 0; i < tensors1.size(); i++) {
    tensors1[i].div_(tensors2[i]);
  }

  return tensors1.vec();
}

std::vector<Tensor> foreach_tensor_exp_cpu(TensorList tensors) {
  TORCH_CHECK(tensors.size() > 0, "Tensor list must have at least one tensor.");

  std::vector<Tensor> result;
  for (int i = 0; i < tensors.size(); i++) {
    auto temp = tensors[i].exp();
    result.emplace_back(temp);
  }

  return result;
}

std::vector<Tensor> foreach_tensor_exp__cpu(TensorList tensors) {
  TORCH_CHECK(tensors.size() > 0, "Tensor list must have at least one tensor.");

  for (int i = 0; i < tensors.size(); i++) {
    tensors[i].exp_();
  }

  return tensors.vec();
}

std::vector<Tensor> foreach_tensor_sqrt_cpu(TensorList tensors) {
  TORCH_CHECK(tensors.size() > 0, "Tensor list must have at least one tensor.");

  std::vector<Tensor> result;
  for (int i = 0; i < tensors.size(); i++) {
    auto temp = tensors[i].sqrt();
    result.emplace_back(temp);
  }

  return result;
}

std::vector<Tensor> foreach_tensor_sqrt__cpu(TensorList tensors) {
  TORCH_CHECK(tensors.size() > 0, "Tensor list must have at least one tensor.");

  for (int i = 0; i < tensors.size(); i++) {
    tensors[i].sqrt_();
  }

  return tensors.vec();
}

=======
>>>>>>> 6e251640
}} // namespace at::native<|MERGE_RESOLUTION|>--- conflicted
+++ resolved
@@ -18,6 +18,72 @@
 
   for (auto& t : tensors) {
     t.add_(scalar);
+  }
+
+  return tensors.vec();
+}
+
+std::vector<Tensor> foreach_sub_scalar_kernel_fallback(TensorList tensors, Scalar scalar) {
+  TORCH_CHECK(tensors.size() > 0, "Tensor list must have at least one tensor.");
+
+  std::vector<Tensor> result;
+  for (auto& t: tensors) {
+    auto temp = t.sub(scalar);
+    result.emplace_back(temp);
+  }
+
+  return result;
+}
+
+std::vector<Tensor> foreach_sub_scalar__kernel_fallback(TensorList tensors, Scalar scalar) {
+  TORCH_CHECK(tensors.size() > 0, "Tensor list must have at least one tensor.");
+
+  for (auto& t: tensors) {
+    t.sub_(scalar);
+  }
+
+  return tensors.vec();
+}
+
+std::vector<Tensor> foreach_div_scalar_kernel_fallback(TensorList tensors, Scalar scalar) {
+  TORCH_CHECK(tensors.size() > 0, "Tensor list must have at least one tensor.");
+
+  std::vector<Tensor> result;
+  for (auto& t: tensors) {
+    auto temp = t.div(scalar);
+    result.emplace_back(temp);
+  }
+
+  return result;
+}
+
+std::vector<Tensor> foreach_div_scalar__kernel_fallback(TensorList tensors, Scalar scalar) {
+  TORCH_CHECK(tensors.size() > 0, "Tensor list must have at least one tensor.");
+
+  for (auto& t: tensors) {
+    t.div_(scalar);
+  }
+
+  return tensors.vec();
+}
+
+std::vector<Tensor> foreach_mul_scalar_kernel_fallback(TensorList tensors, Scalar scalar) {
+  TORCH_CHECK(tensors.size() > 0, "Tensor list must have at least one tensor.");
+
+  std::vector<Tensor> result;
+  for (auto& t: tensors) {
+    auto temp = t.mul(scalar);
+    result.emplace_back(temp);
+  }
+
+  return result;
+}
+
+std::vector<Tensor> foreach_mul_scalar__kernel_fallback(TensorList tensors, Scalar scalar) {
+  TORCH_CHECK(tensors.size() > 0, "Tensor list must have at least one tensor.");
+
+  for (auto& t: tensors) {
+    t.mul_(scalar);
   }
 
   return tensors.vec();
@@ -47,7 +113,6 @@
   return tensors1.vec();
 }
 
-<<<<<<< HEAD
 std::vector<Tensor> foreach_sub_list_kernel_fallback(TensorList tensors1, TensorList tensors2) {
   TORCH_CHECK(tensors1.size() > 0, "Tensor list must have at least one tensor.");
   TORCH_CHECK(tensors1.size() ==  tensors2.size(), "Tensor lists must be of the same length.");
@@ -120,50 +185,4 @@
   return tensors1.vec();
 }
 
-std::vector<Tensor> foreach_tensor_exp_cpu(TensorList tensors) {
-  TORCH_CHECK(tensors.size() > 0, "Tensor list must have at least one tensor.");
-
-  std::vector<Tensor> result;
-  for (int i = 0; i < tensors.size(); i++) {
-    auto temp = tensors[i].exp();
-    result.emplace_back(temp);
-  }
-
-  return result;
-}
-
-std::vector<Tensor> foreach_tensor_exp__cpu(TensorList tensors) {
-  TORCH_CHECK(tensors.size() > 0, "Tensor list must have at least one tensor.");
-
-  for (int i = 0; i < tensors.size(); i++) {
-    tensors[i].exp_();
-  }
-
-  return tensors.vec();
-}
-
-std::vector<Tensor> foreach_tensor_sqrt_cpu(TensorList tensors) {
-  TORCH_CHECK(tensors.size() > 0, "Tensor list must have at least one tensor.");
-
-  std::vector<Tensor> result;
-  for (int i = 0; i < tensors.size(); i++) {
-    auto temp = tensors[i].sqrt();
-    result.emplace_back(temp);
-  }
-
-  return result;
-}
-
-std::vector<Tensor> foreach_tensor_sqrt__cpu(TensorList tensors) {
-  TORCH_CHECK(tensors.size() > 0, "Tensor list must have at least one tensor.");
-
-  for (int i = 0; i < tensors.size(); i++) {
-    tensors[i].sqrt_();
-  }
-
-  return tensors.vec();
-}
-
-=======
->>>>>>> 6e251640
 }} // namespace at::native